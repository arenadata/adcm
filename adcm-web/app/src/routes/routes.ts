--- conflicted
+++ resolved
@@ -119,8 +119,6 @@
   },
   '/clusters/:clusterId/services/:serviceId/components/:componentId/primary-configuration': {
     pageTitle: 'Clusters',
-<<<<<<< HEAD
-=======
     breadcrumbs: [
       {
         href: '/clusters',
@@ -153,7 +151,6 @@
   },
   '/clusters/:clusterId/services/:serviceId/components/:componentId/configuration-groups': {
     pageTitle: 'Clusters',
->>>>>>> 75d4e6fd
     breadcrumbs: [
       {
         href: '/clusters',
