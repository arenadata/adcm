# Licensed under the Apache License, Version 2.0 (the "License");
# you may not use this file except in compliance with the License.
# You may obtain a copy of the License at
#
#      http://www.apache.org/licenses/LICENSE-2.0
#
# Unless required by applicable law or agreed to in writing, software
# distributed under the License is distributed on an "AS IS" BASIS,
# WITHOUT WARRANTIES OR CONDITIONS OF ANY KIND, either express or implied.
# See the License for the specific language governing permissions and
# limitations under the License.

"""RBAC models"""

import importlib

from adwp_base.errors import raise_AdwpEx as err
from django.contrib.auth.models import User, Group, Permission
from django.contrib.contenttypes.fields import GenericForeignKey
from django.contrib.contenttypes.models import ContentType
from django.db import models
from django.db.transaction import atomic
from guardian.models import UserObjectPermission
from rest_framework.exceptions import ValidationError


class ObjectType(models.TextChoices):
    cluster = 'Cluster', 'Cluster'
    service = 'Service', 'Service'
    component = 'Component', 'Component'
    provider = 'Provider', 'Provider'
    host = 'Host', 'Host'

<<<<<<< HEAD
from adwp_base.errors import raise_AdwpEx as err
from cm.models import Bundle
=======

def validate_object_type(value):
    if not isinstance(value, list):
        raise ValidationError('Invalid field type `parametrized_by_type`')
    if not all((v in ObjectType.values for v in value)):
        raise ValidationError('Invalid object type')


def validate_category(value):
    if not isinstance(value, list):
        raise ValidationError('Invalid field type `category`')
    if not all(isinstance(v, str) for v in value):
        raise ValidationError('Invalid object type in parametrized list')
>>>>>>> 32b4c2eb


class Role(models.Model):
    """
    Role is a list of Django permissions.
    Role can be assigned to user or to group of users
    Also Role can have childs and so produce acyclic graph of linked roles
    """

<<<<<<< HEAD
    name = models.CharField(max_length=128)
    description = models.TextField(blank=True)
    childs = models.ManyToManyField("self", symmetrical=False, blank=True)
=======
    name = models.CharField(max_length=160)
    description = models.TextField(null=True, blank=False)
    child = models.ManyToManyField("self", symmetrical=False, blank=True)
>>>>>>> 32b4c2eb
    permissions = models.ManyToManyField(Permission, blank=True)
    module_name = models.CharField(max_length=32)
    class_name = models.CharField(max_length=32)
    init_params = models.JSONField(default=dict)
<<<<<<< HEAD
    bundle = models.ForeignKey(Bundle, on_delete=models.CASCADE, null=True, default=None)
    __obj__ = None

    class Meta:
        unique_together = (('name', 'bundle',))
=======
    built_in = models.BooleanField(default=True, null=False)
    category = models.JSONField(default=list, null=False, validators=[validate_category])
    parametrized_by_type = models.JSONField(
        default=list, null=False, validators=[validate_object_type]
    )
    __obj__ = None

    class Meta:
        constraints = [models.UniqueConstraint(fields=['name', 'built_in'], name='unique_role')]
>>>>>>> 32b4c2eb

    def get_role_obj(self):
        """Returns object with related role based on classes from roles.py"""
        try:
            role_module = importlib.import_module(self.module_name)
        except ModuleNotFoundError:
            err('ROLE_MODULE_ERROR', f'No module named "{self.module_name}"')
        try:
            role_class = getattr(role_module, self.class_name)
        except AttributeError:
            msg = f'No class named "{self.class_name}" in module "{self.module_name}"'
            err('ROLE_CLASS_ERROR', msg)

        return role_class(**self.init_params)  # pylint: disable=E1134

    def filter(self):
        """filter out objects sutable for role"""
        if self.__obj__ is None:
            self.__obj__ = self.get_role_obj()
        return self.__obj__.filter()

    def apply(self, policy: 'Policy', user: User, group: Group = None):
        """apply policy to user and/or group"""
        if self.__obj__ is None:
            self.__obj__ = self.get_role_obj()
        return self.__obj__.apply(policy, self, user, group)

    def get_permissions(self, role: 'Role' = None):
        """Recursively get permissions of role and all her childs"""
        role_list = []
        perm_list = []
        if role is None:
            role = self

        def get_perm(role, perm_list, role_list):
            if role in role_list:
                return
            role_list.append(role)
            for p in role.permissions.all():
                if p not in perm_list:
                    perm_list.append(p)
            for child in role.child.all():
                get_perm(child, perm_list, role_list)

        get_perm(role, perm_list, role_list)
        return perm_list


class RoleMigration(models.Model):
    """Keep version of last role upgrade"""

    version = models.PositiveIntegerField(primary_key=True)
    date = models.DateTimeField(auto_now=True)


class PolicyObject(models.Model):
    """Reference to any model for Policy"""

    content_type = models.ForeignKey(ContentType, on_delete=models.CASCADE)
    object_id = models.PositiveIntegerField()
    object = GenericForeignKey('content_type', 'object_id')

    class Meta:
        constraints = [
            models.UniqueConstraint(
                fields=['content_type', 'object_id'], name='unique_policy_object'
            )
        ]


class PolicyPermission(models.Model):
    """Reference to Policy model level Permissions"""

    user = models.ForeignKey(User, on_delete=models.CASCADE, null=True, default=None)
    group = models.ForeignKey(Group, on_delete=models.CASCADE, null=True, default=None)
    permission = models.ForeignKey(Permission, on_delete=models.CASCADE, null=True, default=None)


class Policy(models.Model):
    """Policy connect role, users and (maybe) objects"""

    name = models.CharField(max_length=255)
    role = models.ForeignKey(Role, on_delete=models.CASCADE)
    object = models.ManyToManyField(PolicyObject, blank=True)
    user = models.ManyToManyField(User, blank=True)
    group = models.ManyToManyField(Group, blank=True)
    model_perm = models.ManyToManyField(PolicyPermission, blank=True)
    object_perm = models.ManyToManyField(UserObjectPermission, blank=True)

    def remove_permissions(self):
        for pp in self.model_perm.all():
            if pp.user:
                pp.user.user_permissions.remove(pp.permission)
            if pp.group:
                pp.group.permissions.remove(pp.permission)
            pp.delete()
        for pp in self.object_perm.all():
            pp.delete()

    def get_objects(self):
        obj_list = []
        for obj in self.object.all():
            obj_list.append(obj.object)
        return obj_list

    def filter(self):
        return self.role.filter()

    @atomic
    def apply(self):
        """This function apply role over"""
        self.remove_permissions()
        for user in self.user.all():
            self.role.apply(self, user)
        for group in self.group.all():
            self.role.apply(self, None, group=group)


class UserProfile(models.Model):
    """Arbitrary information about user for frontend"""

    user = models.OneToOneField(User, on_delete=models.CASCADE, primary_key=True)
    profile = models.JSONField(default=str)<|MERGE_RESOLUTION|>--- conflicted
+++ resolved
@@ -23,6 +23,7 @@
 from guardian.models import UserObjectPermission
 from rest_framework.exceptions import ValidationError
 
+from cm.models import Bundle
 
 class ObjectType(models.TextChoices):
     cluster = 'Cluster', 'Cluster'
@@ -31,11 +32,7 @@
     provider = 'Provider', 'Provider'
     host = 'Host', 'Host'
 
-<<<<<<< HEAD
-from adwp_base.errors import raise_AdwpEx as err
-from cm.models import Bundle
-=======
-
+    
 def validate_object_type(value):
     if not isinstance(value, list):
         raise ValidationError('Invalid field type `parametrized_by_type`')
@@ -48,7 +45,6 @@
         raise ValidationError('Invalid field type `category`')
     if not all(isinstance(v, str) for v in value):
         raise ValidationError('Invalid object type in parametrized list')
->>>>>>> 32b4c2eb
 
 
 class Role(models.Model):
@@ -57,27 +53,15 @@
     Role can be assigned to user or to group of users
     Also Role can have childs and so produce acyclic graph of linked roles
     """
-
-<<<<<<< HEAD
-    name = models.CharField(max_length=128)
-    description = models.TextField(blank=True)
-    childs = models.ManyToManyField("self", symmetrical=False, blank=True)
-=======
+    
     name = models.CharField(max_length=160)
     description = models.TextField(null=True, blank=False)
     child = models.ManyToManyField("self", symmetrical=False, blank=True)
->>>>>>> 32b4c2eb
     permissions = models.ManyToManyField(Permission, blank=True)
     module_name = models.CharField(max_length=32)
     class_name = models.CharField(max_length=32)
     init_params = models.JSONField(default=dict)
-<<<<<<< HEAD
     bundle = models.ForeignKey(Bundle, on_delete=models.CASCADE, null=True, default=None)
-    __obj__ = None
-
-    class Meta:
-        unique_together = (('name', 'bundle',))
-=======
     built_in = models.BooleanField(default=True, null=False)
     category = models.JSONField(default=list, null=False, validators=[validate_category])
     parametrized_by_type = models.JSONField(
@@ -86,8 +70,7 @@
     __obj__ = None
 
     class Meta:
-        constraints = [models.UniqueConstraint(fields=['name', 'built_in'], name='unique_role')]
->>>>>>> 32b4c2eb
+        constraints = [models.UniqueConstraint(fields=['name', 'bundle', 'built_in'], name='unique_role')]
 
     def get_role_obj(self):
         """Returns object with related role based on classes from roles.py"""
