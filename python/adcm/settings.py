# Licensed under the Apache License, Version 2.0 (the "License");
# you may not use this file except in compliance with the License.
# You may obtain a copy of the License at
#
#      http://www.apache.org/licenses/LICENSE-2.0
#
# Unless required by applicable law or agreed to in writing, software
# distributed under the License is distributed on an "AS IS" BASIS,
# WITHOUT WARRANTIES OR CONDITIONS OF ANY KIND, either express or implied.
# See the License for the specific language governing permissions and
# limitations under the License.

import json
import os
import string
from pathlib import Path

from django.core.management.utils import get_random_secret_key

<<<<<<< HEAD
from cm.utils import get_adcm_token

BASE_DIR = Path(__file__).absolute().parent.parent.parent
=======
BASE_DIR = os.getenv("ADCM_BASE_DIR")
if BASE_DIR:
    BASE_DIR = Path(BASE_DIR)
else:
    BASE_DIR = Path(__file__).absolute().parent.parent.parent

>>>>>>> 2c874b70
CONF_DIR = BASE_DIR / "data" / "conf"
CONFIG_FILE = BASE_DIR / "config.json"
SECRET_KEY_FILE = CONF_DIR / "secret_key.txt"
STACK_DIR = os.getenv("ADCM_STACK_DIR", BASE_DIR)
DOWNLOAD_DIR = Path(STACK_DIR, 'data', 'download')
RUN_DIR = BASE_DIR / "data" / "run"
SECRETS_FILE = BASE_DIR / "data/var/secrets.json"
ADCM_TOKEN_FILE = BASE_DIR / "data/var/adcm_token"
ADCM_TOKEN = get_adcm_token()

if SECRET_KEY_FILE.is_file():
    with open(SECRET_KEY_FILE, encoding="utf_8") as f:
        SECRET_KEY = f.read().strip()
else:
    SECRET_KEY = get_random_secret_key()

if CONFIG_FILE.is_file():
    with open(CONFIG_FILE, encoding="utf_8") as f:
        ADCM_VERSION = json.load(f)["version"]
else:
    ADCM_VERSION = "2019.02.07.00"

DEBUG = False
ALLOWED_HOSTS = ["*"]
INSTALLED_APPS = [
    "rbac",  # keep it above 'django.contrib.auth' in order to keep "createsuperuser" working
    "django_generate_secret_key",
    "django_filters",
    "django.contrib.auth",
    "django.contrib.contenttypes",
    "django.contrib.sessions",
    "django.contrib.messages",
    "django.contrib.staticfiles",
    "rest_framework",
    "rest_framework_swagger",
    "api.apps.APIConfig",
    "corsheaders",
    "rest_framework.authtoken",
    "social_django",
    "guardian",
    "adwp_events",
    "cm.apps.CmConfig",
    "audit",
]

MIDDLEWARE = [
    "django.middleware.security.SecurityMiddleware",
    "django.contrib.sessions.middleware.SessionMiddleware",
    "django.middleware.common.CommonMiddleware",
    "django.middleware.csrf.CsrfViewMiddleware",
    "django.contrib.auth.middleware.AuthenticationMiddleware",
    "audit.middleware.AuditLoginMiddleware",
    "django.contrib.messages.middleware.MessageMiddleware",
    "django.middleware.clickjacking.XFrameOptionsMiddleware",
    "corsheaders.middleware.CorsMiddleware",
]

ROOT_URLCONF = "adcm.urls"

TEMPLATES = [
    {
        "BACKEND": "django.template.backends.django.DjangoTemplates",
        "DIRS": [],
        "APP_DIRS": True,
        "OPTIONS": {
            "context_processors": [
                "django.template.context_processors.debug",
                "django.template.context_processors.request",
                "django.contrib.auth.context_processors.auth",
                "django.contrib.messages.context_processors.messages",
            ],
        },
    },
]

WSGI_APPLICATION = "adcm.wsgi.application"
LOGIN_URL = "/api/v1/auth/login/"

REST_FRAMEWORK = {
    "DEFAULT_PERMISSION_CLASSES": ["rest_framework.permissions.IsAuthenticated"],
    "DEFAULT_AUTHENTICATION_CLASSES": (
        "rest_framework.authentication.TokenAuthentication",
        "rest_framework.authentication.SessionAuthentication",
    ),
    "DEFAULT_SCHEMA_CLASS": "rest_framework.schemas.coreapi.AutoSchema",
    "DEFAULT_PAGINATION_CLASS": "rest_framework.pagination.LimitOffsetPagination",
    "PAGE_SIZE": 50,
    "DEFAULT_FILTER_BACKENDS": [
        "django_filters.rest_framework.DjangoFilterBackend",
        "rest_framework.filters.OrderingFilter",
        "rest_framework.filters.SearchFilter",
    ],
    "EXCEPTION_HANDLER": "cm.errors.custom_drf_exception_handler",
}

DATABASES = {
    "default": {
        "ENGINE": "django.db.backends.sqlite3",
        "NAME": BASE_DIR / "data/var/cluster.db",
        "OPTIONS": {
            "timeout": 20,
        },
    },
}

AUTH_PASSWORD_VALIDATORS = [
    {
        "NAME": "django.contrib.auth.password_validation.UserAttributeSimilarityValidator",
    },
    {
        "NAME": "django.contrib.auth.password_validation.NumericPasswordValidator",
    },
]

AUTHENTICATION_BACKENDS = (
    "django.contrib.auth.backends.ModelBackend",
    "guardian.backends.ObjectPermissionBackend",
    "rbac.ldap.CustomLDAPBackend",
    "adcm.auth_backend.YandexOAuth2",
    "adcm.auth_backend.CustomGoogleOAuth2",
)

YANDEX_OAUTH_AUTH_URL = "https://oauth.yandex.ru/authorize"
YANDEX_OAUTH_TOKEN_URL = "https://oauth.yandex.ru/token"
YANDEX_OAUTH_USER_DATA_URL = "https://login.yandex.ru/info?format=json"

LANGUAGE_CODE = "en-us"
TIME_ZONE = "UTC"
USE_I18N = True
USE_L10N = True
USE_TZ = True

STATIC_ROOT = BASE_DIR / "wwwroot/static/"
STATIC_URL = "/static/"

ADWP_EVENT_SERVER = {
    # path to json file with Event Server secret token
    "SECRETS_FILE": SECRETS_FILE,
    # URL of Event Server REST API
    "API_URL": "http://localhost:8020/api/v1",
    "SECRET_KEY": ADCM_TOKEN
}

LOGGING = {
    "version": 1,
    "disable_existing_loggers": False,
    "filters": {
        "require_debug_false": {
            "()": "django.utils.log.RequireDebugFalse",
        },
    },
    "formatters": {
        "adwp": {
            "format": "{asctime} {levelname} {module} {message}",
            "style": "{",
        },
        "simple_formatter": {"format": "%(asctime)s - %(levelname)s - %(message)s"},
    },
    "handlers": {
        "file": {
            "level": "DEBUG",
            "filters": ["require_debug_false"],
            "formatter": "adwp",
            "class": "logging.FileHandler",
            "filename": BASE_DIR / "data/log/adcm_debug.log",
        },
        "adwp_file": {
            "level": "DEBUG",
            "formatter": "adwp",
            "class": "logging.FileHandler",
            "filename": BASE_DIR / "data/log/adwp.log",
        },
        "background_task_file_handler": {
            "level": "DEBUG",
            "formatter": "simple_formatter",
            "class": "logging.handlers.TimedRotatingFileHandler",
            "filename": BASE_DIR / "data/log/cron_task.log",
            "when": "midnight",
            "backupCount": 10,
        },
        "audit_file_handler": {
            "level": "DEBUG",
            "class": "logging.handlers.TimedRotatingFileHandler",
            "filename": BASE_DIR / "data/log/audit.log",
            "when": "midnight",
            "backupCount": 10,
        },
    },
    "loggers": {
        "django": {
            "handlers": ["file"],
            "level": "DEBUG",
            "propagate": True,
        },
        "django.template": {
            "level": "ERROR",
        },
        "django.utils.autoreload": {
            "level": "INFO",
        },
        "adwp": {
            "handlers": ["adwp_file"],
            "level": "DEBUG",
            "propagate": True,
        },
        "django_auth_ldap": {
            "handlers": ["file"],
            "level": "DEBUG",
            "propagate": True,
        },
        "background_tasks": {
            "handlers": ["background_task_file_handler"],
            "level": "DEBUG",
            "propagate": True,
        },
        "audit": {
            "handlers": ["audit_file_handler"],
            "level": "DEBUG",
            "propagate": True,
        },
    },
}

DEFAULT_AUTO_FIELD = "django.db.models.AutoField"

LATIN_LETTERS_DIGITS = f"{string.ascii_letters}{string.digits}"

ALLOWED_CLUSTER_NAME_START_END_CHARS = LATIN_LETTERS_DIGITS
ALLOWED_CLUSTER_NAME_MID_CHARS = f"{ALLOWED_CLUSTER_NAME_START_END_CHARS}-. _"

ALLOWED_HOST_FQDN_START_CHARS = LATIN_LETTERS_DIGITS
ALLOWED_HOST_FQDN_MID_END_CHARS = f"{ALLOWED_HOST_FQDN_START_CHARS}-."<|MERGE_RESOLUTION|>--- conflicted
+++ resolved
@@ -17,18 +17,15 @@
 
 from django.core.management.utils import get_random_secret_key
 
-<<<<<<< HEAD
 from cm.utils import get_adcm_token
 
 BASE_DIR = Path(__file__).absolute().parent.parent.parent
-=======
 BASE_DIR = os.getenv("ADCM_BASE_DIR")
 if BASE_DIR:
     BASE_DIR = Path(BASE_DIR)
 else:
     BASE_DIR = Path(__file__).absolute().parent.parent.parent
 
->>>>>>> 2c874b70
 CONF_DIR = BASE_DIR / "data" / "conf"
 CONFIG_FILE = BASE_DIR / "config.json"
 SECRET_KEY_FILE = CONF_DIR / "secret_key.txt"
