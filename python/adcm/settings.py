--- conflicted
+++ resolved
@@ -248,61 +248,11 @@
             "class": DEFAULT_FILE_HANDLER_CLASS,
             "filename": LOG_FILE,
         },
-<<<<<<< HEAD
         "adcm_debug_file": {
             "filters": ["require_debug_false"],
             "formatter": "adcm",
             "class": DEFAULT_FILE_HANDLER_CLASS,
             "filename": LOG_DIR / "adcm_debug.log",
-=======
-        "handlers": {
-            "adcm_file": {
-                "filters": ["require_debug_false"],
-                "formatter": "adcm",
-                "class": "logging.FileHandler",
-                "filename": LOG_FILE,
-            },
-            "adcm_debug_file": {
-                "filters": ["require_debug_false"],
-                "formatter": "adcm",
-                "class": "logging.FileHandler",
-                "filename": LOG_DIR / "adcm_debug.log",
-            },
-            "task_runner_err_file": {
-                "filters": ["require_debug_false"],
-                "formatter": "adcm",
-                "class": "logging.FileHandler",
-                "filename": LOG_DIR / "task_runner.err",
-            },
-            "background_task_file_handler": {
-                "formatter": "adcm",
-                "class": "logging.handlers.TimedRotatingFileHandler",
-                "filename": LOG_DIR / "cron_task.log",
-                "when": "midnight",
-                "backupCount": 10,
-            },
-            "audit_file_handler": {
-                "class": "logging.handlers.TimedRotatingFileHandler",
-                "filename": LOG_DIR / "audit.log",
-                "when": "midnight",
-                "backupCount": 10,
-            },
-            "stream_stdout_handler": {
-                "class": "logging.StreamHandler",
-                "formatter": "adcm",
-                "stream": "ext://sys.stdout",
-            },
-            "stream_stderr_handler": {
-                "class": "logging.StreamHandler",
-                "formatter": "adcm",
-                "stream": "ext://sys.stderr",
-            },
-            "ldap_file_handler": {
-                "class": "logging.FileHandler",
-                "formatter": "adcm",
-                "filename": LOG_DIR / "ldap.log",
-            },
->>>>>>> 3ec16f0e
         },
         "task_runner_err_file": {
             "filters": ["require_debug_false"],
