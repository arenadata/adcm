--- conflicted
+++ resolved
@@ -155,21 +155,6 @@
     ret = start_subprocess(job_id, cmd, conf, out_file, err_file)
     sys.exit(ret)
 
-<<<<<<< HEAD
-
-def run_upgrade(job):
-    event = Event()
-    cm.job.set_job_status(job.id, config.Job.RUNNING, event)
-    try:
-        bundle_switch(job.task.task_object, job.action.upgrade)
-    except AdcmEx:
-        cm.job.set_job_status(job.id, config.Job.FAILED, event)
-        sys.exit(1)
-    cm.job.set_job_status(job.id, config.Job.SUCCESS, event)
-    event.send_state()
-    sys.exit(0)
-
-=======
 
 def run_upgrade(job):
     event = Event()
@@ -189,16 +174,12 @@
     err_file.close()
     sys.exit(0)
 
->>>>>>> c01d6387
 
 def run_python(job):
     out_file, err_file = process_err_out_file(job.id, 'python')
     conf = read_config(job.id)
     script_path = conf['job']['playbook']
-<<<<<<< HEAD
-=======
     os.chdir(conf['env']['stack_dir'])
->>>>>>> c01d6387
     cmd = ['python', script_path]
     ret = start_subprocess(job.id, cmd, conf, out_file, err_file)
     sys.exit(ret)
