--- conflicted
+++ resolved
@@ -117,15 +117,9 @@
     serializer_class_put = ClusterUpdateSerializer
     serializer_class_patch = ClusterUpdateSerializer
     serializer_class_ui = ClusterDetailUISerializer
-<<<<<<< HEAD
-    lookup_field = 'id'
-    lookup_url_kwarg = 'cluster_id'
-    error_code = 'CLUSTER_NOT_FOUND'
-=======
     lookup_field = "id"
     lookup_url_kwarg = "cluster_id"
     error_code = "CLUSTER_NOT_FOUND"
->>>>>>> 3295f948
 
     @audit
     def patch(self, request, *args, **kwargs):
@@ -295,11 +289,7 @@
         cluster = get_object_for_user(
             request.user, "cm.view_cluster", Cluster, id=kwargs["cluster_id"]
         )
-<<<<<<< HEAD
-        check_custom_perm(request.user, 'view_upgrade_of', 'cluster', cluster)
-=======
         check_custom_perm(request.user, "view_upgrade_of", "cluster", cluster)
->>>>>>> 3295f948
         update_hierarchy_issues(cluster)
         obj = get_upgrade(cluster, self.get_ordering())
         serializer = self.serializer_class(
