# Licensed under the Apache License, Version 2.0 (the "License");
# you may not use this file except in compliance with the License.
# You may obtain a copy of the License at
#
#      http://www.apache.org/licenses/LICENSE-2.0
#
# Unless required by applicable law or agreed to in writing, software
# distributed under the License is distributed on an "AS IS" BASIS,
# WITHOUT WARRANTIES OR CONDITIONS OF ANY KIND, either express or implied.
# See the License for the specific language governing permissions and
# limitations under the License.

from adcm.serializers import EmptySerializer
from cm.adcm_config.config import get_main_info
from cm.api import add_cluster, bind, multi_bind
from cm.errors import AdcmEx
from cm.issue import update_hierarchy_issues
<<<<<<< HEAD
from cm.models import Action, Cluster, Component, Host, Prototype
=======
from cm.models import Action, Cluster, Host, HostComponent, Prototype, ServiceComponent
>>>>>>> d352f84f
from cm.schemas import RequiresUISchema
from cm.services.mapping import change_host_component_mapping
from cm.status_api import get_cluster_status, get_hc_status
from cm.upgrade import get_upgrade
from cm.validators import ClusterUniqueValidator, StartMidEndValidator
from core.cluster.types import HostComponentEntry
from django.conf import settings
from rest_framework.exceptions import ValidationError
from rest_framework.serializers import (
    BooleanField,
    CharField,
    HyperlinkedIdentityField,
    HyperlinkedRelatedField,
    IntegerField,
    JSONField,
    ModelSerializer,
    Serializer,
    SerializerMethodField,
)

from api.action.serializers import ActionShort
from api.component.serializers import ComponentShortSerializer
from api.concern.serializers import ConcernItemSerializer, ConcernItemUISerializer
from api.group_config.serializers import GroupConfigsHyperlinkedIdentityField
from api.host.serializers import HostSerializer
from api.serializers import DoUpgradeSerializer, StringListSerializer
from api.utils import CommonAPIURL, ObjectURL, UrlField, check_obj, filter_actions, get_requires


def get_cluster_id(obj):
    if hasattr(obj.obj_ref, "service"):
        return obj.obj_ref.service.cluster.id
    else:
        return obj.obj_ref.cluster.id


class ClusterSerializer(Serializer):
    id = IntegerField(read_only=True)
    prototype_id = IntegerField(help_text="ID of Cluster type")
    name = CharField(
        help_text="Cluster name",
        validators=[
            ClusterUniqueValidator(queryset=Cluster.objects.all()),
            StartMidEndValidator(
                start=settings.ALLOWED_CLUSTER_NAME_START_END_CHARS,
                mid=settings.ALLOWED_CLUSTER_NAME_MID_CHARS,
                end=settings.ALLOWED_CLUSTER_NAME_START_END_CHARS,
                err_code="BAD_REQUEST",
                err_msg="Wrong cluster name.",
            ),
        ],
    )
    description = CharField(help_text="Cluster description", required=False)
    state = CharField(read_only=True)
    before_upgrade = JSONField(read_only=True)
    url = HyperlinkedIdentityField(view_name="v1:cluster-details", lookup_field="id", lookup_url_kwarg="cluster_id")

    @staticmethod
    def validate_prototype_id(prototype_id):
        return check_obj(Prototype, {"id": prototype_id, "type": "cluster"})

    def create(self, validated_data):
        return add_cluster(
            validated_data.get("prototype_id"),
            validated_data.get("name"),
            validated_data.get("description", ""),
        )

    def update(self, instance, validated_data):
        instance.name = validated_data.get("name", instance.name)
        instance.description = validated_data.get("description", instance.description)
        instance.save()

        return instance


class ClusterDetailSerializer(ClusterSerializer):
    bundle_id = IntegerField(read_only=True)
    edition = CharField(read_only=True)
    license = CharField(read_only=True)
    action = CommonAPIURL(view_name="v1:object-action")
    service = ObjectURL(view_name="v1:service")
    host = ObjectURL(view_name="v1:host")
    hostcomponent = HyperlinkedIdentityField(
        view_name="v1:host-component",
        lookup_field="id",
        lookup_url_kwarg="cluster_id",
    )
    status = SerializerMethodField()
    status_url = HyperlinkedIdentityField(
        view_name="v1:cluster-status", lookup_field="id", lookup_url_kwarg="cluster_id"
    )
    config = CommonAPIURL(view_name="v1:object-config")
    serviceprototype = HyperlinkedIdentityField(
        view_name="v1:cluster-service-prototype",
        lookup_field="id",
        lookup_url_kwarg="cluster_id",
    )
    upgrade = HyperlinkedIdentityField(view_name="v1:cluster-upgrade", lookup_field="id", lookup_url_kwarg="cluster_id")
    imports = HyperlinkedIdentityField(view_name="v1:cluster-import", lookup_field="id", lookup_url_kwarg="cluster_id")
    bind = HyperlinkedIdentityField(view_name="v1:cluster-bind", lookup_field="id", lookup_url_kwarg="cluster_id")
    prototype = HyperlinkedRelatedField(
        view_name="v1:cluster-prototype-detail",
        read_only=True,
        lookup_url_kwarg="prototype_pk",
    )
    multi_state = StringListSerializer(read_only=True)
    concerns = ConcernItemSerializer(many=True, read_only=True)
    locked = BooleanField(read_only=True)
    group_config = GroupConfigsHyperlinkedIdentityField(view_name="v1:group-config-list")

    @staticmethod
    def get_status(obj: Cluster) -> int:
        return get_cluster_status(obj)


class ClusterUISerializer(ClusterDetailSerializer):
    action = CommonAPIURL(view_name="v1:object-action")
    edition = CharField(read_only=True)
    prototype_version = SerializerMethodField()
    prototype_name = SerializerMethodField()
    prototype_display_name = SerializerMethodField()
    upgrade = HyperlinkedIdentityField(view_name="v1:cluster-upgrade", lookup_field="id", lookup_url_kwarg="cluster_id")
    upgradable = SerializerMethodField()
    concerns = ConcernItemUISerializer(many=True, read_only=True)
    locked = BooleanField(read_only=True)
    status = SerializerMethodField()

    @staticmethod
    def get_upgradable(obj: Cluster) -> bool:
        return bool(get_upgrade(obj))

    @staticmethod
    def get_prototype_version(obj: Cluster) -> str:
        return obj.prototype.version

    @staticmethod
    def get_prototype_name(obj: Cluster) -> str:
        return obj.prototype.name

    @staticmethod
    def get_prototype_display_name(obj: Cluster) -> str | None:
        return obj.prototype.display_name

    @staticmethod
    def get_status(obj: Cluster) -> int:
        return get_cluster_status(obj)


class ClusterUpdateSerializer(EmptySerializer):
    id = IntegerField(read_only=True)
    name = CharField(
        max_length=80,
        validators=[
            ClusterUniqueValidator(queryset=Cluster.objects.all()),
            StartMidEndValidator(
                start=settings.ALLOWED_CLUSTER_NAME_START_END_CHARS,
                mid=settings.ALLOWED_CLUSTER_NAME_MID_CHARS,
                end=settings.ALLOWED_CLUSTER_NAME_START_END_CHARS,
                err_code="BAD_REQUEST",
                err_msg="Wrong cluster name.",
            ),
        ],
        required=False,
        help_text="Cluster name",
    )
    description = CharField(required=False, help_text="Cluster description")

    def update(self, instance, validated_data):
        if validated_data.get("name") and validated_data.get("name") != instance.name and instance.state != "created":
            raise ValidationError("Name change is available only in the 'created' state")

        instance.name = validated_data.get("name", instance.name)
        instance.description = validated_data.get("description", instance.description)
        instance.save()
        update_hierarchy_issues(instance)

        return instance


class ClusterDetailUISerializer(ClusterDetailSerializer):
    actions = SerializerMethodField()
    prototype_version = SerializerMethodField()
    prototype_name = SerializerMethodField()
    prototype_display_name = SerializerMethodField()
    upgradable = SerializerMethodField()
    concerns = ConcernItemUISerializer(many=True, read_only=True)
    main_info = SerializerMethodField()

    def get_actions(self, obj):
        act_set = Action.objects.filter(prototype=obj.prototype)
        self.context["object"] = obj
        self.context["cluster_id"] = obj.id
        actions = ActionShort(filter_actions(obj, act_set), many=True, context=self.context)

        return actions.data

    @staticmethod
    def get_upgradable(obj: Cluster) -> bool:
        return bool(get_upgrade(obj))

    @staticmethod
    def get_prototype_version(obj: Cluster) -> str:
        return obj.prototype.version

    @staticmethod
    def get_prototype_name(obj: Cluster) -> str:
        return obj.prototype.name

    @staticmethod
    def get_prototype_display_name(obj: Cluster) -> str | None:
        return obj.prototype.display_name

    @staticmethod
    def get_main_info(obj: Cluster) -> str | None:
        return get_main_info(obj)


class ClusterStatusSerializer(EmptySerializer):
    id = IntegerField(read_only=True)
    component_id = IntegerField(read_only=True)
    service_id = IntegerField(read_only=True)
    state = CharField(read_only=True, required=False)

    def to_representation(self, instance):
        data = super().to_representation(instance)
        data["component"] = instance.component.prototype.name
        data["component_display_name"] = instance.component.prototype.display_name
        data["host"] = instance.host.fqdn
        data["service_name"] = instance.service.prototype.name
        data["service_display_name"] = instance.service.prototype.display_name
        data["service_version"] = instance.service.prototype.version
        data["monitoring"] = instance.component.prototype.monitoring
        status = get_hc_status(instance)
        data["status"] = status

        return data


class HostComponentSerializer(EmptySerializer):
    class MyUrlField(UrlField):
        def get_kwargs(self, obj):
            return {
                "cluster_id": obj.cluster.id,
                "hs_id": obj.id,
            }

    id = IntegerField(read_only=True)
    host_id = IntegerField(help_text="host id")
    host = CharField(read_only=True)
    service_id = IntegerField()
    component = CharField(help_text="component name")
    component_id = IntegerField(read_only=True, help_text="component id")
    state = CharField(read_only=True, required=False)
    url = MyUrlField(read_only=True, view_name="host-comp-details")
    host_url = HyperlinkedIdentityField(view_name="host-details", lookup_field="host_id", lookup_url_kwarg="host_id")

    def to_representation(self, instance):
        data = super().to_representation(instance)
        data["component"] = instance.component.prototype.name
        data["component_display_name"] = instance.component.prototype.display_name
        data["host"] = instance.host.fqdn
        data["service_name"] = instance.service.prototype.name
        data["service_display_name"] = instance.service.prototype.display_name
        data["service_version"] = instance.service.prototype.version

        return data


class HostComponentUISerializer(EmptySerializer):
    hc = HostComponentSerializer(many=True, read_only=True)
    host = SerializerMethodField()
    component = SerializerMethodField()

    def get_host(self, obj):  # noqa: ARG001, ARG002
        hosts = Host.objects.filter(cluster=self.context.get("cluster"))

        return HostSerializer(hosts, many=True, context=self.context).data

    def get_component(self, obj):  # noqa: ARG001, ARG002
        comps = Component.objects.filter(cluster=self.context.get("cluster"))

        return HCComponentSerializer(comps, many=True, context=self.context).data


class HostComponentSaveSerializer(EmptySerializer):
    hc = JSONField()

    @staticmethod
    def validate_hc(hostcomponent):
        if not hostcomponent:
            raise AdcmEx("INVALID_INPUT", "hc field is required")

        if not isinstance(hostcomponent, list):
            raise AdcmEx("INVALID_INPUT", "hc field should be a list")

        added = set()

        for item in hostcomponent:
            for key in ("component_id", "host_id", "service_id"):
                if key not in item:
                    msg = '"{}" sub-field is required'

                    raise AdcmEx("INVALID_INPUT", msg.format(key))

            entry = tuple(item.values())
            if entry in added:
                raise AdcmEx(
                    "INVALID_INPUT",
                    msg=f"duplicated entry: {item}",
                )

            added.add(entry)

        return hostcomponent

    def create(self, validated_data):
        hostcomponent = validated_data.get("hc")
        new_mapping_entries = tuple(
            HostComponentEntry(host_id=entry["host_id"], component_id=entry["component_id"]) for entry in hostcomponent
        )

        cluster = self.context.get("cluster")

        change_host_component_mapping(
            cluster_id=cluster.id, bundle_id=cluster.prototype.bundle_id, flat_mapping=new_mapping_entries
        )

        return HostComponent.objects.filter(cluster_id=cluster.id)


class HCComponentSerializer(ComponentShortSerializer):
    service_id = IntegerField(read_only=True)
    service_name = SerializerMethodField()
    service_display_name = SerializerMethodField()
    service_state = SerializerMethodField()
    requires = SerializerMethodField()

    @staticmethod
    def get_service_state(obj: Component) -> str:
        return obj.service.state

    @staticmethod
    def get_service_name(obj: Component) -> str:
        return obj.service.prototype.name

    @staticmethod
    def get_service_display_name(obj: Component) -> str:
        return obj.service.prototype.display_name

    @staticmethod
    def get_requires(obj: Component) -> list[RequiresUISchema] | None:
        return get_requires(prototype=obj.prototype)


class BindSerializer(EmptySerializer):
    id = IntegerField(read_only=True)
    export_cluster_id = IntegerField(read_only=True, source="source_cluster_id")
    export_cluster_name = CharField(read_only=True, source="source_cluster")
    export_cluster_prototype_name = SerializerMethodField()
    export_service_id = SerializerMethodField()
    export_service_name = SerializerMethodField()
    import_service_id = SerializerMethodField()
    import_service_name = SerializerMethodField()

    @staticmethod
    def get_export_cluster_prototype_name(obj):
        return obj.source_cluster.prototype.name

    @staticmethod
    def get_export_service_name(obj):
        if obj.source_service:
            return obj.source_service.prototype.name

        return None

    @staticmethod
    def get_export_service_id(obj):
        if obj.source_service:
            return obj.source_service.id

        return None

    @staticmethod
    def get_import_service_id(obj):
        if obj.service:
            return obj.service.id

        return None

    @staticmethod
    def get_import_service_name(obj):
        if obj.service:
            return obj.service.prototype.name

        return None


class ClusterBindSerializer(BindSerializer):
    class MyUrlField(UrlField):
        def get_kwargs(self, obj):
            return {"bind_id": obj.id, "cluster_id": obj.cluster.id}

    url = MyUrlField(read_only=True, view_name="cluster-bind-details")


class DoBindSerializer(EmptySerializer):
    id = IntegerField(read_only=True)
    export_cluster_id = IntegerField()
    export_service_id = IntegerField(required=False, allow_null=True)
    export_cluster_name = CharField(read_only=True)
    export_cluster_prototype_name = CharField(read_only=True)

    def create(self, validated_data):
        export_cluster = check_obj(Cluster, validated_data.get("export_cluster_id"))

        return bind(
            validated_data.get("cluster"),
            None,
            export_cluster,
            validated_data.get("export_service_id", 0),
        )


class PostImportSerializer(EmptySerializer):
    bind = JSONField()

    def create(self, validated_data):
        bind_data = validated_data.get("bind")
        cluster = self.context.get("cluster")
        service = self.context.get("service")

        return multi_bind(cluster, service, bind_data)


class DoClusterUpgradeSerializer(DoUpgradeSerializer):
    hc = JSONField(required=False, default=list)


class ClusterAuditSerializer(ModelSerializer):
    name = CharField(max_length=80, required=False)
    description = CharField(required=False)

    class Meta:
        model = Cluster
        fields = (
            "name",
            "description",
        )<|MERGE_RESOLUTION|>--- conflicted
+++ resolved
@@ -15,11 +15,7 @@
 from cm.api import add_cluster, bind, multi_bind
 from cm.errors import AdcmEx
 from cm.issue import update_hierarchy_issues
-<<<<<<< HEAD
-from cm.models import Action, Cluster, Component, Host, Prototype
-=======
-from cm.models import Action, Cluster, Host, HostComponent, Prototype, ServiceComponent
->>>>>>> d352f84f
+from cm.models import Action, Cluster, Component, Host, HostComponent, Prototype
 from cm.schemas import RequiresUISchema
 from cm.services.mapping import change_host_component_mapping
 from cm.status_api import get_cluster_status, get_hc_status
