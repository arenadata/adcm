# Licensed under the Apache License, Version 2.0 (the "License");
# you may not use this file except in compliance with the License.
# You may obtain a copy of the License at
#
#      http://www.apache.org/licenses/LICENSE-2.0
#
# Unless required by applicable law or agreed to in writing, software
# distributed under the License is distributed on an "AS IS" BASIS,
# WITHOUT WARRANTIES OR CONDITIONS OF ANY KIND, either express or implied.
# See the License for the specific language governing permissions and
# limitations under the License.

from django.db import IntegrityError
from rest_framework import serializers

import cm
from api.action.serializers import ActionShort
from api.api_views import CommonAPIURL, ObjectURL
from api.api_views import hlink, check_obj, filter_actions, get_upgradable_func
from api.concern.serializers import ConcernItemSerializer
from api.serializers import StringListSerializer
from api.serializers import UpgradeSerializer, UrlField
from cm.errors import AdcmEx
from cm.models import Action, Prototype


class ProviderSerializer(serializers.Serializer):
    id = serializers.IntegerField(read_only=True)
    name = serializers.CharField()
    prototype_id = serializers.IntegerField()
    description = serializers.CharField(required=False)
    state = serializers.CharField(read_only=True)
    url = hlink('provider-details', 'id', 'provider_id')

    def validate_prototype_id(self, prototype_id):
        proto = check_obj(
            Prototype, {'id': prototype_id, 'type': 'provider'}, "PROTOTYPE_NOT_FOUND"
        )
        return proto

    def create(self, validated_data):
        try:
            return cm.api.add_host_provider(
                validated_data.get('prototype_id'),
                validated_data.get('name'),
                validated_data.get('description', ''),
            )
        except IntegrityError:
            raise AdcmEx("PROVIDER_CONFLICT") from None


class ProviderDetailSerializer(ProviderSerializer):
    edition = serializers.CharField(read_only=True)
    license = serializers.CharField(read_only=True)
    bundle_id = serializers.IntegerField(read_only=True)
    prototype = hlink('provider-type-details', 'prototype_id', 'prototype_id')
    config = CommonAPIURL(view_name='object-config')
    action = CommonAPIURL(view_name='object-action')
    upgrade = hlink('provider-upgrade', 'id', 'provider_id')
    host = ObjectURL(read_only=True, view_name='host')
    multi_state = StringListSerializer(read_only=True)
    concern = ConcernItemSerializer(many=True, read_only=True)
<<<<<<< HEAD

    def get_issue(self, obj):
        return cm.issue.aggregate_issues(obj)
=======
>>>>>>> 5054937d


class ProviderUISerializer(ProviderDetailSerializer):
    actions = serializers.SerializerMethodField()
    prototype_version = serializers.SerializerMethodField()
    prototype_name = serializers.SerializerMethodField()
    prototype_display_name = serializers.SerializerMethodField()
    upgradable = serializers.SerializerMethodField()
    get_upgradable = get_upgradable_func

    def get_actions(self, obj):
        act_set = Action.objects.filter(prototype=obj.prototype)
        self.context['object'] = obj
        self.context['provider_id'] = obj.id
        actions = ActionShort(filter_actions(obj, act_set), many=True, context=self.context)
        return actions.data

    def get_prototype_version(self, obj):
        return obj.prototype.version

    def get_prototype_name(self, obj):
        return obj.prototype.name

    def get_prototype_display_name(self, obj):
        return obj.prototype.display_name


class UpgradeProviderSerializer(UpgradeSerializer):
    class MyUrlField(UrlField):
        def get_kwargs(self, obj):
            return {'provider_id': self.context['provider_id'], 'upgrade_id': obj.id}

    url = MyUrlField(read_only=True, view_name='provider-upgrade-details')
    do = MyUrlField(read_only=True, view_name='do-provider-upgrade')<|MERGE_RESOLUTION|>--- conflicted
+++ resolved
@@ -60,12 +60,6 @@
     host = ObjectURL(read_only=True, view_name='host')
     multi_state = StringListSerializer(read_only=True)
     concern = ConcernItemSerializer(many=True, read_only=True)
-<<<<<<< HEAD
-
-    def get_issue(self, obj):
-        return cm.issue.aggregate_issues(obj)
-=======
->>>>>>> 5054937d
 
 
 class ProviderUISerializer(ProviderDetailSerializer):
