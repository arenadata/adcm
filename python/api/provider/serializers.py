# Licensed under the Apache License, Version 2.0 (the "License");
# you may not use this file except in compliance with the License.
# You may obtain a copy of the License at
#
#      http://www.apache.org/licenses/LICENSE-2.0
#
# Unless required by applicable law or agreed to in writing, software
# distributed under the License is distributed on an "AS IS" BASIS,
# WITHOUT WARRANTIES OR CONDITIONS OF ANY KIND, either express or implied.
# See the License for the specific language governing permissions and
# limitations under the License.
from typing import Optional

from django.db import IntegrityError
from rest_framework.serializers import (
    BooleanField,
    CharField,
    HyperlinkedIdentityField,
    IntegerField,
    JSONField,
    SerializerMethodField,
)

from adcm.serializers import EmptySerializer
from api.action.serializers import ActionShort
from api.concern.serializers import ConcernItemSerializer, ConcernItemUISerializer
from api.group_config.serializers import GroupConfigsHyperlinkedIdentityField
from api.serializers import DoUpgradeSerializer, StringListSerializer
from api.utils import (
    CommonAPIURL,
    ObjectURL,
    check_obj,
    filter_actions,
    get_upgradable_func,
)
from cm.adcm_config import get_main_info
from cm.api import add_host_provider
from cm.errors import AdcmEx
from cm.models import Action, HostProvider, Prototype, Upgrade
from cm.upgrade import do_upgrade


class ProviderSerializer(EmptySerializer):
    id = IntegerField(read_only=True)
    name = CharField()
    prototype_id = IntegerField()
    description = CharField(required=False)
    state = CharField(read_only=True)
    before_upgrade = JSONField(read_only=True)
    url = HyperlinkedIdentityField(
<<<<<<< HEAD
        view_name='provider-details', lookup_field='id', lookup_url_kwarg='provider_id'
=======
        view_name="provider-details", lookup_field="id", lookup_url_kwarg="provider_id"
>>>>>>> 3295f948
    )

    @staticmethod
    def validate_prototype_id(prototype_id):
        proto = check_obj(
            Prototype, {"id": prototype_id, "type": "provider"}, "PROTOTYPE_NOT_FOUND"
        )
        return proto

    def create(self, validated_data):
        try:
            return add_host_provider(
                validated_data.get("prototype_id"),
                validated_data.get("name"),
                validated_data.get("description", ""),
            )
        except IntegrityError:
            raise AdcmEx("PROVIDER_CONFLICT") from None


class ProviderDetailSerializer(ProviderSerializer):
    edition = CharField(read_only=True)
    license = CharField(read_only=True)
    bundle_id = IntegerField(read_only=True)
    prototype = HyperlinkedIdentityField(
<<<<<<< HEAD
        view_name='provider-type-details',
        lookup_field='prototype_id',
        lookup_url_kwarg='prototype_id',
    )
    config = CommonAPIURL(view_name='object-config')
    action = CommonAPIURL(view_name='object-action')
    upgrade = HyperlinkedIdentityField(
        view_name='provider-upgrade', lookup_field='id', lookup_url_kwarg='provider_id'
    )
    host = ObjectURL(read_only=True, view_name='host')
=======
        view_name="provider-type-details",
        lookup_field="prototype_id",
        lookup_url_kwarg="prototype_id",
    )
    config = CommonAPIURL(view_name="object-config")
    action = CommonAPIURL(view_name="object-action")
    upgrade = HyperlinkedIdentityField(
        view_name="provider-upgrade", lookup_field="id", lookup_url_kwarg="provider_id"
    )
    host = ObjectURL(read_only=True, view_name="host")
>>>>>>> 3295f948
    multi_state = StringListSerializer(read_only=True)
    concerns = ConcernItemSerializer(many=True, read_only=True)
    locked = BooleanField(read_only=True)
    group_config = GroupConfigsHyperlinkedIdentityField(view_name="group-config-list")


class ProviderUISerializer(ProviderSerializer):
    edition = CharField(read_only=True)
    locked = BooleanField(read_only=True)
<<<<<<< HEAD
    action = CommonAPIURL(view_name='object-action')
=======
    action = CommonAPIURL(view_name="object-action")
>>>>>>> 3295f948
    prototype_version = SerializerMethodField()
    prototype_name = SerializerMethodField()
    prototype_display_name = SerializerMethodField()
    upgrade = HyperlinkedIdentityField(
<<<<<<< HEAD
        view_name='provider-upgrade', lookup_field='id', lookup_url_kwarg='provider_id'
=======
        view_name="provider-upgrade", lookup_field="id", lookup_url_kwarg="provider_id"
>>>>>>> 3295f948
    )
    upgradable = SerializerMethodField()
    concerns = ConcernItemUISerializer(many=True, read_only=True)

    @staticmethod
    def get_upgradable(obj: HostProvider) -> bool:
        return get_upgradable_func(obj)

    @staticmethod
    def get_prototype_version(obj: HostProvider) -> str:
        return obj.prototype.version

    @staticmethod
    def get_prototype_name(obj: HostProvider) -> str:
        return obj.prototype.name

    @staticmethod
<<<<<<< HEAD
    def get_prototype_display_name(obj: HostProvider) -> Optional[str]:
=======
    def get_prototype_display_name(obj: HostProvider) -> str | None:
>>>>>>> 3295f948
        return obj.prototype.display_name


class ProviderDetailUISerializer(ProviderDetailSerializer):
    actions = SerializerMethodField()
    prototype_version = SerializerMethodField()
    prototype_name = SerializerMethodField()
    prototype_display_name = SerializerMethodField()
    upgradable = SerializerMethodField()
    concerns = ConcernItemUISerializer(many=True, read_only=True)
    main_info = SerializerMethodField()

    def get_actions(self, obj):
        act_set = Action.objects.filter(prototype=obj.prototype)
        self.context["object"] = obj
        self.context["provider_id"] = obj.id
        actions = ActionShort(filter_actions(obj, act_set), many=True, context=self.context)
        return actions.data

    @staticmethod
    def get_upgradable(obj: HostProvider) -> bool:
        return get_upgradable_func(obj)

    @staticmethod
    def get_prototype_version(obj: HostProvider) -> str:
        return obj.prototype.version

    @staticmethod
    def get_prototype_name(obj: HostProvider) -> str:
        return obj.prototype.name

    @staticmethod
<<<<<<< HEAD
    def get_prototype_display_name(obj: HostProvider) -> Optional[str]:
        return obj.prototype.display_name

    @staticmethod
    def get_main_info(obj: HostProvider) -> Optional[str]:
=======
    def get_prototype_display_name(obj: HostProvider) -> str | None:
        return obj.prototype.display_name

    @staticmethod
    def get_main_info(obj: HostProvider) -> str | None:
>>>>>>> 3295f948
        return get_main_info(obj)


class DoProviderUpgradeSerializer(DoUpgradeSerializer):
    def create(self, validated_data):
        upgrade = check_obj(Upgrade, validated_data.get("upgrade_id"), "UPGRADE_NOT_FOUND")
        config = validated_data.get("config", {})
        attr = validated_data.get("attr", {})
        return do_upgrade(validated_data.get("obj"), upgrade, config, attr, [])<|MERGE_RESOLUTION|>--- conflicted
+++ resolved
@@ -9,7 +9,6 @@
 # WITHOUT WARRANTIES OR CONDITIONS OF ANY KIND, either express or implied.
 # See the License for the specific language governing permissions and
 # limitations under the License.
-from typing import Optional
 
 from django.db import IntegrityError
 from rest_framework.serializers import (
@@ -48,11 +47,7 @@
     state = CharField(read_only=True)
     before_upgrade = JSONField(read_only=True)
     url = HyperlinkedIdentityField(
-<<<<<<< HEAD
-        view_name='provider-details', lookup_field='id', lookup_url_kwarg='provider_id'
-=======
         view_name="provider-details", lookup_field="id", lookup_url_kwarg="provider_id"
->>>>>>> 3295f948
     )
 
     @staticmethod
@@ -78,18 +73,6 @@
     license = CharField(read_only=True)
     bundle_id = IntegerField(read_only=True)
     prototype = HyperlinkedIdentityField(
-<<<<<<< HEAD
-        view_name='provider-type-details',
-        lookup_field='prototype_id',
-        lookup_url_kwarg='prototype_id',
-    )
-    config = CommonAPIURL(view_name='object-config')
-    action = CommonAPIURL(view_name='object-action')
-    upgrade = HyperlinkedIdentityField(
-        view_name='provider-upgrade', lookup_field='id', lookup_url_kwarg='provider_id'
-    )
-    host = ObjectURL(read_only=True, view_name='host')
-=======
         view_name="provider-type-details",
         lookup_field="prototype_id",
         lookup_url_kwarg="prototype_id",
@@ -100,7 +83,6 @@
         view_name="provider-upgrade", lookup_field="id", lookup_url_kwarg="provider_id"
     )
     host = ObjectURL(read_only=True, view_name="host")
->>>>>>> 3295f948
     multi_state = StringListSerializer(read_only=True)
     concerns = ConcernItemSerializer(many=True, read_only=True)
     locked = BooleanField(read_only=True)
@@ -110,20 +92,12 @@
 class ProviderUISerializer(ProviderSerializer):
     edition = CharField(read_only=True)
     locked = BooleanField(read_only=True)
-<<<<<<< HEAD
-    action = CommonAPIURL(view_name='object-action')
-=======
     action = CommonAPIURL(view_name="object-action")
->>>>>>> 3295f948
     prototype_version = SerializerMethodField()
     prototype_name = SerializerMethodField()
     prototype_display_name = SerializerMethodField()
     upgrade = HyperlinkedIdentityField(
-<<<<<<< HEAD
-        view_name='provider-upgrade', lookup_field='id', lookup_url_kwarg='provider_id'
-=======
         view_name="provider-upgrade", lookup_field="id", lookup_url_kwarg="provider_id"
->>>>>>> 3295f948
     )
     upgradable = SerializerMethodField()
     concerns = ConcernItemUISerializer(many=True, read_only=True)
@@ -141,11 +115,7 @@
         return obj.prototype.name
 
     @staticmethod
-<<<<<<< HEAD
-    def get_prototype_display_name(obj: HostProvider) -> Optional[str]:
-=======
     def get_prototype_display_name(obj: HostProvider) -> str | None:
->>>>>>> 3295f948
         return obj.prototype.display_name
 
 
@@ -178,19 +148,11 @@
         return obj.prototype.name
 
     @staticmethod
-<<<<<<< HEAD
-    def get_prototype_display_name(obj: HostProvider) -> Optional[str]:
-        return obj.prototype.display_name
-
-    @staticmethod
-    def get_main_info(obj: HostProvider) -> Optional[str]:
-=======
     def get_prototype_display_name(obj: HostProvider) -> str | None:
         return obj.prototype.display_name
 
     @staticmethod
     def get_main_info(obj: HostProvider) -> str | None:
->>>>>>> 3295f948
         return get_main_info(obj)
 
 
