# Licensed under the Apache License, Version 2.0 (the "License");
# you may not use this file except in compliance with the License.
# You may obtain a copy of the License at
#
#      http://www.apache.org/licenses/LICENSE-2.0
#
# Unless required by applicable law or agreed to in writing, software
# distributed under the License is distributed on an "AS IS" BASIS,
# WITHOUT WARRANTIES OR CONDITIONS OF ANY KIND, either express or implied.
# See the License for the specific language governing permissions and
# limitations under the License.

from rest_framework import serializers
from rest_framework.reverse import reverse
from rest_framework_extensions.settings import extensions_api_settings

from api.config.serializers import ConfigSerializerUI
from api.utils import check_obj, hlink, UrlField
from cm.adcm_config import ui_config, get_prototype_config, get_action_variant
from cm.errors import raise_AdcmEx
from cm.models import Upgrade, GroupConfig, Cluster, HostProvider, PrototypeConfig
from cm.upgrade import do_upgrade


class UpgradeSerializer(serializers.Serializer):
    id = serializers.IntegerField(read_only=True)
    name = serializers.CharField(required=False)
    bundle_id = serializers.IntegerField(read_only=True)
    description = serializers.CharField(required=False)
    min_version = serializers.CharField(required=False)
    max_version = serializers.CharField(required=False)
    min_strict = serializers.BooleanField(required=False)
    max_strict = serializers.BooleanField(required=False)
    upgradable = serializers.BooleanField(required=False)
    license = serializers.CharField(required=False)
    license_url = hlink('bundle-license', 'bundle_id', 'bundle_id')
    from_edition = serializers.JSONField(required=False)
    state_available = serializers.JSONField(required=False)
    state_on_success = serializers.CharField(required=False)
    config = serializers.SerializerMethodField()

    def get_config(self, instance):
        if instance.action is None:
            return {'attr': {}, 'config': []}

        if 'cluster_id' in self.context:
            obj = check_obj(Cluster, self.context['cluster_id'])
        else:
            obj = check_obj(HostProvider, self.context['provider_id'])

        action_conf = PrototypeConfig.objects.filter(
            prototype=instance.action.prototype, action=instance.action
        ).order_by('id')
        _, _, _, attr = get_prototype_config(obj.prototype, instance.action)
        get_action_variant(obj, action_conf)
        conf = ConfigSerializerUI(action_conf, many=True, context=self.context, read_only=True)
        return {'attr': attr, 'config': conf.data}


class UpgradeLinkSerializer(UpgradeSerializer):
    class MyUrlField(UrlField):
        def get_kwargs(self, obj):
            return {'cluster_id': self.context['cluster_id'], 'upgrade_id': obj.id}

    url = MyUrlField(read_only=True, view_name='cluster-upgrade-details')
    do = MyUrlField(read_only=True, view_name='do-cluster-upgrade')


class DoUpgradeSerializer(serializers.Serializer):
    id = serializers.IntegerField(read_only=True)
    upgradable = serializers.BooleanField(read_only=True)
<<<<<<< HEAD
    config = serializers.JSONField(required=False, default=dict)
=======
    task_id = serializers.IntegerField(read_only=True)
>>>>>>> c8004b00

    def create(self, validated_data):
        upgrade = check_obj(Upgrade, validated_data.get('upgrade_id'), 'UPGRADE_NOT_FOUND')
        config = validated_data.get('config')
        return do_upgrade(validated_data.get('obj'), upgrade, config)


class StringListSerializer(serializers.ListField):
    item = serializers.CharField()


class UIConfigField(serializers.JSONField):
    """Serializering config field for UI"""

    def to_representation(self, value):
        obj = value.obj_ref.object
        if obj is None:
            raise_AdcmEx('INVALID_CONFIG_UPDATE', f'unknown object type "{value.obj_ref}"')
        if isinstance(obj, GroupConfig):
            obj = obj.object
        return ui_config(obj, value)

    def to_internal_value(self, data):
        return {'config': data}


class MultiHyperlinkedIdentityField(serializers.HyperlinkedIdentityField):
    """
    Hyperlinked identity field for nested routers
    """

    def __init__(self, view_name, *args, **kwargs):
        self.url_args = args
        super().__init__(view_name=view_name, **kwargs)

    def get_url(self, obj, view_name, request, format):  # pylint: disable=redefined-builtin
        kwargs = {}
        for url_arg in self.url_args:
            if url_arg.startswith(extensions_api_settings.DEFAULT_PARENT_LOOKUP_KWARG_NAME_PREFIX):
                parent_name = url_arg.replace(
                    extensions_api_settings.DEFAULT_PARENT_LOOKUP_KWARG_NAME_PREFIX, '', 1
                )
                parent = self.context.get(parent_name)
                kwargs.update({url_arg: parent.id})
            else:
                kwargs.update({url_arg: obj.id})
        return reverse(viewname=view_name, kwargs=kwargs, request=request, format=format)


class MultiHyperlinkedRelatedField(serializers.HyperlinkedRelatedField):
    """
    Hyperlinked related field for nested routers
    """

    def __init__(self, view_name, *args, **kwargs):
        kwargs['read_only'] = True
        self.url_args = args
        super().__init__(view_name, **kwargs)

    def get_url(self, obj, view_name, request, format):  # pylint: disable=redefined-builtin
        kwargs = {}
        for url_arg in self.url_args:
            if url_arg.startswith(extensions_api_settings.DEFAULT_PARENT_LOOKUP_KWARG_NAME_PREFIX):
                parent_name = url_arg.replace(
                    extensions_api_settings.DEFAULT_PARENT_LOOKUP_KWARG_NAME_PREFIX, '', 1
                )
                parent = self.context.get(parent_name)
                if parent is None:
                    parent = obj
                kwargs.update({url_arg: parent.id})
        lookup_value = getattr(obj, self.lookup_field)
        if lookup_value is None:
            return lookup_value
        kwargs.update({self.lookup_url_kwarg: lookup_value})
        return reverse(viewname=view_name, kwargs=kwargs, request=request, format=format)<|MERGE_RESOLUTION|>--- conflicted
+++ resolved
@@ -69,11 +69,8 @@
 class DoUpgradeSerializer(serializers.Serializer):
     id = serializers.IntegerField(read_only=True)
     upgradable = serializers.BooleanField(read_only=True)
-<<<<<<< HEAD
     config = serializers.JSONField(required=False, default=dict)
-=======
     task_id = serializers.IntegerField(read_only=True)
->>>>>>> c8004b00
 
     def create(self, validated_data):
         upgrade = check_obj(Upgrade, validated_data.get('upgrade_id'), 'UPGRADE_NOT_FOUND')
