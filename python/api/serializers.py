# Licensed under the Apache License, Version 2.0 (the "License");
# you may not use this file except in compliance with the License.
# You may obtain a copy of the License at
#
#      http://www.apache.org/licenses/LICENSE-2.0
#
# Unless required by applicable law or agreed to in writing, software
# distributed under the License is distributed on an "AS IS" BASIS,
# WITHOUT WARRANTIES OR CONDITIONS OF ANY KIND, either express or implied.
# See the License for the specific language governing permissions and
# limitations under the License.

from api.config.serializers import ConfigSerializerUI
from api.utils import UrlField, check_obj, hlink
from cm.adcm_config import get_action_variant, get_prototype_config, ui_config
from cm.errors import raise_AdcmEx
<<<<<<< HEAD
from cm.models import Cluster, GroupConfig, HostProvider, PrototypeConfig, Upgrade
from cm.upgrade import do_upgrade
from rest_framework.reverse import reverse
from rest_framework.serializers import (
    BooleanField,
    CharField,
    HyperlinkedIdentityField,
    HyperlinkedRelatedField,
    IntegerField,
    JSONField,
    ListField,
    SerializerMethodField,
)
from rest_framework_extensions.settings import extensions_api_settings
=======
from cm.models import GroupConfig, Cluster, HostProvider, PrototypeConfig
>>>>>>> 6e761acf

from adcm.serializers import EmptySerializer


class UpgradeSerializer(EmptySerializer):
    id = IntegerField(read_only=True)
    name = CharField(required=False)
    bundle_id = IntegerField(read_only=True)
    description = CharField(required=False)
    min_version = CharField(required=False)
    max_version = CharField(required=False)
    min_strict = BooleanField(required=False)
    max_strict = BooleanField(required=False)
    upgradable = BooleanField(required=False)
    license = CharField(required=False)
    license_url = hlink('bundle-license', 'bundle_id', 'bundle_id')
    from_edition = JSONField(required=False)
    state_available = JSONField(required=False)
    state_on_success = CharField(required=False)
    ui_options = SerializerMethodField()
    config = SerializerMethodField()

    @staticmethod
    def get_ui_options(instance):
        if instance.action:
            return instance.action.ui_options
        return {}

    def get_config(self, instance):
        if instance.action is None:
            return {'attr': {}, 'config': []}

        if 'cluster_id' in self.context:
            obj = check_obj(Cluster, self.context['cluster_id'])
        elif 'provider_id' in self.context:
            obj = check_obj(HostProvider, self.context['provider_id'])
        else:
            obj = None

        action_conf = PrototypeConfig.objects.filter(
            prototype=instance.action.prototype, action=instance.action
        ).order_by('id')
        *_, attr = get_prototype_config(instance.action.prototype, instance.action)
        if obj:
            get_action_variant(obj, action_conf)
        conf = ConfigSerializerUI(action_conf, many=True, context=self.context, read_only=True)
        return {'attr': attr, 'config': conf.data}


class ClusterUpgradeSerializer(UpgradeSerializer):
    class MyUrlField(UrlField):
        def get_kwargs(self, obj):
            return {'cluster_id': self.context['cluster_id'], 'upgrade_id': obj.id}

    hostcomponentmap = serializers.SerializerMethodField()
    url = MyUrlField(read_only=True, view_name='cluster-upgrade-details')
    do = MyUrlField(read_only=True, view_name='do-cluster-upgrade')

    def get_hostcomponentmap(self, instance):
        if instance.action:
            return instance.action.hostcomponentmap
        return []


class ProviderUpgradeSerializer(UpgradeSerializer):
    class MyUrlField(UrlField):
        def get_kwargs(self, obj):
            return {'provider_id': self.context['provider_id'], 'upgrade_id': obj.id}

    url = MyUrlField(read_only=True, view_name='provider-upgrade-details')
    do = MyUrlField(read_only=True, view_name='do-provider-upgrade')


<<<<<<< HEAD
class DoUpgradeSerializer(EmptySerializer):
    id = IntegerField(read_only=True)
    upgradable = BooleanField(read_only=True)
    config = JSONField(required=False, default=dict)
    task_id = IntegerField(read_only=True)

    def create(self, validated_data):
        upgrade = check_obj(Upgrade, validated_data.get('upgrade_id'), 'UPGRADE_NOT_FOUND')
        config = validated_data.get('config')
        return do_upgrade(validated_data.get('obj'), upgrade, config)
=======
class DoUpgradeSerializer(serializers.Serializer):
    id = serializers.IntegerField(read_only=True)
    upgradable = serializers.BooleanField(read_only=True)
    config = serializers.JSONField(required=False, default=dict)
    task_id = serializers.IntegerField(read_only=True)
    attr = serializers.JSONField(required=False, default=dict)
>>>>>>> 6e761acf


class StringListSerializer(ListField):
    item = CharField()


class UIConfigField(JSONField):
    """Serializing config field for UI"""

    def to_representation(self, value):
        obj = value.obj_ref.object
        if obj is None:
            raise_AdcmEx('INVALID_CONFIG_UPDATE', f'unknown object type "{value.obj_ref}"')
        if isinstance(obj, GroupConfig):
            obj = obj.object
        return ui_config(obj, value)

    def to_internal_value(self, data):
        return {'config': data}


class MultiHyperlinkedIdentityField(HyperlinkedIdentityField):
    """
    Hyperlinked identity field for nested routers
    """

    def __init__(self, view_name, *args, **kwargs):
        self.url_args = args
        super().__init__(view_name=view_name, **kwargs)

    def get_url(self, obj, view_name, request, _format):  # pylint: disable=redefined-builtin
        kwargs = {}
        for url_arg in self.url_args:
            if url_arg.startswith(extensions_api_settings.DEFAULT_PARENT_LOOKUP_KWARG_NAME_PREFIX):
                parent_name = url_arg.replace(
                    extensions_api_settings.DEFAULT_PARENT_LOOKUP_KWARG_NAME_PREFIX, '', 1
                )
                parent = self.context.get(parent_name)
                kwargs.update({url_arg: parent.id})
            else:
                kwargs.update({url_arg: obj.id})
        return reverse(viewname=view_name, kwargs=kwargs, request=request, format=_format)


class MultiHyperlinkedRelatedField(HyperlinkedRelatedField):
    """
    Hyperlinked related field for nested routers
    """

    def __init__(self, view_name, *args, **kwargs):
        kwargs['read_only'] = True
        self.url_args = args
        super().__init__(view_name, **kwargs)

    def get_url(self, obj, view_name, request, _format):  # pylint: disable=redefined-builtin
        kwargs = {}
        for url_arg in self.url_args:
            if url_arg.startswith(extensions_api_settings.DEFAULT_PARENT_LOOKUP_KWARG_NAME_PREFIX):
                parent_name = url_arg.replace(
                    extensions_api_settings.DEFAULT_PARENT_LOOKUP_KWARG_NAME_PREFIX, '', 1
                )
                parent = self.context.get(parent_name)
                if parent is None:
                    parent = obj
                kwargs.update({url_arg: parent.id})
        lookup_value = getattr(obj, self.lookup_field)
        if lookup_value is None:
            return lookup_value
        kwargs.update({self.lookup_url_kwarg: lookup_value})
        return reverse(viewname=view_name, kwargs=kwargs, request=request, format=_format)<|MERGE_RESOLUTION|>--- conflicted
+++ resolved
@@ -14,9 +14,7 @@
 from api.utils import UrlField, check_obj, hlink
 from cm.adcm_config import get_action_variant, get_prototype_config, ui_config
 from cm.errors import raise_AdcmEx
-<<<<<<< HEAD
-from cm.models import Cluster, GroupConfig, HostProvider, PrototypeConfig, Upgrade
-from cm.upgrade import do_upgrade
+from cm.models import Cluster, GroupConfig, HostProvider, PrototypeConfig
 from rest_framework.reverse import reverse
 from rest_framework.serializers import (
     BooleanField,
@@ -29,9 +27,6 @@
     SerializerMethodField,
 )
 from rest_framework_extensions.settings import extensions_api_settings
-=======
-from cm.models import GroupConfig, Cluster, HostProvider, PrototypeConfig
->>>>>>> 6e761acf
 
 from adcm.serializers import EmptySerializer
 
@@ -86,7 +81,7 @@
         def get_kwargs(self, obj):
             return {'cluster_id': self.context['cluster_id'], 'upgrade_id': obj.id}
 
-    hostcomponentmap = serializers.SerializerMethodField()
+    hostcomponentmap = SerializerMethodField()
     url = MyUrlField(read_only=True, view_name='cluster-upgrade-details')
     do = MyUrlField(read_only=True, view_name='do-cluster-upgrade')
 
@@ -105,25 +100,12 @@
     do = MyUrlField(read_only=True, view_name='do-provider-upgrade')
 
 
-<<<<<<< HEAD
 class DoUpgradeSerializer(EmptySerializer):
     id = IntegerField(read_only=True)
     upgradable = BooleanField(read_only=True)
     config = JSONField(required=False, default=dict)
     task_id = IntegerField(read_only=True)
-
-    def create(self, validated_data):
-        upgrade = check_obj(Upgrade, validated_data.get('upgrade_id'), 'UPGRADE_NOT_FOUND')
-        config = validated_data.get('config')
-        return do_upgrade(validated_data.get('obj'), upgrade, config)
-=======
-class DoUpgradeSerializer(serializers.Serializer):
-    id = serializers.IntegerField(read_only=True)
-    upgradable = serializers.BooleanField(read_only=True)
-    config = serializers.JSONField(required=False, default=dict)
-    task_id = serializers.IntegerField(read_only=True)
-    attr = serializers.JSONField(required=False, default=dict)
->>>>>>> 6e761acf
+    attr = JSONField(required=False, default=dict)
 
 
 class StringListSerializer(ListField):
