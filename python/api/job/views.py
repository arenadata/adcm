# Licensed under the Apache License, Version 2.0 (the "License");
# you may not use this file except in compliance with the License.
# You may obtain a copy of the License at
#
#      http://www.apache.org/licenses/LICENSE-2.0
#
# Unless required by applicable law or agreed to in writing, software
# distributed under the License is distributed on an "AS IS" BASIS,
# WITHOUT WARRANTIES OR CONDITIONS OF ANY KIND, either express or implied.
# See the License for the specific language governing permissions and
# limitations under the License.

from pathlib import Path
import io
import re
import tarfile

from adcm.permissions import check_custom_perm, get_object_for_user
from audit.utils import audit
<<<<<<< HEAD
from cm.errors import AdcmEx
from cm.models import ActionType, JobLog, JobStatus, LogStorage, TaskLog
from cm.services.job.run import restart_task, run_task
=======
from cm.job import restart_task
from cm.models import ActionType, JobLog, LogStorage, TaskLog
from cm.utils import str_remove_non_alnum
>>>>>>> 484fc36c
from django.conf import settings
from django.contrib.contenttypes.models import ContentType
from django.http import HttpResponse
from django_filters.rest_framework import (
    CharFilter,
    DateTimeFilter,
    DjangoFilterBackend,
    FilterSet,
    NumberFilter,
    OrderingFilter,
)
from guardian.mixins import PermissionListMixin
from rest_framework.decorators import action
from rest_framework.mixins import ListModelMixin, RetrieveModelMixin
from rest_framework.permissions import DjangoModelPermissions
from rest_framework.request import Request
from rest_framework.response import Response
from rest_framework.status import HTTP_200_OK

from api.base_view import GenericUIViewSet
from api.job.serializers import (
    JobRetrieveSerializer,
    JobSerializer,
    LogStorageRetrieveSerializer,
    LogStorageSerializer,
    TaskRetrieveSerializer,
    TaskSerializer,
)
from api.rbac.viewsets import DjangoOnlyObjectPermissions

VIEW_TASKLOG_PERMISSION = "cm.view_tasklog"
VIEW_JOBLOG_PERMISSION = "cm.view_joblog"
VIEW_LOGSTORAGE_PERMISSION = "cm.view_logstorage"


def get_task_download_archive_name(task: TaskLog) -> str:
    archive_name = f"{task.pk}.tar.gz"

    if not task.action:
        return archive_name

    action_display_name = str_remove_non_alnum(value=task.action.display_name) or str_remove_non_alnum(
        value=task.action.name,
    )
    if action_display_name:
        archive_name = f"{action_display_name}_{archive_name}"

    if task.object_type.name in {
        "adcm",
        "cluster",
        "cluster object",
        "service component",
        "host provider",
    }:
        action_prototype_display_name = str_remove_non_alnum(
            value=task.action.prototype.display_name,
        ) or str_remove_non_alnum(value=task.action.prototype.name)
        if action_prototype_display_name:
            archive_name = f"{action_prototype_display_name}_{archive_name}"

    if not task.task_object:
        return archive_name

    obj_name = None
    if task.object_type.name == "cluster":
        obj_name = task.task_object.name
    elif task.object_type.name == "cluster object" or task.object_type.name == "service component":
        obj_name = task.task_object.cluster.name
    elif task.object_type.name == "host provider":
        obj_name = task.task_object.name
    elif task.object_type.name == "host":
        obj_name = task.task_object.fqdn

    if obj_name:
        archive_name = f"{str_remove_non_alnum(value=obj_name)}_{archive_name}"

    return archive_name


def get_task_download_archive_file_handler(task: TaskLog) -> io.BytesIO:
    jobs = JobLog.objects.filter(task=task)

    if task.action and task.action.type == ActionType.JOB:
        task_dir_name_suffix = str_remove_non_alnum(value=task.action.display_name) or str_remove_non_alnum(
            value=task.action.name,
        )
    else:
        task_dir_name_suffix = None

    file_handler = io.BytesIO()
    with tarfile.open(fileobj=file_handler, mode="w:gz") as tar_file:
        for job in jobs:
            if task_dir_name_suffix is None:
                dir_name_suffix = str_remove_non_alnum(value=job.display_name or "") or str_remove_non_alnum(
                    value=job.name
                )
            else:
                dir_name_suffix = task_dir_name_suffix

            directory = Path(settings.RUN_DIR, str(job.pk))
            if directory.is_dir():
                files = [item for item in Path(settings.RUN_DIR, str(job.pk)).iterdir() if item.is_file()]
                for log_file in files:
                    tarinfo = tarfile.TarInfo(f'{f"{job.pk}-{dir_name_suffix}".strip("-")}/{log_file.name}')
                    tarinfo.size = log_file.stat().st_size
                    tar_file.addfile(tarinfo=tarinfo, fileobj=io.BytesIO(log_file.read_bytes()))
            else:
                log_storages = LogStorage.objects.filter(job=job, type__in={"stdout", "stderr"})
                for log_storage in log_storages:
                    tarinfo = tarfile.TarInfo(
                        f'{f"{job.pk}-{dir_name_suffix}".strip("-")}' f"/{log_storage.name}-{log_storage.type}.txt",
                    )
                    body = io.BytesIO(bytes(log_storage.body, settings.ENCODING_UTF_8))
                    tarinfo.size = body.getbuffer().nbytes
                    tar_file.addfile(tarinfo=tarinfo, fileobj=body)

    return file_handler


class JobFilter(FilterSet):
    action_id = NumberFilter(field_name="action_id", method="filter_by_action_id")
    task_id = NumberFilter(field_name="task_id")
    pid = NumberFilter(field_name="pid")
    status = CharFilter(field_name="status")
    start_date = DateTimeFilter(field_name="start_date")
    finish_date = DateTimeFilter(field_name="finish_date")
    ordering = OrderingFilter(
        fields={"status": "status", "start_date": "start_date", "finish_date": "finish_date"}, label="ordering"
    )

    def filter_by_action_id(self, queryset, name, value):  # noqa: ARG002
        return queryset.filter(task__action_id=value)


class JobViewSet(PermissionListMixin, ListModelMixin, RetrieveModelMixin, GenericUIViewSet):
    queryset = JobLog.objects.select_related("task__action").all()
    serializer_class = JobSerializer
    filter_backends = (DjangoFilterBackend,)
    filterset_class = JobFilter
    ordering_fields = ("status", "start_date", "finish_date")
    ordering = ["-id"]
    permission_required = ["cm.view_joblog"]
    lookup_url_kwarg = "job_pk"

    def get_queryset(self, *args, **kwargs):
        queryset = super().get_queryset(*args, **kwargs)
        if not self.request.user.is_superuser:
            # NOT superuser shouldn't have access to ADCM tasks
            queryset = queryset.exclude(task__object_type=ContentType.objects.get(app_label="cm", model="adcm"))
        return queryset

    def get_permissions(self):
        permission_classes = (DjangoModelPermissions,) if self.action == "list" else (DjangoOnlyObjectPermissions,)
        return [permission() for permission in permission_classes]

    def get_serializer_class(self):
        if self.is_for_ui() or self.action in ("retrieve", "cancel"):
            return JobRetrieveSerializer

        return super().get_serializer_class()

    @audit
    @action(methods=["put"], detail=True)
    def cancel(self, request: Request, job_pk: int) -> Response:
        job: JobLog = get_object_for_user(request.user, VIEW_JOBLOG_PERMISSION, JobLog, id=job_pk)
        check_custom_perm(request.user, "change", JobLog, job_pk)

        job.cancel()

        return Response(status=HTTP_200_OK)


class TaskViewSet(PermissionListMixin, ListModelMixin, RetrieveModelMixin, GenericUIViewSet):
    queryset = TaskLog.objects.select_related("action").all()
    serializer_class = TaskSerializer
    filterset_fields = ("action_id", "pid", "status", "start_date", "finish_date")
    ordering_fields = ("status", "start_date", "finish_date")
    ordering = ["-id"]
    permission_required = [VIEW_TASKLOG_PERMISSION]
    lookup_url_kwarg = "task_pk"

    def get_queryset(self, *args, **kwargs):
        queryset = super().get_queryset(*args, **kwargs)
        if not self.request.user.is_superuser:
            # NOT superuser shouldn't have access to ADCM tasks
            queryset = queryset.exclude(object_type=ContentType.objects.get(app_label="cm", model="adcm"))
        return queryset

    def get_serializer_class(self):
        if self.is_for_ui() or self.action in {"retrieve", "restart", "cancel", "download"}:
            return TaskRetrieveSerializer

        return super().get_serializer_class()

    @audit
    @action(methods=["put"], detail=True)
    def restart(self, request: Request, task_pk: int) -> Response:
        task = get_object_for_user(request.user, VIEW_TASKLOG_PERMISSION, TaskLog, id=task_pk)
        check_custom_perm(request.user, "change", TaskLog, task)

        if task.status in (JobStatus.CREATED, JobStatus.RUNNING):
            raise AdcmEx(code="TASK_ERROR", msg=f"task #{task.pk} is running")

        if task.status == JobStatus.SUCCESS:
            run_task(task)
        elif task.status in (JobStatus.FAILED, JobStatus.ABORTED):
            restart_task(task)
        else:
            raise AdcmEx(code="TASK_ERROR", msg=f"task #{task.pk} has unexpected status: {task.status}")

        return Response(status=HTTP_200_OK)

    @audit
    @action(methods=["put"], detail=True)
    def cancel(self, request: Request, task_pk: int) -> Response:
        task = get_object_for_user(request.user, VIEW_TASKLOG_PERMISSION, TaskLog, id=task_pk)
        check_custom_perm(request.user, "change", TaskLog, task)
        task.cancel()

        return Response(status=HTTP_200_OK)

    @audit
    @action(methods=["get"], detail=True)
    def download(self, request: Request, task_pk: int) -> Response:
        task = get_object_for_user(request.user, VIEW_TASKLOG_PERMISSION, TaskLog, id=task_pk)
        response = HttpResponse(
            content=get_task_download_archive_file_handler(task=task).getvalue(),
            content_type="application/tar+gzip",
        )
        response["Content-Disposition"] = f'attachment; filename="{get_task_download_archive_name(task=task)}"'

        return response


class LogStorageViewSet(PermissionListMixin, ListModelMixin, RetrieveModelMixin, GenericUIViewSet):
    queryset = LogStorage.objects.all()
    serializer_class = LogStorageSerializer
    filterset_fields = ("name", "type", "format")
    ordering_fields = ("id", "name")
    permission_required = ["cm.view_logstorage"]
    lookup_url_kwarg = "log_pk"
    ordering = ["id"]

    def get_queryset(self, *args, **kwargs):
        queryset = super().get_queryset(*args, **kwargs)
        if "job_pk" in self.kwargs:
            queryset = queryset.filter(job_id=self.kwargs["job_pk"])

        return queryset

    def get_serializer_class(self):
        if self.is_for_ui() or self.action == "retrieve":
            return LogStorageRetrieveSerializer

        return super().get_serializer_class()

    @audit
    @action(methods=["get"], detail=True)
    def download(self, request: Request, job_pk: int, log_pk: int):
        # self is necessary for audit
        log_storage = get_object_for_user(
            user=request.user, perms=VIEW_LOGSTORAGE_PERMISSION, klass=LogStorage, id=log_pk, job__id=job_pk
        )
        if log_storage.type in {"stdout", "stderr"}:
            filename = f"{job_pk}-{log_storage.name}-{log_storage.type}.{log_storage.format}"
        else:
            filename = f"{job_pk}-{log_storage.name}.{log_storage.format}"

        filename = re.sub(r"\s+", "_", filename)
        mime_type = "text/plain" if log_storage.format == "txt" else "application/json"

        if log_storage.body is None:
            file_path = Path(
                settings.RUN_DIR,
                f"{job_pk}",
                f"{log_storage.name}-{log_storage.type}.{log_storage.format}",
            )
            if Path.is_file(file_path):
                with open(file_path, encoding=settings.ENCODING_UTF_8) as f:
                    body = f.read()
                    length = len(body)
            else:
                body = ""
                length = 0
        else:
            body = log_storage.body
            length = len(body)

        response = HttpResponse(body)
        response["Content-Type"] = mime_type
        response["Content-Length"] = length
        response["Content-Encoding"] = settings.ENCODING_UTF_8
        response["Content-Disposition"] = f"attachment; filename={filename}"

        return response<|MERGE_RESOLUTION|>--- conflicted
+++ resolved
@@ -17,15 +17,10 @@
 
 from adcm.permissions import check_custom_perm, get_object_for_user
 from audit.utils import audit
-<<<<<<< HEAD
 from cm.errors import AdcmEx
 from cm.models import ActionType, JobLog, JobStatus, LogStorage, TaskLog
 from cm.services.job.run import restart_task, run_task
-=======
-from cm.job import restart_task
-from cm.models import ActionType, JobLog, LogStorage, TaskLog
 from cm.utils import str_remove_non_alnum
->>>>>>> 484fc36c
 from django.conf import settings
 from django.contrib.contenttypes.models import ContentType
 from django.http import HttpResponse
