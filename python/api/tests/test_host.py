--- conflicted
+++ resolved
@@ -82,18 +82,13 @@
         self.assertEqual(response.status_code, HTTP_200_OK)
         self.assertEqual(self.host.maintenance_mode, MaintenanceMode.ON)
 
-<<<<<<< HEAD
     def test_change_mm_on_with_action_success(self):
-        action = Action.objects.create(prototype=self.host.prototype, name="host_turn_on_maintenance_mode")
-=======
-    def test_change_maintenance_mode_on_with_action_success(self):
         action = Action.objects.create(
             prototype=self.host.cluster.prototype,
             name=settings.ADCM_HOST_TURN_ON_MM_ACTION_NAME,
             type=ActionType.Job,
             state_available="any",
         )
->>>>>>> f3718022
 
         with patch("api.utils.start_task") as start_task_mock:
             response: Response = self.client.post(
