# Licensed under the Apache License, Version 2.0 (the "License");
# you may not use this file except in compliance with the License.
# You may obtain a copy of the License at
#
#      http://www.apache.org/licenses/LICENSE-2.0
#
# Unless required by applicable law or agreed to in writing, software
# distributed under the License is distributed on an "AS IS" BASIS,
# WITHOUT WARRANTIES OR CONDITIONS OF ANY KIND, either express or implied.
# See the License for the specific language governing permissions and
# limitations under the License.

# pylint: disable=not-callable, too-many-locals

from typing import List

import cm.upgrade
from cm.errors import AdcmEx
from cm.models import (
    Action,
    ADCMEntity,
    ConcernType,
    Host,
    HostComponent,
    MaintenanceModeType,
<<<<<<< HEAD
    PrototypeConfig,
=======
    Host,
    ConfigLog,
>>>>>>> 90f2fd51
)
from django.core.exceptions import ObjectDoesNotExist
from django.http.request import QueryDict
from django_filters import rest_framework as drf_filters
from guardian.shortcuts import get_objects_for_user
from rest_framework import exceptions, serializers, status
from rest_framework.filters import OrderingFilter
from rest_framework.response import Response
from rest_framework.reverse import reverse


def get_object_for_user(user, perms, klass, **kwargs):
    try:
        queryset = get_objects_for_user(user, perms, klass)
        return queryset.get(**kwargs)
    except ObjectDoesNotExist:
        model = klass
        if not hasattr(klass, '_default_manager'):
            model = klass.model
        error_code = 'NO_MODEL_ERROR_CODE'
        if hasattr(model, '__error_code__'):
            error_code = model.__error_code__
        raise AdcmEx(error_code) from None


def check_obj(model, req, error=None):
    if isinstance(req, dict):
        kw = req
    else:
        kw = {'id': req}
    return model.obj.get(**kw)


def hlink(view, lookup, lookup_url):
    return serializers.HyperlinkedIdentityField(
        view_name=view, lookup_field=lookup, lookup_url_kwarg=lookup_url
    )


def permission_denied(
    message='You do not have permission to perform this action', code=status.HTTP_403_FORBIDDEN
):
    raise exceptions.PermissionDenied(detail=message, code=code)


def has_custom_permission(user, action_type, model, obj, second_perm):
    if user.has_perm(f'cm.{action_type}_{model}', obj):
        return True
    if second_perm is not None and user.has_perm(f'cm.{second_perm}'):
        return True
    return False


def check_custom_perm(user, action_type, model, obj, second_perm=None):
    if not has_custom_permission(user, action_type, model, obj, second_perm):
        permission_denied()


def save(serializer, code, **kwargs):
    if serializer.is_valid():
        serializer.save(**kwargs)
        return Response(serializer.data, status=code)
    return Response(serializer.errors, status=status.HTTP_400_BAD_REQUEST)


def create(serializer, **kwargs):
    return save(serializer, status.HTTP_201_CREATED, **kwargs)


def update(serializer, **kwargs):
    return save(serializer, status.HTTP_200_OK, **kwargs)


def set_disabling_cause(obj: ADCMEntity, action: Action) -> None:
    action.disabling_cause = None
    if obj.prototype.type == 'adcm':
        current_configlog = ConfigLog.objects.get(obj_ref=obj.config, id=obj.config.current)
        if not current_configlog.attr['ldap_integration']['active']:
            action.disabling_cause = 'no_ldap_settings'
    if obj.prototype.type == 'cluster':
        mm = Host.objects.filter(cluster=obj, maintenance_mode=MaintenanceModeType.On).exists()
        if not action.allow_in_maintenance_mode and mm:
            action.disabling_cause = 'maintenance_mode'
    elif obj.prototype.type == 'service':
        mm = HostComponent.objects.filter(
            service=obj, cluster=obj.cluster, host__maintenance_mode=MaintenanceModeType.On
        ).exists()
        if not action.allow_in_maintenance_mode and mm:
            action.disabling_cause = 'maintenance_mode'
    elif obj.prototype.type == 'component':
        mm = HostComponent.objects.filter(
            component=obj,
            cluster=obj.cluster,
            service=obj.service,
            host__maintenance_mode=MaintenanceModeType.On,
        ).exists()
        if not action.allow_in_maintenance_mode and mm:
            action.disabling_cause = 'maintenance_mode'
    elif obj.prototype.type == 'host':
        mm = HostComponent.objects.filter(
            component_id__in=HostComponent.objects.filter(host=obj).values_list('component_id'),
            host__maintenance_mode=MaintenanceModeType.On,
        ).exists()
        if action.host_action and not action.allow_in_maintenance_mode and mm:
            action.disabling_cause = 'maintenance_mode'


def filter_actions(obj: ADCMEntity, actions_set: List[Action]):
    """Filter out actions that are not allowed to run on object at that moment"""
    if obj.concerns.filter(type=ConcernType.Lock).exists():
        return []

    allowed = []
    for action in actions_set:
        if action.allowed(obj):
            allowed.append(action)
            action.config = PrototypeConfig.objects.filter(
                prototype=action.prototype, action=action
            ).order_by('id')
            set_disabling_cause(obj, action)
    return allowed


def get_upgradable_func(self, obj):
    return bool(cm.upgrade.get_upgrade(obj))


def get_api_url_kwargs(obj, request, no_obj_type=False):
    obj_type = obj.prototype.type
    kwargs = {
        f'{obj_type}_id': obj.id,
    }
    # Do not include object_type in kwargs if no_obj_type == True
    if not no_obj_type:
        kwargs['object_type'] = obj_type
    if obj_type == 'service':
        if 'cluster' in request.path:
            kwargs['cluster_id'] = obj.cluster.id
    elif obj_type == 'host':
        if 'cluster' in request.path:
            kwargs['cluster_id'] = obj.cluster.id
    elif obj_type == 'component':
        if 'cluster' in request.path:
            kwargs['service_id'] = obj.service.id
            kwargs['cluster_id'] = obj.cluster.id
        elif 'service' in request.path:
            kwargs['service_id'] = obj.service.id
    return kwargs


class CommonAPIURL(serializers.HyperlinkedIdentityField):
    def get_url(self, obj, view_name, request, format):  # pylint: disable=redefined-builtin
        kwargs = get_api_url_kwargs(obj, request)
        return reverse(view_name, kwargs=kwargs, request=request, format=format)


class ObjectURL(serializers.HyperlinkedIdentityField):
    def get_url(self, obj, view_name, request, format):  # pylint: disable=redefined-builtin
        kwargs = get_api_url_kwargs(obj, request, True)
        return reverse(view_name, kwargs=kwargs, request=request, format=format)


class UrlField(serializers.HyperlinkedIdentityField):
    def get_kwargs(self, obj):
        return {}

    def get_url(self, obj, view_name, request, format):  # pylint: disable=redefined-builtin
        kwargs = self.get_kwargs(obj)
        return reverse(self.view_name, kwargs=kwargs, request=request, format=format)


def getlist_from_querydict(query_params, field_name):
    params = query_params.get(field_name)
    if params is None:
        return []
    return [param.strip() for param in params.split(',')]


def fix_ordering(field, view):
    fix = field
    if fix != 'prototype_id':
        fix = fix.replace('prototype_', 'prototype__')
    if fix != 'provider_id':
        fix = fix.replace('provider_', 'provider__')
    if fix not in ('cluster_id', 'cluster_is_null'):
        fix = fix.replace('cluster_', 'cluster__')
    if view.__class__.__name__ not in ('BundleList',):
        fix = fix.replace('version', 'version_order')
    if view.__class__.__name__ in ['ServiceListView', 'ComponentListView']:
        if 'display_name' in fix:
            fix = fix.replace('display_name', 'prototype__display_name')
    return fix


class ActionFilter(drf_filters.FilterSet):
    button_is_null = drf_filters.BooleanFilter(field_name='button', lookup_expr='isnull')

    class Meta:
        model = Action
        fields = ('name', 'button')


class AdcmOrderingFilter(OrderingFilter):
    def get_ordering(self, request, queryset, view):
        ordering = None
        fields = getlist_from_querydict(request.query_params, self.ordering_param)
        if fields:
            re_fields = [fix_ordering(field, view) for field in fields]
            ordering = self.remove_invalid_fields(queryset, re_fields, view, request)
        # log.debug('ordering: %s', ordering)
        return ordering


class AdcmFilterBackend(drf_filters.DjangoFilterBackend):
    def get_filterset_kwargs(self, request, queryset, view):
        params = request.query_params
        fixed_params = QueryDict(mutable=True)
        for key in params:
            fixed_params[fix_ordering(key, view)] = params[key]
        # log.debug('filtering: %s before: %s, after: %s', view, params, fixed_params)
        return {
            'data': fixed_params,
            'queryset': queryset,
            'request': request,
        }<|MERGE_RESOLUTION|>--- conflicted
+++ resolved
@@ -20,15 +20,11 @@
     Action,
     ADCMEntity,
     ConcernType,
+    ConfigLog,
     Host,
     HostComponent,
     MaintenanceModeType,
-<<<<<<< HEAD
     PrototypeConfig,
-=======
-    Host,
-    ConfigLog,
->>>>>>> 90f2fd51
 )
 from django.core.exceptions import ObjectDoesNotExist
 from django.http.request import QueryDict
