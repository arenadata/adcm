# Licensed under the Apache License, Version 2.0 (the "License");
# you may not use this file except in compliance with the License.
# You may obtain a copy of the License at
#
#      http://www.apache.org/licenses/LICENSE-2.0
#
# Unless required by applicable law or agreed to in writing, software
# distributed under the License is distributed on an "AS IS" BASIS,
# WITHOUT WARRANTIES OR CONDITIONS OF ANY KIND, either express or implied.
# See the License for the specific language governing permissions and
# limitations under the License.
from typing import Optional

from django.conf import settings
from django.core.exceptions import ValidationError as DjangoValidationError
from django.core.validators import RegexValidator
from rest_framework.exceptions import ValidationError
from rest_framework.serializers import (
    BooleanField,
    CharField,
    ChoiceField,
    HyperlinkedIdentityField,
    IntegerField,
    ModelSerializer,
    SerializerMethodField,
)
from rest_framework.validators import UniqueValidator

from adcm.serializers import EmptySerializer
from api.action.serializers import ActionShort
from api.concern.serializers import ConcernItemSerializer, ConcernItemUISerializer
from api.serializers import StringListSerializer
from api.utils import CommonAPIURL, ObjectURL, check_obj, filter_actions
from cm.adcm_config import get_main_info
from cm.api import add_host
from cm.errors import AdcmEx
from cm.issue import update_hierarchy_issues, update_issue_after_deleting
from cm.models import Action, Host, HostProvider, MaintenanceModeType, Prototype
from cm.stack import validate_name
from cm.status_api import get_host_status


class HostUniqueValidator(UniqueValidator):
    def __call__(self, value, serializer_field):
        try:
            super().__call__(value, serializer_field)
        except ValidationError as e:
            raise AdcmEx("HOST_CONFLICT", "duplicate host") from e


class HostFQDNRegexValidator(RegexValidator):
    def __call__(self, value):
        try:
            super().__call__(value)
        except DjangoValidationError as e:
            raise AdcmEx("WRONG_NAME", "host FQDN doesn't meet requirements") from e


class HostSerializer(EmptySerializer):
    id = IntegerField(read_only=True)
    cluster_id = IntegerField(read_only=True)
    prototype_id = IntegerField(help_text="id of host type")
    provider_id = IntegerField()
    fqdn = CharField(
        max_length=253,
        help_text="fully qualified domain name",
        validators=[
            HostUniqueValidator(queryset=Host.objects.all()),
            HostFQDNRegexValidator(regex=settings.REGEX_HOST_FQDN),
        ],
    )
    description = CharField(required=False, allow_blank=True)
    state = CharField(read_only=True)
    maintenance_mode = ChoiceField(choices=MaintenanceModeType.choices, read_only=True)
    url = ObjectURL(read_only=True, view_name="host-details")

    @staticmethod
    def validate_prototype_id(prototype_id):
        return check_obj(Prototype, {"id": prototype_id, "type": "host"})

    @staticmethod
    def validate_provider_id(provider_id):
        return check_obj(HostProvider, provider_id)

    @staticmethod
    def validate_fqdn(name):
        return validate_name(name, "Host name")

    def create(self, validated_data):
        return add_host(
            validated_data.get("prototype_id"),
            validated_data.get("provider_id"),
            validated_data.get("fqdn"),
            validated_data.get("description", ""),
        )


class HostDetailSerializer(HostSerializer):
    bundle_id = IntegerField(read_only=True)
    status = SerializerMethodField()
    config = CommonAPIURL(view_name="object-config")
    action = CommonAPIURL(view_name="object-action")
    prototype = HyperlinkedIdentityField(
        view_name="host-type-details", lookup_field="prototype_id", lookup_url_kwarg="prototype_id"
    )
    multi_state = StringListSerializer(read_only=True)
    concerns = ConcernItemSerializer(many=True, read_only=True)
    locked = BooleanField(read_only=True)

    @staticmethod
    def get_status(obj):
        return get_host_status(obj)


class HostUpdateSerializer(HostDetailSerializer):
    maintenance_mode = ChoiceField(choices=MaintenanceModeType.choices)

    def update(self, instance, validated_data):
        instance.maintenance_mode = validated_data.get(
            "maintenance_mode", instance.maintenance_mode
        )
        instance.description = validated_data.get("description", instance.description)
        instance.fqdn = validated_data.get("fqdn", instance.fqdn)
        instance.save()

        update_hierarchy_issues(instance.cluster)
        update_hierarchy_issues(instance.provider)
        update_issue_after_deleting()

        return instance


class HostAuditSerializer(ModelSerializer):
    fqdn = CharField(max_length=253)
    description = CharField(required=False, allow_blank=True)
    maintenance_mode = ChoiceField(choices=MaintenanceModeType.choices)

    class Meta:
        model = Host
        fields = (
            "fqdn",
            "description",
            "maintenance_mode",
        )


class ClusterHostSerializer(HostSerializer):
    host_id = IntegerField(source="id")
    prototype_id = IntegerField(read_only=True)
    provider_id = IntegerField(read_only=True)
    fqdn = CharField(read_only=True)


class ProvideHostSerializer(HostSerializer):
    prototype_id = IntegerField(read_only=True)
    provider_id = IntegerField(read_only=True)

    def create(self, validated_data):
        provider = check_obj(HostProvider, self.context.get("provider_id"))
        proto = Prototype.obj.get(bundle=provider.prototype.bundle, type="host")

        return add_host(
            proto, provider, validated_data.get("fqdn"), validated_data.get("description", "")
        )


class StatusSerializer(EmptySerializer):
    id = IntegerField(read_only=True)
    fqdn = CharField(read_only=True)
    status = SerializerMethodField()

    @staticmethod
    def get_status(obj):
        return get_host_status(obj)


class HostUISerializer(HostSerializer):
<<<<<<< HEAD
    action = CommonAPIURL(view_name='object-action')
=======
    action = CommonAPIURL(view_name="object-action")
>>>>>>> 3295f948
    cluster_name = SerializerMethodField()
    prototype_version = SerializerMethodField()
    prototype_name = SerializerMethodField()
    prototype_display_name = SerializerMethodField()
    provider_name = SerializerMethodField()
    concerns = ConcernItemUISerializer(many=True, read_only=True)
    locked = BooleanField(read_only=True)
    status = SerializerMethodField()

    @staticmethod
<<<<<<< HEAD
    def get_cluster_name(obj: Host) -> Optional[str]:
=======
    def get_cluster_name(obj: Host) -> str | None:
>>>>>>> 3295f948
        if obj.cluster:
            return obj.cluster.name
        return None

    @staticmethod
    def get_prototype_version(obj: Host) -> str:
        return obj.prototype.version

    @staticmethod
    def get_prototype_name(obj: Host) -> str:
        return obj.prototype.name

    @staticmethod
<<<<<<< HEAD
    def get_prototype_display_name(obj: Host) -> Optional[str]:
        return obj.prototype.display_name

    @staticmethod
    def get_provider_name(obj: Host) -> Optional[str]:
=======
    def get_prototype_display_name(obj: Host) -> str | None:
        return obj.prototype.display_name

    @staticmethod
    def get_provider_name(obj: Host) -> str | None:
>>>>>>> 3295f948
        if obj.provider:
            return obj.provider.name
        return None

    @staticmethod
    def get_status(obj: Host) -> int:
        return get_host_status(obj)


class HostDetailUISerializer(HostDetailSerializer):
    actions = SerializerMethodField()
    cluster_name = SerializerMethodField()
    prototype_version = SerializerMethodField()
    prototype_name = SerializerMethodField()
    prototype_display_name = SerializerMethodField()
    provider_name = SerializerMethodField()
    concerns = ConcernItemUISerializer(many=True, read_only=True)
    main_info = SerializerMethodField()

    def get_actions(self, obj):
        act_set = Action.objects.filter(prototype=obj.prototype)
        self.context["object"] = obj
        self.context["host_id"] = obj.id
        actions = ActionShort(filter_actions(obj, act_set), many=True, context=self.context)

        return actions.data

    @staticmethod
<<<<<<< HEAD
    def get_cluster_name(obj: Host) -> Optional[str]:
=======
    def get_cluster_name(obj: Host) -> str | None:
>>>>>>> 3295f948
        if obj.cluster:
            return obj.cluster.name

        return None

    @staticmethod
    def get_prototype_version(obj: Host) -> str:
        return obj.prototype.version

    @staticmethod
    def get_prototype_name(obj: Host) -> str:
        return obj.prototype.name

    @staticmethod
<<<<<<< HEAD
    def get_prototype_display_name(obj: Host) -> Optional[str]:
        return obj.prototype.display_name

    @staticmethod
    def get_provider_name(obj: Host) -> Optional[str]:
=======
    def get_prototype_display_name(obj: Host) -> str | None:
        return obj.prototype.display_name

    @staticmethod
    def get_provider_name(obj: Host) -> str | None:
>>>>>>> 3295f948
        if obj.provider:
            return obj.provider.name
        return None

    @staticmethod
<<<<<<< HEAD
    def get_main_info(obj: Host) -> Optional[str]:
=======
    def get_main_info(obj: Host) -> str | None:
>>>>>>> 3295f948
        return get_main_info(obj)<|MERGE_RESOLUTION|>--- conflicted
+++ resolved
@@ -9,7 +9,6 @@
 # WITHOUT WARRANTIES OR CONDITIONS OF ANY KIND, either express or implied.
 # See the License for the specific language governing permissions and
 # limitations under the License.
-from typing import Optional
 
 from django.conf import settings
 from django.core.exceptions import ValidationError as DjangoValidationError
@@ -175,11 +174,7 @@
 
 
 class HostUISerializer(HostSerializer):
-<<<<<<< HEAD
-    action = CommonAPIURL(view_name='object-action')
-=======
     action = CommonAPIURL(view_name="object-action")
->>>>>>> 3295f948
     cluster_name = SerializerMethodField()
     prototype_version = SerializerMethodField()
     prototype_name = SerializerMethodField()
@@ -190,11 +185,7 @@
     status = SerializerMethodField()
 
     @staticmethod
-<<<<<<< HEAD
-    def get_cluster_name(obj: Host) -> Optional[str]:
-=======
     def get_cluster_name(obj: Host) -> str | None:
->>>>>>> 3295f948
         if obj.cluster:
             return obj.cluster.name
         return None
@@ -208,19 +199,11 @@
         return obj.prototype.name
 
     @staticmethod
-<<<<<<< HEAD
-    def get_prototype_display_name(obj: Host) -> Optional[str]:
-        return obj.prototype.display_name
-
-    @staticmethod
-    def get_provider_name(obj: Host) -> Optional[str]:
-=======
     def get_prototype_display_name(obj: Host) -> str | None:
         return obj.prototype.display_name
 
     @staticmethod
     def get_provider_name(obj: Host) -> str | None:
->>>>>>> 3295f948
         if obj.provider:
             return obj.provider.name
         return None
@@ -249,11 +232,7 @@
         return actions.data
 
     @staticmethod
-<<<<<<< HEAD
-    def get_cluster_name(obj: Host) -> Optional[str]:
-=======
     def get_cluster_name(obj: Host) -> str | None:
->>>>>>> 3295f948
         if obj.cluster:
             return obj.cluster.name
 
@@ -268,27 +247,15 @@
         return obj.prototype.name
 
     @staticmethod
-<<<<<<< HEAD
-    def get_prototype_display_name(obj: Host) -> Optional[str]:
-        return obj.prototype.display_name
-
-    @staticmethod
-    def get_provider_name(obj: Host) -> Optional[str]:
-=======
     def get_prototype_display_name(obj: Host) -> str | None:
         return obj.prototype.display_name
 
     @staticmethod
     def get_provider_name(obj: Host) -> str | None:
->>>>>>> 3295f948
         if obj.provider:
             return obj.provider.name
         return None
 
     @staticmethod
-<<<<<<< HEAD
-    def get_main_info(obj: Host) -> Optional[str]:
-=======
     def get_main_info(obj: Host) -> str | None:
->>>>>>> 3295f948
         return get_main_info(obj)