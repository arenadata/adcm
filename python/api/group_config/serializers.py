# Licensed under the Apache License, Version 2.0 (the "License");
# you may not use this file except in compliance with the License.
# You may obtain a copy of the License at
#
#      http://www.apache.org/licenses/LICENSE-2.0
#
# Unless required by applicable law or agreed to in writing, software
# distributed under the License is distributed on an "AS IS" BASIS,
# WITHOUT WARRANTIES OR CONDITIONS OF ANY KIND, either express or implied.
# See the License for the specific language governing permissions and
# limitations under the License.

from django.contrib.contenttypes.models import ContentType
from django.core.exceptions import ValidationError
from django.db.transaction import atomic
from rest_flex_fields.serializers import FlexFieldsSerializerMixin
from rest_framework import serializers
from rest_framework.reverse import reverse

import logrotate
from api.serializers import (
    MultiHyperlinkedRelatedField,
    MultiHyperlinkedIdentityField,
    UIConfigField,
)
<<<<<<< HEAD
=======
from cm.adcm_config import config_is_ro, ui_config
>>>>>>> 65667c66
from cm.api import update_obj_config
from cm.errors import AdcmEx
from cm.models import GroupConfig, Host, ObjectConfig, ConfigLog


class HostFlexFieldsSerializer(FlexFieldsSerializerMixin, serializers.ModelSerializer):
    class Meta:
        model = Host
        fields = (
            'id',
            'cluster_id',
            'prototype_id',
            'provider_id',
            'fqdn',
            'state',
        )


def check_object_type(type_name):
    """Object type checking"""
    if type_name not in ['cluster', 'service', 'component', 'provider']:
        raise AdcmEx('GROUP_CONFIG_TYPE_ERROR')


def translate_model_name(model_name):
    """Translating model name to display model name"""
    if model_name == 'clusterobject':
        return 'service'
    elif model_name == 'servicecomponent':
        return 'component'
    elif model_name == 'hostprovider':
        return 'provider'
    else:
        return model_name


def revert_model_name(name):
    """Translating display model name to model name"""
    if name == 'service':
        return 'clusterobject'
    elif name == 'component':
        return 'servicecomponent'
    elif name == 'provider':
        return 'hostprovider'
    else:
        return name


class ObjectTypeField(serializers.Field):
    def to_representation(self, value):
        return translate_model_name(value.model)

    def to_internal_value(self, data):
        check_object_type(data)
        return ContentType.objects.get(app_label='cm', model=revert_model_name(data))


class GroupConfigsHyperlinkedIdentityField(serializers.HyperlinkedIdentityField):
    """Return url for group_config for Cluster, Provider, Component or Service"""

    def get_url(self, obj, view_name, request, format):  # pylint: disable=redefined-builtin
        url = reverse(viewname=view_name, request=request, format=format)
        return f'{url}?object_id={obj.id}&object_type={obj.prototype.type}'


class GroupConfigSerializer(FlexFieldsSerializerMixin, serializers.ModelSerializer):
    object_type = ObjectTypeField()
    url = serializers.HyperlinkedIdentityField(view_name='group-config-detail')
    hosts = serializers.HyperlinkedRelatedField(
        view_name='group-config-host-list',
        read_only=True,
        lookup_url_kwarg='parent_lookup_group_config',
        source='*',
    )
    config = MultiHyperlinkedRelatedField(
        'group-config-config-detail',
        'parent_lookup_group_config',
        lookup_field='config_id',
        lookup_url_kwarg='pk',
        source='*',
    )
    host_candidate = serializers.HyperlinkedRelatedField(
        view_name='group-config-host-candidate-list',
        read_only=True,
        lookup_url_kwarg='parent_lookup_group_config',
        source='*',
    )

    class Meta:
        model = GroupConfig
        fields = (
            'id',
            'object_id',
            'object_type',
            'name',
            'description',
            'hosts',
            'config',
            'config_id',
            'host_candidate',
            'url',
        )
        expandable_fields = {
            'hosts': (HostFlexFieldsSerializer, {'many': True}),
            'host_candidate': (HostFlexFieldsSerializer, {'many': True}),
        }

    def validate(self, attrs):
        object_type = attrs.get('object_type')
        object_id = attrs.get('object_id')
        if object_type is not None and object_id is not None:
            obj_model = object_type.model_class()
            try:
                obj_model.objects.get(id=object_id)
            except obj_model.DoesNotExist:
                error_dict = {'object_id': [f'Invalid pk "{object_id}" - object does not exist.']}
                raise ValidationError(error_dict, 'does_not_exist') from None
        return super().validate(attrs)


class GroupConfigHostSerializer(serializers.ModelSerializer):
    """Serializer for hosts in group config"""

    id = serializers.PrimaryKeyRelatedField(queryset=Host.objects.all())
    url = MultiHyperlinkedIdentityField(
        'group-config-host-detail', 'parent_lookup_group_config', 'host_id'
    )

    class Meta:
        model = Host
        fields = (
            'id',
            'cluster_id',
            'prototype_id',
            'provider_id',
            'fqdn',
            'description',
            'state',
            'url',
        )
        read_only_fields = (
            'state',
            'fqdn',
            'description',
            'prototype_id',
            'provider_id',
            'cluster_id',
        )

    def create(self, validated_data):
        group_config = self.context.get('group_config')
        host = validated_data['id']
        group_config.hosts.add(host)
        return host

    def validate_id(self, value):
        if self.context['group_config'].hosts.filter(id=value.id):
            raise AdcmEx('GROUP_CONFIG_HOST_EXISTS')
        return value


class GroupConfigHostCandidateSerializer(GroupConfigHostSerializer):
    """Serializer for host candidate"""

    url = MultiHyperlinkedIdentityField(
        'group-config-host-candidate-detail', 'parent_lookup_group_config', 'host_id'
    )


class GroupConfigConfigSerializer(serializers.ModelSerializer):
    current = MultiHyperlinkedRelatedField(
        'group-config-config-log-detail',
        'parent_lookup_obj_ref__group_config',
        'parent_lookup_obj_ref',
        lookup_field='current',
        lookup_url_kwarg='pk',
        source='*',
    )
    current_id = serializers.IntegerField(source='current')
    previous = MultiHyperlinkedRelatedField(
        'group-config-config-log-detail',
        'parent_lookup_obj_ref__group_config',
        'parent_lookup_obj_ref',
        lookup_field='previous',
        lookup_url_kwarg='pk',
        source='*',
    )
    previous_id = serializers.IntegerField(source='previous')
    history = serializers.SerializerMethodField()
    url = MultiHyperlinkedIdentityField(
        'group-config-config-detail', 'parent_lookup_group_config', 'pk'
    )

    class Meta:
        model = ObjectConfig
        fields = ('id', 'current', 'current_id', 'previous', 'previous_id', 'history', 'url')

    def get_history(self, obj):
        kwargs = {
            'parent_lookup_obj_ref__group_config': obj.group_config.id,
            'parent_lookup_obj_ref': obj.id,
        }
        return reverse(
            'group-config-config-log-list',
            kwargs=kwargs,
            request=self.context['request'],
            format=self.context['format'],
        )


class GroupConfigConfigLogSerializer(serializers.ModelSerializer):
    url = MultiHyperlinkedRelatedField(
        'group-config-config-log-detail',
        'parent_lookup_obj_ref__group_config',
        'parent_lookup_obj_ref',
        source='*',
    )

    class Meta:
        model = ConfigLog
        fields = ('id', 'date', 'description', 'config', 'attr', 'url')
        extra_kwargs = {'config': {'required': True}}

    @atomic
    def create(self, validated_data):
        object_config = self.context.get('obj_ref')
        ui = self.context.get('ui')
        config = validated_data.get('config')
        attr = validated_data.get('attr', {})
        description = validated_data.get('description', '')
        cl = update_obj_config(object_config, config, attr, description)
        if ui:
            cl.config = ui_config(object_config.object.object, cl)
        if hasattr(object_config, 'adcm'):
            logrotate.run()
        return cl


class UIGroupConfigConfigLogSerializer(GroupConfigConfigLogSerializer):
    config = UIConfigField(source='*')

    class Meta:
        model = ConfigLog
        fields = ('id', 'date', 'description', 'config', 'attr', 'url')<|MERGE_RESOLUTION|>--- conflicted
+++ resolved
@@ -23,10 +23,6 @@
     MultiHyperlinkedIdentityField,
     UIConfigField,
 )
-<<<<<<< HEAD
-=======
-from cm.adcm_config import config_is_ro, ui_config
->>>>>>> 65667c66
 from cm.api import update_obj_config
 from cm.errors import AdcmEx
 from cm.models import GroupConfig, Host, ObjectConfig, ConfigLog
