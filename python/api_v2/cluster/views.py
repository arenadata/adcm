# Licensed under the Apache License, Version 2.0 (the "License");
# you may not use this file except in compliance with the License.
# You may obtain a copy of the License at
#
#      http://www.apache.org/licenses/LICENSE-2.0
#
# Unless required by applicable law or agreed to in writing, software
# distributed under the License is distributed on an "AS IS" BASIS,
# WITHOUT WARRANTIES OR CONDITIONS OF ANY KIND, either express or implied.
# See the License for the specific language governing permissions and
# limitations under the License.


from api_v2.cluster.filters import ClusterFilter
from api_v2.cluster.permissions import ClusterPermissions
from api_v2.cluster.serializers import (
    ClusterCreateSerializer,
    ClusterSerializer,
    ClusterUpdateSerializer,
    MappingSerializer,
    RelatedHostsStatusesSerializer,
    RelatedServicesStatusesSerializer,
    ServicePrototypeSerializer,
)
from api_v2.component.serializers import ComponentMappingSerializer
from api_v2.config.utils import ConfigSchemaMixin
from api_v2.host.serializers import HostMappingSerializer
<<<<<<< HEAD
from api_v2.views import CamelCaseGenericViewSet, CamelCaseModelViewSet
from audit.utils import audit
=======
from api_v2.views import CamelCaseModelViewSet
>>>>>>> 95880cff
from cm.api import add_cluster, retrieve_host_component_objects, set_host_component
from cm.errors import AdcmEx
from cm.issue import update_hierarchy_issues
from cm.models import (
    ADCMEntityStatus,
    Cluster,
    ClusterObject,
    Host,
    HostComponent,
    ObjectType,
    Prototype,
    ServiceComponent,
)
from cm.status_api import get_obj_status
from django.db.models import QuerySet
from django_filters.rest_framework.backends import DjangoFilterBackend
from guardian.mixins import PermissionListMixin
from guardian.shortcuts import get_objects_for_user
from rest_framework.decorators import action
from rest_framework.exceptions import ValidationError
from rest_framework.request import Request
from rest_framework.response import Response
from rest_framework.status import (
    HTTP_200_OK,
    HTTP_201_CREATED,
    HTTP_403_FORBIDDEN,
    HTTP_404_NOT_FOUND,
)

from adcm.permissions import (
    VIEW_CLUSTER_PERM,
    VIEW_HC_PERM,
    VIEW_HOST_PERM,
    VIEW_SERVICE_PERM,
    get_object_for_user,
)


class ClusterViewSet(
    PermissionListMixin,
    ConfigSchemaMixin,
    CamelCaseModelViewSet,
):  # pylint:disable=too-many-ancestors
    queryset = Cluster.objects.prefetch_related("prototype", "concerns").order_by("name")
    permission_required = [VIEW_CLUSTER_PERM]
    filterset_class = ClusterFilter
    filter_backends = (DjangoFilterBackend,)
    permission_classes = [ClusterPermissions]

    def get_serializer_class(self):  # pylint: disable=too-many-return-statements
        match self.action:
            case "create":
                return ClusterCreateSerializer
            case "update" | "partial_update":
                return ClusterUpdateSerializer
            case "service_prototypes":
                return ServicePrototypeSerializer
            case "mapping":
                return MappingSerializer
            case "mapping_hosts":
                return HostMappingSerializer
            case "mapping_components":
                return ComponentMappingSerializer
            case _:
                return ClusterSerializer

    @audit
    def destroy(self, request, *args, **kwargs) -> Response:
        return super().destroy(request=request, *args, **kwargs)

    @audit
    def create(self, request, *args, **kwargs):
        serializer = self.get_serializer(data=request.data)
        serializer.is_valid(raise_exception=True)
        valid = serializer.validated_data

        cluster = add_cluster(
            prototype=Prototype.objects.get(pk=valid["prototype_id"], type=ObjectType.CLUSTER),
            name=valid["name"],
            description=valid.get("description", ""),
        )

        return Response(data=ClusterSerializer(cluster).data, status=HTTP_201_CREATED)

    @audit
    def update(self, request, *args, **kwargs):
        serializer = self.get_serializer(data=request.data)
        serializer.is_valid(raise_exception=True)
        valid_data = serializer.validated_data
        instance = self.get_object()

        if valid_data.get("name") and valid_data.get("name") != instance.name and instance.state != "created":
            raise ValidationError("Name change is available only in the 'created' state")

        instance.name = valid_data.get("name", instance.name)
        instance.save(update_fields=["name"])
        update_hierarchy_issues(obj=instance)

        return Response(status=HTTP_200_OK, data=ClusterSerializer(instance).data)

    @action(methods=["get"], detail=True, url_path="service-prototypes")
    def service_prototypes(self, request: Request, *args, **kwargs) -> Response:  # pylint: disable=unused-argument
        cluster = Cluster.objects.filter(pk=kwargs["pk"]).first()
        if not cluster:
            return Response(data=f'Cluster with pk "{kwargs["pk"]}" not found', status=HTTP_404_NOT_FOUND)

        prototypes = Prototype.objects.filter(type=ObjectType.SERVICE, bundle=cluster.prototype.bundle).order_by(
            "display_name"
        )
        serializer = self.get_serializer_class()(instance=prototypes, many=True)

        return Response(data=serializer.data)

    @action(methods=["get"], detail=True, url_path="statuses/services")
    def services_statuses(self, request: Request, *args, **kwargs) -> Response:  # pylint: disable=unused-argument
        cluster = get_object_for_user(user=request.user, perms=VIEW_CLUSTER_PERM, klass=Cluster, id=kwargs["pk"])
        queryset = get_objects_for_user(user=request.user, perms=VIEW_SERVICE_PERM, klass=ClusterObject).filter(
            cluster=cluster
        )
        queryset = self.filter_queryset(queryset=queryset, request=request)

        return self.get_paginated_response(
            data=RelatedServicesStatusesSerializer(instance=self.paginate_queryset(queryset=queryset), many=True).data
        )

    @action(methods=["get"], detail=True, url_path="statuses/hosts")
    def hosts_statuses(self, request: Request, *args, **kwargs) -> Response:  # pylint: disable=unused-argument
        cluster = get_object_for_user(user=request.user, perms=VIEW_CLUSTER_PERM, klass=Cluster, id=kwargs["pk"])
        queryset = get_objects_for_user(user=request.user, perms=VIEW_HOST_PERM, klass=Host).filter(cluster=cluster)
        queryset = self.filter_queryset(queryset=queryset, request=request)

        return self.get_paginated_response(
            data=RelatedHostsStatusesSerializer(instance=self.paginate_queryset(queryset=queryset), many=True).data
        )

    def filter_queryset(self, queryset: QuerySet, **kwargs) -> QuerySet | list:
        if self.action in {"services_statuses", "hosts_statuses"}:
            return self._filter_by_status(queryset=queryset, **kwargs)

        return super().filter_queryset(queryset=queryset)

    @staticmethod
    def _filter_by_status(request: Request, queryset: QuerySet) -> QuerySet | list:
        status_value = request.query_params.get("status", default=None)
        if status_value is None:
            return queryset

        status_choices = {choice[0] for choice in ADCMEntityStatus.choices}
        if status_value not in status_choices:
            status_choices_repr = ", ".join(status_choices)
            raise AdcmEx(code="BAD_REQUEST", msg=f"Status choices: {status_choices_repr}")

        return [obj for obj in queryset if get_obj_status(obj=obj) == status_value]

    @action(
        methods=["get", "post"],
        detail=True,
        pagination_class=None,
        filter_backends=[],
    )
    def mapping(self, request: Request, *args, **kwargs) -> Response:  # pylint: disable=unused-argument
        cluster = self.get_object()

        if request.method == "GET":
            queryset = get_objects_for_user(user=request.user, perms=VIEW_HC_PERM, klass=HostComponent).filter(
                cluster=cluster
            )

            if not queryset.exists() and request.user.has_perm("cm.view_host_components_of_cluster", cluster):
                queryset = HostComponent.objects.filter(cluster=cluster)

            return Response(status=HTTP_200_OK, data=self.get_serializer(instance=queryset, many=True).data)

<<<<<<< HEAD
        return super().list(request, *args, **kwargs)

    @audit
    def create(self, request: Request, *args, **kwargs) -> Response:
        cluster = get_object_for_user(
            user=request.user, perms=VIEW_CLUSTER_PERM, klass=Cluster, id=kwargs["cluster_pk"]
        )
        check_custom_perm(
            user=request.user, action_type="edit_host_components_of", model=Cluster.__name__.lower(), obj=cluster
        )
=======
        if not request.user.has_perm("cm.edit_host_components_of_cluster", cluster):
            return Response(status=HTTP_403_FORBIDDEN)
>>>>>>> 95880cff

        serializer = self.get_serializer(data=request.data, many=True)
        serializer.is_valid(raise_exception=True)

        host_component_objects = retrieve_host_component_objects(cluster=cluster, plain_hc=serializer.validated_data)
        new_host_component = set_host_component(cluster=cluster, host_component_objects=host_component_objects)

        return Response(data=self.get_serializer(instance=new_host_component, many=True).data, status=HTTP_201_CREATED)

    @action(methods=["get"], detail=True, url_path="mapping/hosts", url_name="mapping-hosts")
    def mapping_hosts(self, request: Request, *args, **kwargs) -> Response:  # pylint: disable=unused-argument
        cluster = self.get_object()
        serializer = self.get_serializer(instance=Host.objects.filter(cluster=cluster), many=True)

        return Response(status=HTTP_200_OK, data=serializer.data)

    @action(methods=["get"], detail=True, url_path="mapping/components", url_name="mapping-components")
    def mapping_components(self, request: Request, *args, **kwargs):  # pylint: disable=unused-argument
        cluster = self.get_object()
        serializer = self.get_serializer(instance=ServiceComponent.objects.filter(cluster=cluster), many=True)

        return Response(status=HTTP_200_OK, data=serializer.data)<|MERGE_RESOLUTION|>--- conflicted
+++ resolved
@@ -25,12 +25,8 @@
 from api_v2.component.serializers import ComponentMappingSerializer
 from api_v2.config.utils import ConfigSchemaMixin
 from api_v2.host.serializers import HostMappingSerializer
-<<<<<<< HEAD
-from api_v2.views import CamelCaseGenericViewSet, CamelCaseModelViewSet
+from api_v2.views import CamelCaseModelViewSet
 from audit.utils import audit
-=======
-from api_v2.views import CamelCaseModelViewSet
->>>>>>> 95880cff
 from cm.api import add_cluster, retrieve_host_component_objects, set_host_component
 from cm.errors import AdcmEx
 from cm.issue import update_hierarchy_issues
@@ -185,6 +181,7 @@
 
         return [obj for obj in queryset if get_obj_status(obj=obj) == status_value]
 
+    @audit
     @action(
         methods=["get", "post"],
         detail=True,
@@ -204,21 +201,8 @@
 
             return Response(status=HTTP_200_OK, data=self.get_serializer(instance=queryset, many=True).data)
 
-<<<<<<< HEAD
-        return super().list(request, *args, **kwargs)
-
-    @audit
-    def create(self, request: Request, *args, **kwargs) -> Response:
-        cluster = get_object_for_user(
-            user=request.user, perms=VIEW_CLUSTER_PERM, klass=Cluster, id=kwargs["cluster_pk"]
-        )
-        check_custom_perm(
-            user=request.user, action_type="edit_host_components_of", model=Cluster.__name__.lower(), obj=cluster
-        )
-=======
         if not request.user.has_perm("cm.edit_host_components_of_cluster", cluster):
             return Response(status=HTTP_403_FORBIDDEN)
->>>>>>> 95880cff
 
         serializer = self.get_serializer(data=request.data, many=True)
         serializer.is_valid(raise_exception=True)
