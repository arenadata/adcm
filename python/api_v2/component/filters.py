--- conflicted
+++ resolved
@@ -10,8 +10,7 @@
 # See the License for the specific language governing permissions and
 # limitations under the License.
 
-<<<<<<< HEAD
-from cm.models import Cluster, ClusterObject, MaintenanceMode, ServiceComponent
+from cm.models import Cluster, Component, MaintenanceMode, Service
 from cm.services.cluster import (
     retrieve_cluster_topology,
     retrieve_clusters_objects_maintenance_mode,
@@ -19,9 +18,6 @@
 from core.cluster.operations import calculate_maintenance_mode_for_cluster_objects
 from django.db.models import QuerySet
 from django_filters import ChoiceFilter
-=======
-from cm.models import Component
->>>>>>> 84d001b7
 from django_filters.rest_framework import CharFilter, FilterSet, OrderingFilter
 
 
@@ -44,8 +40,7 @@
     )
 
     class Meta:
-<<<<<<< HEAD
-        model = ServiceComponent
+        model = Component
         fields = ["id", "name", "display_name", "state", "maintenance_mode"]
 
     def filter_by_maintenance_mode(self, queryset: QuerySet, name: str, value: str) -> QuerySet:  # noqa: ARG002
@@ -55,7 +50,7 @@
         )
         if not mm_is_allowed:
             if value != MaintenanceMode.OFF:
-                return ClusterObject.objects.none()
+                return Service.objects.none()
             return queryset
 
         topology = retrieve_cluster_topology(cluster_id)
@@ -67,8 +62,4 @@
 
         objects_mm_components_ids = [c for c, v in objects_mm.components.items() if v.value == value]
 
-        return ServiceComponent.objects.filter(id__in=objects_mm_components_ids)
-=======
-        model = Component
-        fields = ["id"]
->>>>>>> 84d001b7
+        return Component.objects.filter(id__in=objects_mm_components_ids)