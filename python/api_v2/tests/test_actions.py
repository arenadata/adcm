# Licensed under the Apache License, Version 2.0 (the "License");
# you may not use this file except in compliance with the License.
# You may obtain a copy of the License at
#
#      http://www.apache.org/licenses/LICENSE-2.0
#
# Unless required by applicable law or agreed to in writing, software
# distributed under the License is distributed on an "AS IS" BASIS,
# WITHOUT WARRANTIES OR CONDITIONS OF ANY KIND, either express or implied.
# See the License for the specific language governing permissions and
# limitations under the License.

from functools import partial
from operator import itemgetter
from typing import TypeAlias
import json

from cm.models import (
    Action,
    Cluster,
<<<<<<< HEAD
    ClusterObject,
    ConcernCause,
    ConcernType,
=======
    Component,
>>>>>>> fd934eea
    Host,
    HostComponent,
    JobLog,
    MaintenanceMode,
    Provider,
    Service,
)
from cm.services.job.jinja_scripts import get_action_info
from cm.tests.mocks.task_runner import RunTaskMock
from rbac.models import Role
from rbac.services.group import create as create_group
from rbac.services.policy import policy_create
from rbac.services.role import role_create
from rest_framework.status import (
    HTTP_200_OK,
    HTTP_204_NO_CONTENT,
    HTTP_404_NOT_FOUND,
    HTTP_409_CONFLICT,
)

from api_v2.tests.base import BaseAPITestCase

ObjectWithActions: TypeAlias = Cluster | Service | Component | Provider | Host


class TestActionsFiltering(BaseAPITestCase):
    def setUp(self) -> None:
        super().setUp()

        self.cluster_bundle = self.add_bundle(self.test_bundles_dir / "cluster_actions")
        self.cluster = self.add_cluster(self.cluster_bundle, "Cluster with Actions")
        self.service_1 = self.add_services_to_cluster(service_names=["service_1"], cluster=self.cluster).get()
        self.component_1: Component = Component.objects.get(service=self.service_1, prototype__name="component_1")
        self.component_2: Component = Component.objects.get(service=self.service_1, prototype__name="component_2")
        self.add_services_to_cluster(service_names=["service_2"], cluster=self.cluster)

        provider_bundle = self.add_bundle(self.test_bundles_dir / "provider_actions")
        self.provider = self.add_provider(provider_bundle, "Provider with Actions")
        self.host_1 = self.add_host(provider=self.provider, fqdn="host-1")
        self.host_2 = self.add_host(provider=self.provider, fqdn="host-2")

        self.available_at_any = ["state_any"]
        common_at_created = [*self.available_at_any, "state_created", "state_created_masking"]
        self.available_at_created_no_multi = [
            *common_at_created,
            "multi_flag_unavailable",
            "state_created_available_multi_bag_unavailable",
        ]
        self.available_at_created_flag = [
            *common_at_created,
            "multi_flag_masking",
            "state_created_available_multi_bag_unavailable",
        ]
        self.available_at_created_bag = [
            *common_at_created,
            "multi_flag_unavailable",
            "state_created_available_multi_bag_available",
        ]

        common_at_installed = [
            *self.available_at_any,
            "state_installed",
            "state_installed_masking",
            "state_created_unavailable",
        ]
        self.available_at_installed_no_multi = [
            *common_at_installed,
            "multi_flag_unavailable",
            "state_created_unavailable_multi_bag_unavailable",
        ]
        self.available_at_installed_flag = [
            *common_at_installed,
            "multi_flag_masking",
            "state_created_unavailable_multi_bag_unavailable",
        ]
        self.available_at_installed_bag = [
            *common_at_installed,
            "multi_flag_unavailable",
            "state_created_unavailable_multi_bag_available",
        ]

        self.installed_state = "installed"
        self.flag_multi_state = "flag"
        self.bag_multi_state = "bag"

    def test_upgrading_status_host_remove_fail(self) -> None:
        self.add_host_to_cluster(self.cluster_1, self.host_1)
        self.cluster_1.set_state("upgrading")

        response = self.client.v2[self.cluster_1, "hosts", self.host_1].delete()

        self.assertEqual(response.status_code, HTTP_409_CONFLICT)
        self.assertDictEqual(
            response.json(),
            {
                "code": "HOST_CONFLICT",
                "desc": "It is forbidden to delete host from cluster in upgrade mode",
                "level": "error",
            },
        )

    def test_upgrading_status_foreign_host_remove_fail(self) -> None:
        self.cluster_1.set_state("upgrading")

        response = self.client.v2[self.cluster_1, "hosts", self.host_1].delete()

        self.assertEqual(response.status_code, HTTP_404_NOT_FOUND)

    def test_upgrading_status_service_remove_fail(self) -> None:
        service_1 = self.add_services_to_cluster(service_names=["service_1"], cluster=self.cluster_1).get()
        self.cluster_1.set_state("upgrading")
        self.cluster_1.before_upgrade["services"] = [
            service.prototype.name for service in Service.objects.filter(cluster=self.cluster_1)
        ]
        self.cluster_1.save()

        response = self.client.v2[service_1].delete()

        self.assertEqual(response.status_code, HTTP_409_CONFLICT)
        self.assertDictEqual(
            response.json(),
            {
                "code": "SERVICE_CONFLICT",
                "desc": "Can't remove service when upgrading cluster",
                "level": "error",
            },
        )

    def test_upgrading_status_service_success(self) -> None:
        service_1 = self.add_services_to_cluster(service_names=["service_1"], cluster=self.cluster_1).get()
        self.cluster_1.set_state("upgrading")

        response = self.client.v2[service_1].delete()

        self.assertEqual(response.status_code, HTTP_204_NO_CONTENT)

    def test_upgrading_status_foreign_service_remove_fail(self) -> None:
        self.cluster_1.set_state("upgrading")
        self.cluster_1.before_upgrade["services"] = [
            service.prototype.name for service in Service.objects.filter(cluster=self.cluster_1)
        ]

        response = self.client.v2[self.cluster_1, "services", self.service_1].delete()

        self.assertEqual(response.status_code, HTTP_404_NOT_FOUND)

    def test_filter_object_own_actions_success(self) -> None:
        for object_ in (self.cluster, self.service_1, self.component_1, self.provider, self.host_1):
            with self.subTest(msg=f"{object_.__class__.__name__} at different states"):
                self.check_object_action_list(object_=object_, expected_actions=self.available_at_created_no_multi)

                object_.set_multi_state(self.flag_multi_state)

                self.check_object_action_list(object_=object_, expected_actions=self.available_at_created_flag)

                object_.unset_multi_state(self.flag_multi_state)
                object_.set_multi_state(self.bag_multi_state)

                self.check_object_action_list(object_=object_, expected_actions=self.available_at_created_bag)

                object_.unset_multi_state(self.bag_multi_state)
                object_.set_state(self.installed_state)

                self.check_object_action_list(object_=object_, expected_actions=self.available_at_installed_no_multi)

                object_.set_multi_state(self.flag_multi_state)

                self.check_object_action_list(object_=object_, expected_actions=self.available_at_installed_flag)

                object_.unset_multi_state(self.flag_multi_state)
                object_.set_multi_state(self.bag_multi_state)

                self.check_object_action_list(object_=object_, expected_actions=self.available_at_installed_bag)

    def test_filter_host_actions_success(self) -> None:
        check_host_1_actions = partial(self.check_object_action_list, object_=self.host_1)
        check_host_2_actions = partial(self.check_object_action_list, object_=self.host_2)
        any_cluster = "from cluster any"
        any_all = (any_cluster, "from service any", "from component any")
        cluster_host_actions = ["cluster_host_action_allowed", "cluster_host_action_disallowed"]

        self.add_host_to_cluster(self.cluster, self.host_1)
        check_host_1_actions(expected_actions=[*self.available_at_created_no_multi, any_cluster, *cluster_host_actions])
        check_host_2_actions(expected_actions=self.available_at_created_no_multi)

        HostComponent.objects.create(
            cluster=self.cluster, host=self.host_1, service=self.service_1, component=self.component_1
        )
        check_host_1_actions(
            expected_actions=[*self.available_at_created_no_multi, *any_all, *cluster_host_actions * 3]
        )
        check_host_2_actions(expected_actions=self.available_at_created_no_multi)

        self.add_host_to_cluster(self.cluster, self.host_2)
        check_host_2_actions(expected_actions=[*self.available_at_created_no_multi, any_cluster, *cluster_host_actions])

        self.service_1.set_state(self.installed_state)
        check_host_1_actions(
            expected_actions=[
                *self.available_at_created_no_multi,
                *any_all,
                *cluster_host_actions * 3,
                "from service installed",
            ]
        )
        check_host_2_actions(expected_actions=[*self.available_at_created_no_multi, any_cluster, *cluster_host_actions])

        self.component_1.set_state(self.installed_state)
        self.component_1.set_multi_state(self.flag_multi_state)
        check_host_1_actions(
            expected_actions=[
                *self.available_at_created_no_multi,
                *any_all,
                "from service installed",
                "from component installed",
                "from component multi flag",
                *cluster_host_actions * 3,
            ]
        )
        check_host_2_actions(expected_actions=[*self.available_at_created_no_multi, any_cluster, *cluster_host_actions])

        self.cluster.set_state("woohoo")
        self.cluster.set_multi_state("flag")
        check_host_1_actions(
            expected_actions=[
                *self.available_at_created_no_multi,
                *any_all,
                "from cluster multi flag",
                "from service installed",
                "from component installed",
                "from component multi flag",
                *cluster_host_actions * 3,
            ]
        )
        check_host_2_actions(
            expected_actions=[
                *self.available_at_created_no_multi,
                any_cluster,
                "from cluster multi flag",
                *cluster_host_actions,
            ]
        )

    def test_adcm_4516_disallowed_host_action_not_executable_success(self) -> None:
        self.add_host_to_cluster(self.cluster, self.host_1)
        disallowed_action = Action.objects.filter(display_name="cluster_host_action_disallowed").first()
        self.check_object_action_list(
            object_=self.host_1,
            expected_actions=[
                *self.available_at_created_no_multi,
                "from cluster any",
                "cluster_host_action_allowed",
                "cluster_host_action_disallowed",
            ],
        )

        self.host_1.maintenance_mode = MaintenanceMode.ON
        self.host_1.save(update_fields=["maintenance_mode"])

        with RunTaskMock() as run_task:
            response = self.client.v2[self.host_1, "actions", disallowed_action, "run"].post(
                data={"hostComponentMap": [], "config": {}, "adcmMeta": {}, "isVerbose": False},
            )

        self.assertEqual(response.status_code, HTTP_409_CONFLICT)
        self.assertDictEqual(
            response.json(),
            {
                "code": "ACTION_ERROR",
                "desc": "The Action is not available. Host in 'Maintenance mode'",
                "level": "error",
            },
        )
        # run task shouldn't be called
        self.assertIsNone(run_task.target_task)

    def test_adcm_4535_job_cant_be_terminated_success(self) -> None:
        self.add_host_to_cluster(cluster=self.cluster, host=self.host_1)
        allowed_action = Action.objects.filter(display_name="cluster_host_action_allowed").first()

        with RunTaskMock() as run_task:
            response = self.client.v2[self.host_1, "actions", allowed_action, "run"].post(
                data={"hostComponentMap": [], "config": {}, "adcmMeta": {}, "isVerbose": False},
            )

        self.assertEqual(response.status_code, HTTP_200_OK)
        job = JobLog.objects.filter(task=run_task.target_task).first()

        response = self.client.v2[job, "terminate"].post(data={})

        self.assertEqual(response.status_code, HTTP_409_CONFLICT)
        self.assertDictEqual(
            response.json(),
            {
                "code": "JOB_TERMINATION_ERROR",
                "desc": "Can't terminate job #1, pid: 0 with status created",
                "level": "error",
            },
        )

    def test_adcm_4856_action_with_non_existing_component_fail(self) -> None:
        self.add_host_to_cluster(cluster=self.cluster, host=self.host_1)
        allowed_action = Action.objects.filter(display_name="cluster_host_action_allowed").first()

        with RunTaskMock() as run_task:
            response = self.client.v2[self.host_1, "actions", allowed_action, "run"].post(
                data={
                    "hostComponentMap": [{"hostId": self.host_1.pk, "componentId": 1000}],
                    "config": {},
                    "adcmMeta": {},
                    "isVerbose": False,
                },
            )

        self.assertEqual(response.status_code, HTTP_404_NOT_FOUND)
        self.assertDictEqual(response.json(), {"detail": "Components with ids 1000 do not exist"})
        self.assertIsNone(run_task.target_task)

    def test_adcm_4856_action_with_non_existing_host_fail(self) -> None:
        self.add_host_to_cluster(cluster=self.cluster, host=self.host_1)
        allowed_action = Action.objects.filter(display_name="cluster_host_action_allowed").first()

        with RunTaskMock() as run_task:
            response = self.client.v2[self.host_1, "actions", allowed_action, "run"].post(
                data={
                    "hostComponentMap": [{"hostId": 1000, "componentId": self.component_1.pk}],
                    "config": {},
                    "adcmMeta": {},
                    "isVerbose": False,
                },
            )

        self.assertEqual(response.status_code, HTTP_404_NOT_FOUND)
        self.assertDictEqual(response.json(), {"detail": "Hosts with ids 1000 do not exist"})
        self.assertIsNone(run_task.target_task)

    def test_adcm_4856_action_with_duplicated_hc_success(self) -> None:
        self.add_host_to_cluster(cluster=self.cluster, host=self.host_1)
        allowed_action = Action.objects.filter(display_name="cluster_host_action_allowed").first()

        with RunTaskMock() as run_task:
            response = self.client.v2[self.host_1, "actions", allowed_action, "run"].post(
                data={
                    "hostComponentMap": [
                        {"hostId": self.host_1.pk, "componentId": self.component_1.pk},
                        {"hostId": self.host_1.pk, "componentId": self.component_1.pk},
                    ],
                    "config": {},
                    "adcmMeta": {},
                    "isVerbose": False,
                },
            )

        self.assertEqual(response.status_code, HTTP_200_OK)
        run_task.runner.run(run_task.target_task.pk)
        run_task.target_task.refresh_from_db()
        self.assertEqual(run_task.target_task.status, "success")

    def test_adcm_4856_action_with_several_entries_hc_success(self) -> None:
        self.add_host_to_cluster(cluster=self.cluster, host=self.host_1)
        self.add_host_to_cluster(cluster=self.cluster, host=self.host_2)
        allowed_action = Action.objects.filter(display_name="cluster_host_action_allowed").first()

        with RunTaskMock() as run_task:
            response = self.client.v2[self.host_1, "actions", allowed_action, "run"].post(
                data={
                    "hostComponentMap": [
                        {"hostId": self.host_1.pk, "componentId": self.component_1.pk},
                        {"hostId": self.host_2.pk, "componentId": self.component_1.pk},
                        {"hostId": self.host_1.pk, "componentId": self.component_2.pk},
                    ],
                    "config": {},
                    "adcmMeta": {},
                    "isVerbose": False,
                },
            )

        self.assertEqual(response.status_code, HTTP_200_OK)
        run_task.runner.run(run_task.target_task.pk)
        run_task.target_task.refresh_from_db()
        self.assertEqual(run_task.target_task.status, "success")

    def test_adcm_5348_action_not_allowed_on_any_cluster_failed(self):
        test_user_credentials = {"username": "test_user_username", "password": "test_user_password"}
        test_user = self.create_user(**test_user_credentials)

        child_role_action = Role.objects.get(name="Cluster Action: action")
        child_role_clusters = Role.objects.get(name="View cluster configurations")
        cluster_as_cluster_one = self.add_cluster(bundle=self.bundle_1, name="cluster_as_cluster_1")

        group_actions = create_group(
            name_to_display="Group for role `Cluster with Actions`", user_set=[{"id": test_user.pk}]
        )
        group_cluster_view = create_group(
            name_to_display="Group for role `View cluster configurations`", user_set=[{"id": test_user.pk}]
        )
        custom_role_in_policy_for_actions = role_create(
            display_name="Custom `Cluster with Actions` role", child=[child_role_action]
        )
        custom_role_in_policy_for_clusters = role_create(
            display_name="View cluster configurations", child=[child_role_clusters]
        )

        policy_create(
            name="Policy for role `Cluster with Actions`",
            role=custom_role_in_policy_for_actions,
            group=[group_actions],
            object=[self.cluster_1],
        )

        policy_create(
            name="View cluster configurations",
            role=custom_role_in_policy_for_clusters,
            group=[group_cluster_view],
            object=[self.cluster_1, self.cluster_2],
        )

        response = self.client.v2[cluster_as_cluster_one, "actions"].get()

        self.assertEqual(response.status_code, HTTP_200_OK)
        self.assertEqual(len(response.data), 3)

        self.client.login(**test_user_credentials)
        response = self.client.v2[cluster_as_cluster_one, "actions"].get()

        self.assertEqual(response.status_code, HTTP_404_NOT_FOUND)

    def check_object_action_list(
        self, object_: Cluster | Service | Component | Provider | Host, expected_actions: list[str]
    ) -> None:
        response = self.client.v2[object_, "actions"].get()

        self.assertEqual(response.status_code, HTTP_200_OK)

        data = response.json()
        self.assertTrue(isinstance(data, list))
        self.assertTrue(all("displayName" in entry for entry in data))
        actual_actions = sorted(entry["displayName"] for entry in data)
        self.assertListEqual(actual_actions, sorted(expected_actions))


class TestActionWithJinjaConfig(BaseAPITestCase):
    def setUp(self) -> None:
        super().setUp()

        cluster_bundle = self.add_bundle(self.test_bundles_dir / "cluster_actions_jinja")
        self.cluster = self.add_cluster(cluster_bundle, "Cluster with Jinja Actions")
        self.service_1 = self.add_services_to_cluster(service_names=["first_service"], cluster=self.cluster).get()
        self.component_1: Component = Component.objects.get(service=self.service_1, prototype__name="first_component")

    def test_retrieve_jinja_config(self):
        action = Action.objects.filter(name="check_state", prototype=self.cluster.prototype).first()

        response = self.client.v2[self.cluster, "actions", action].get()

        self.assertEqual(response.status_code, HTTP_200_OK)
        configuration = response.json()["configuration"]
        self.assertSetEqual(set(configuration.keys()), {"configSchema", "config", "adcmMeta"})
        expected_schema = json.loads(
            (self.test_files_dir / "responses" / "config_schemas" / "for_action_with_jinja_config.json").read_text(
                encoding="utf-8"
            )
        )
        self.assertDictEqual(configuration["configSchema"], expected_schema)
        self.assertDictEqual(
            configuration["config"],
            {"activatable_group": {"text": "text"}, "boolean": True, "boolean1": False, "float": 2.0},
        )
        self.assertDictEqual(configuration["adcmMeta"], {"/activatable_group": {"isActive": True}})

    def test_adcm_6013_jinja_config_with_min_max(self):
        action = Action.objects.get(name="check_numeric_min_max_param", prototype=self.cluster.prototype)

        response = self.client.v2[self.cluster, "actions", action].get()

        self.assertEqual(response.status_code, HTTP_200_OK)
        expected_response = json.loads(
            (
                self.test_files_dir / "responses" / "config_schemas" / "for_action_with_numeric_min_max_param.json"
            ).read_text(encoding="utf-8")
        )
        expected_response["id"] = action.id
        self.assertDictEqual(response.json(), expected_response)

        self.cluster.set_state(state="ready_for_numeric_min_max")
        response = self.client.v2[self.cluster, "actions", action].get()

        self.assertEqual(response.status_code, HTTP_200_OK)
        expected_response = json.loads(
            (
                self.test_files_dir
                / "responses"
                / "config_schemas"
                / "for_action_with_numeric_min_max_param_target_state.json"
            ).read_text(encoding="utf-8")
        )
        expected_response["id"] = action.id
        self.assertDictEqual(response.json(), expected_response)

    def test_adcm_4703_action_retrieve_returns_500(self) -> None:
        for object_ in (self.cluster, self.service_1, self.component_1):
            with self.subTest(object_.__class__.__name__):
                response = self.client.v2[object_, "actions"].get()
                self.assertEqual(response.status_code, HTTP_200_OK)

                for action_id in map(itemgetter("id"), response.json()):
                    response = self.client.v2[object_, "actions", action_id].get()
                    self.assertEqual(response.status_code, HTTP_200_OK)

    def test_get_action_info_success(self) -> None:
        for object_, group in (
            (self.cluster, "CLUSTER"),
            (self.service_1, self.service_1.name),
            (self.component_1, f"{self.component_1.service.name}.{self.component_1.name}"),
        ):
            action = Action.objects.filter(name="check_state", prototype=object_.prototype).get()
            self.assertDictEqual(get_action_info(action=action), {"name": "check_state", "owner_group": group})


class TestAction(BaseAPITestCase):
    def setUp(self) -> None:
        super().setUp()

        self.action_with_config = Action.objects.filter(name="with_config", prototype=self.cluster_1.prototype).first()

    def test_retrieve_with_config(self):
        response = self.client.v2[self.cluster_1, "actions", self.action_with_config].get()

        self.assertEqual(response.status_code, HTTP_200_OK)
        configuration = response.json()["configuration"]
        self.assertSetEqual(set(configuration.keys()), {"configSchema", "config", "adcmMeta"})
        expected_schema = json.loads(
            (self.test_files_dir / "responses" / "config_schemas" / "for_action_with_config.json").read_text(
                encoding="utf-8"
            )
        )
        self.assertDictEqual(configuration["configSchema"], expected_schema)
        self.assertDictEqual(
            configuration["config"],
            {
                "activatable_group": {"text": "text"},
                "after": ["1", "woohoo"],
                "grouped": {"second": 4.3, "simple": 4},
                "simple": None,
            },
        )
        self.assertDictEqual(configuration["adcmMeta"], {"/activatable_group": {"isActive": True}})

    def test_run_non_blocking(self) -> None:
        action = Action.objects.get(name="action", prototype=self.cluster_1.prototype)

        with RunTaskMock() as task_launch:
            response = self.client.v2[self.cluster_1, "actions", action, "run"].post(data={"shouldBlockObject": False})

        self.assertEqual(response.status_code, HTTP_200_OK)

        task_launch.target_task.refresh_from_db()
        self.assertIsNone(task_launch.target_task.lock)

        self.assertEqual(self.cluster_1.concerns.count(), 1)
        first_concern = self.cluster_1.concerns.get()
        self.assertEqual(first_concern.type, ConcernType.FLAG)
        self.assertEqual(first_concern.cause, ConcernCause.JOB)

        with self.subTest("Same action can not be launched"):
            response = self.client.v2[self.cluster_1, "actions", action, "run"].post()
            self.assertEqual(response.status_code, HTTP_409_CONFLICT)

        with self.subTest("Another action can be launched"):
            response = self.client.v2[self.cluster_1, "actions", self.action_with_config].get()
            configuration = response.json()["configuration"]

            with RunTaskMock():
                response = self.client.v2[self.cluster_1, "actions", self.action_with_config, "run"].post(
                    data={"configuration": {"config": configuration["config"], "adcmMeta": configuration["adcmMeta"]}}
                )

            self.assertEqual(response.status_code, HTTP_200_OK)

            self.assertEqual(self.cluster_1.concerns.count(), 2)
            self.assertEqual(self.cluster_1.concerns.filter(type=ConcernType.FLAG).count(), 1)
            self.assertEqual(self.cluster_1.concerns.filter(type=ConcernType.LOCK).count(), 1)<|MERGE_RESOLUTION|>--- conflicted
+++ resolved
@@ -18,13 +18,9 @@
 from cm.models import (
     Action,
     Cluster,
-<<<<<<< HEAD
-    ClusterObject,
+    Component,
     ConcernCause,
     ConcernType,
-=======
-    Component,
->>>>>>> fd934eea
     Host,
     HostComponent,
     JobLog,
