--- conflicted
+++ resolved
@@ -527,7 +527,6 @@
         self.service_1 = self.add_services_to_cluster(service_names=["first_service"], cluster=self.cluster).get()
         self.component_1: Component = Component.objects.get(service=self.service_1, prototype__name="first_component")
 
-<<<<<<< HEAD
     def test_group_jinja_config(self):
         cluster_bundle = self.add_bundle(self.test_bundles_dir / "cluster_action_with_group_jinja")
         cluster = self.add_cluster(cluster_bundle, "Cluster with Jinja Actions 2")
@@ -587,8 +586,6 @@
             },
         )
 
-    def test_retrieve_jinja_config(self):
-=======
     def test_retrieve_jinja_config_old_processing(self):
         with patch("cm.services.config.jinja.use_new_bundle_parsing_approach", return_value=False) as patched:
             self._test_retrieve_jinja_config()
@@ -602,7 +599,6 @@
         patched.assert_called()
 
     def _test_retrieve_jinja_config(self):
->>>>>>> 1d906327
         action = Action.objects.filter(name="check_state", prototype=self.cluster.prototype).first()
 
         response = self.client.v2[self.cluster, "actions", action].get()
