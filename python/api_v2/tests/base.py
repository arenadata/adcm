--- conflicted
+++ resolved
@@ -176,7 +176,6 @@
 
         return create_user(**user_data)
 
-<<<<<<< HEAD
     def check_last_audit_log(self, **kwargs) -> None:
         audit_log = AuditLog.objects.order_by("-pk").first()
         self.assertIsNotNone(audit_log)
@@ -198,7 +197,7 @@
         policy.delete()
         custom_role.delete()
         group.delete()
-=======
+
     def create_task_log(self, object_: ADCMEntity, action: Action) -> TaskLog:
         return TaskLog.objects.create(
             object_id=self.cluster_1.pk,
@@ -206,5 +205,4 @@
             start_date=timezone.now(),
             finish_date=timezone.now(),
             action=action,
-        )
->>>>>>> ba5988dd
+        )