# Licensed under the Apache License, Version 2.0 (the "License");
# you may not use this file except in compliance with the License.
# You may obtain a copy of the License at
#
#      http://www.apache.org/licenses/LICENSE-2.0
#
# Unless required by applicable law or agreed to in writing, software
# distributed under the License is distributed on an "AS IS" BASIS,
# WITHOUT WARRANTIES OR CONDITIONS OF ANY KIND, either express or implied.
# See the License for the specific language governing permissions and
# limitations under the License.

from rbac.models import Group, Policy, Role
from rbac.services.policy import policy_create
from rbac.services.role import role_create
from rest_framework.status import (
    HTTP_200_OK,
    HTTP_201_CREATED,
    HTTP_204_NO_CONTENT,
    HTTP_400_BAD_REQUEST,
)

from api_v2.tests.base import BaseAPITestCase


class TestPolicy(BaseAPITestCase):
    def setUp(self) -> None:
        super().setUp()

        self.remove_provider_role = role_create(
            name="Remove Host-Provider",
            display_name="Remove Host-Provider",
            child=[Role.objects.get(name="Remove provider", built_in=True)],
        )
        self.create_user_role = role_create(
            name="Create Users",
            display_name="Create Users",
            child=[Role.objects.get(name="Create user", built_in=True)],
        )

        self.group_1 = Group.objects.create(name="test_local_group_1")
        self.group_2 = Group.objects.create(name="test_local_group_2")

<<<<<<< HEAD
        self.remove_hostprovider_policy = policy_create(
            name="Awesome Policy",
            role=self.remove_hostprovider_role,
            group=[self.group_1],
            object=[self.provider],
            description="first description",
=======
        self.remove_provider_policy = policy_create(
            name="Awesome Policy", role=self.remove_provider_role, group=[self.group_1], object=[self.provider]
>>>>>>> 84d001b7
        )
        self.create_user_policy = policy_create(
            name="Create User Policy",
            role=self.create_user_role,
            group=[self.group_1, self.group_2],
            object=[],
            description="second description",
        )

    def test_list_policy_success(self) -> None:
        response = (self.client.v2 / "rbac" / "policies").get()

        self.assertEqual(response.status_code, HTTP_200_OK)
        data = response.json()
        self.assertIn("results", data)
        policies = data["results"]
        self.assertEqual(len(policies), 2)
        self.assertTrue(all(set(policy).issuperset({"id", "name", "objects", "groups"}) for policy in policies))

    def test_retrieve_policy_success(self) -> None:
        response = self.client.v2[self.create_user_policy].get()

        self.assertEqual(response.status_code, HTTP_200_OK)
        data = response.json()
        self.assertTrue(set(data).issuperset({"id", "objects", "groups", "role"}))
        self.assertListEqual(data["objects"], [])
        self.assertEqual(
            data["role"],
            {
                "id": self.create_user_role.pk,
                "name": self.create_user_role.name,
                "displayName": self.create_user_role.display_name,
            },
        )
        self.assertListEqual(
            sorted(data["groups"], key=lambda item: item["id"]),
            sorted(
                (
                    {"id": group.pk, "name": group.name, "displayName": group.display_name}
                    for group in (self.group_1, self.group_2)
                ),
                key=lambda item: item["id"],
            ),
        )

    def test_create_parametrized_policy_only_required_fields_success(self) -> None:
        response = (self.client.v2 / "rbac" / "policies").post(
            data={
                "name": "New Policy",
                "role": {"id": self.remove_provider_role.pk},
                "objects": [{"id": self.provider.pk, "type": "provider"}],
                "groups": [self.group_1.pk],
            }
        )

        self.assertEqual(response.status_code, HTTP_201_CREATED)
        data = response.json()
        self.assertTrue(set(data).issuperset({"id", "objects", "groups"}))
        self.assertTrue(Policy.objects.filter(pk=data["id"]).exists())
        self.assertEqual(
            data["objects"],
            [
                {
                    "id": self.provider.pk,
                    "type": "provider",
                    "name": self.provider.name,
                    "displayName": self.provider.display_name,
                }
            ],
        )
        self.assertEqual(
            data["groups"],
            [{"id": self.group_1.pk, "name": self.group_1.name, "displayName": self.group_1.display_name}],
        )

    def test_update_policy_every_field_success(self) -> None:
        new_data = {
            "name": "Updated name",
            "role": {"id": self.create_user_role.pk},
            "objects": [],
            "groups": [self.group_2.pk],
        }
        response = self.client.v2[self.remove_provider_policy].patch(data=new_data)

        self.assertEqual(response.status_code, HTTP_200_OK)
        data = response.json()
        self.assertTrue(set(data).issuperset({"id", "objects", "groups"}))
        self.assertEqual(data["id"], self.remove_provider_policy.pk)
        self.assertListEqual(data["objects"], [])
        self.assertEqual(
            data["groups"],
            [{"id": self.group_2.pk, "name": self.group_2.name, "displayName": self.group_2.display_name}],
        )

    def test_delete_policy_success(self) -> None:
        response = self.client.v2[self.create_user_policy].delete()

        self.assertEqual(response.status_code, HTTP_204_NO_CONTENT)
        self.assertFalse(Policy.objects.filter(pk=self.create_user_policy.pk).exists())

    def test_create_policy_no_group_fail(self):
        response = (self.client.v2 / "rbac" / "policies").post(
            data={
                "name": "test_policy_new",
                "description": "description",
                "role": self.create_user_role.pk,
                "objects": [{"type": "cluster", "id": self.cluster_1.pk}],
            }
        )

        self.assertEqual(response.status_code, HTTP_400_BAD_REQUEST)

    def test_update_policy_no_operation_success(self):
        response = self.client.v2[self.create_user_policy].patch(
            data={},
        )
        self.assertEqual(response.status_code, HTTP_200_OK)

    def test_update_policy_wrong_object_fail(self):
        response = self.client.v2[self.create_user_policy].patch(
            data={"objects": [{"type": "role", "id": self.create_user_role.pk}]}
        )
        self.assertEqual(response.status_code, HTTP_400_BAD_REQUEST)

    def test_adcm_5103_policy_ordering_success(self) -> None:
        for name in ("Test", "Best", "Good", "Class"):
            policy_create(name=name, role=self.create_user_role, group=[self.group_1], object=[])
        response = (self.client.v2 / "rbac" / "policies").get()

        self.assertEqual(response.status_code, HTTP_200_OK)
        policies = [p["name"] for p in response.json()["results"]]
        self.assertEqual(len(policies), 6)
        self.assertEqual(policies, ["Awesome Policy", "Best", "Class", "Create User Policy", "Good", "Test"])

    def test_ordering_success(self):
        ordering_fields = {
            "id": "id",
            "name": "name",
            "description": "description",
            "built_in": "builtIn",
        }

        def get_results(response, ordering_field):
            if ordering_field == "builtIn":
                return [item["isBuiltIn"] for item in response.json()["results"]]
            return [item[ordering_field] for item in response.json()["results"]]

        for model_field, ordering_field in ordering_fields.items():
            with self.subTest(ordering_field=ordering_field):
                response = (self.client.v2 / "rbac" / "policies").get(query={"ordering": ordering_field})
                self.assertListEqual(
                    get_results(response, ordering_field),
                    list(Policy.objects.order_by(model_field).values_list(model_field, flat=True)),
                )

                response = (self.client.v2 / "rbac" / "policies").get(query={"ordering": f"-{ordering_field}"})
                self.assertListEqual(
                    get_results(response, ordering_field),
                    list(Policy.objects.order_by(f"-{model_field}").values_list(model_field, flat=True)),
                )

    def test_filtering_success(self):
        self.create_user_policy.built_in = True
        self.create_user_policy.save()
        filters = {
            "id": (self.create_user_policy.pk, None, 0),
            "name": (self.create_user_policy.name, self.create_user_policy.name[1:-3].upper(), "wrong"),
            "description": (
                self.create_user_policy.description,
                self.create_user_policy.description[1:-3].upper(),
                "wrong",
            ),
            "built_in": (self.create_user_policy.built_in, None, not self.create_user_policy.built_in),
        }
        partial_items_found, exact_items_found = 1, 1
        for filter_name, (correct_value, partial_value, wrong_value) in filters.items():
            wrong_items_found = 1 if filter_name == "built_in" else 0
            with self.subTest(filter_name=filter_name):
                response = (self.client.v2 / "rbac" / "policies").get(query={filter_name: correct_value})
                self.assertEqual(response.status_code, HTTP_200_OK)
                self.assertEqual(response.json()["count"], exact_items_found)

                response = (self.client.v2 / "rbac" / "policies").get(query={filter_name: wrong_value})
                self.assertEqual(response.status_code, HTTP_200_OK)
                self.assertEqual(response.json()["count"], wrong_items_found)

                if partial_value:
                    response = (self.client.v2 / "rbac" / "policies").get(query={filter_name: partial_value})
                    self.assertEqual(response.status_code, HTTP_200_OK)
                    self.assertEqual(response.json()["count"], partial_items_found)<|MERGE_RESOLUTION|>--- conflicted
+++ resolved
@@ -41,17 +41,12 @@
         self.group_1 = Group.objects.create(name="test_local_group_1")
         self.group_2 = Group.objects.create(name="test_local_group_2")
 
-<<<<<<< HEAD
-        self.remove_hostprovider_policy = policy_create(
+        self.remove_provider_policy = policy_create(
             name="Awesome Policy",
-            role=self.remove_hostprovider_role,
+            role=self.remove_provider_role,
             group=[self.group_1],
             object=[self.provider],
             description="first description",
-=======
-        self.remove_provider_policy = policy_create(
-            name="Awesome Policy", role=self.remove_provider_role, group=[self.group_1], object=[self.provider]
->>>>>>> 84d001b7
         )
         self.create_user_policy = policy_create(
             name="Create User Policy",
