--- conflicted
+++ resolved
@@ -70,17 +70,8 @@
     HostSerializer,
     HostUpdateSerializer,
 )
-<<<<<<< HEAD
-from api_v2.host.utils import add_new_host_and_map_it, maintenance_mode
+from api_v2.host.utils import create_host, maintenance_mode, process_config_issues_policies_hc
 from api_v2.views import ADCMGenericViewSet, ObjectWithStatusViewMixin
-=======
-from api_v2.host.utils import create_host, maintenance_mode, process_config_issues_policies_hc
-from api_v2.views import (
-    CamelCaseModelViewSet,
-    CamelCaseReadOnlyModelViewSet,
-    ObjectWithStatusViewMixin,
-)
->>>>>>> 5b8169f2
 
 
 @extend_schema_view(
