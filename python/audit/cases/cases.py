--- conflicted
+++ resolved
@@ -33,1012 +33,6 @@
     operation_name = None
     path = view.request.path.replace("/api/v1/", "")[:-1].split("/")
 
-<<<<<<< HEAD
-    match path:
-        case ["stack", "upload"]:
-            audit_operation = AuditOperation(
-                name=f"{AuditObjectType.Bundle.capitalize()} uploaded",
-                operation_type=AuditLogOperationType.Create,
-            )
-            audit_object = None
-
-        case ["stack", "load"]:
-            audit_operation = AuditOperation(
-                name=f"{AuditObjectType.Bundle.capitalize()} loaded",
-                operation_type=AuditLogOperationType.Create,
-            )
-            audit_object = _get_audit_object_from_resp(
-                response=response,
-                obj_type=AuditObjectType.Bundle,
-            )
-
-        case ["stack", "bundle", bundle_pk]:
-            deleted_obj: Bundle
-            audit_operation = AuditOperation(
-                name=f"{AuditObjectType.Bundle.capitalize()} {AuditLogOperationType.Delete}d",
-                operation_type=AuditLogOperationType.Delete,
-            )
-            audit_object = get_or_create_audit_obj(
-                object_id=bundle_pk,
-                object_name=deleted_obj.name,
-                object_type=AuditObjectType.Bundle,
-            )
-
-        case ["stack", "bundle", bundle_pk, "update"]:
-            audit_operation = AuditOperation(
-                name=f"{AuditObjectType.Bundle.capitalize()} {AuditLogOperationType.Update}d",
-                operation_type=AuditLogOperationType.Update,
-            )
-            obj = Bundle.objects.get(pk=bundle_pk)
-            audit_object = get_or_create_audit_obj(
-                object_id=bundle_pk,
-                object_name=obj.name,
-                object_type=AuditObjectType.Bundle,
-            )
-
-        case ["stack", "bundle", bundle_pk, "license", "accept"]:
-            audit_operation = AuditOperation(
-                name=f"{AuditObjectType.Bundle.capitalize()} license accepted",
-                operation_type=AuditLogOperationType.Update,
-            )
-            obj = Bundle.objects.get(pk=bundle_pk)
-            audit_object = get_or_create_audit_obj(
-                object_id=bundle_pk,
-                object_name=obj.name,
-                object_type=AuditObjectType.Bundle,
-            )
-
-        case ["cluster"]:
-            audit_operation = AuditOperation(
-                name=f"{AuditObjectType.Cluster.capitalize()} "
-                f"{AuditLogOperationType.Create}d",
-                operation_type=AuditLogOperationType.Create,
-            )
-            audit_object = _get_audit_object_from_resp(
-                response=response,
-                obj_type=AuditObjectType.Cluster,
-            )
-
-        case ["cluster", cluster_pk]:
-            if view.request.method == "DELETE":
-                deleted_obj: Cluster
-                operation_type = AuditLogOperationType.Delete
-                obj = deleted_obj
-            else:
-                operation_type = AuditLogOperationType.Update
-                obj = Cluster.objects.filter(pk=cluster_pk).first()
-
-            audit_operation = AuditOperation(
-                name=f"{AuditObjectType.Cluster.capitalize()} {operation_type}d",
-                operation_type=operation_type,
-            )
-            if obj:
-                audit_object = get_or_create_audit_obj(
-                    object_id=cluster_pk,
-                    object_name=obj.name,
-                    object_type=AuditObjectType.Cluster,
-                )
-            else:
-                audit_object = None
-
-        case ["cluster", cluster_pk, "host"]:
-            audit_operation = AuditOperation(
-                name="{host_fqdn} added",
-                operation_type=AuditLogOperationType.Update,
-            )
-
-            host_fqdn = None
-            if response and response.data:
-                host_fqdn = response.data["fqdn"]
-
-            if "host_id" in view.request.data:
-                host = Host.objects.filter(pk=view.request.data["host_id"]).first()
-                if host:
-                    host_fqdn = host.fqdn
-
-            if host_fqdn:
-                audit_operation.name = audit_operation.name.format(host_fqdn=host_fqdn)
-
-            obj = Cluster.objects.get(pk=cluster_pk)
-            audit_object = get_or_create_audit_obj(
-                object_id=cluster_pk,
-                object_name=obj.name,
-                object_type=AuditObjectType.Cluster,
-            )
-
-        case ["cluster", cluster_pk, "hostcomponent"]:
-            audit_operation = AuditOperation(
-                name="Host-Component map updated",
-                operation_type=AuditLogOperationType.Update,
-            )
-            obj = Cluster.objects.get(pk=cluster_pk)
-            audit_object = get_or_create_audit_obj(
-                object_id=cluster_pk,
-                object_name=obj.name,
-                object_type=AuditObjectType.Cluster,
-            )
-
-        case ["cluster", cluster_pk, "import"]:
-            audit_operation = AuditOperation(
-                name=f"{AuditObjectType.Cluster.capitalize()} "
-                     f"import {AuditLogOperationType.Update}d",
-                operation_type=AuditLogOperationType.Update,
-            )
-            obj = Cluster.objects.get(pk=cluster_pk)
-            audit_object = get_or_create_audit_obj(
-                object_id=cluster_pk,
-                object_name=obj.name,
-                object_type=AuditObjectType.Cluster,
-            )
-
-        case ["cluster", cluster_pk, "service"]:
-            audit_operation = AuditOperation(
-                name="{service_display_name} service added",
-                operation_type=AuditLogOperationType.Update,
-            )
-
-            service_display_name = None
-            if response and response.data and response.data.get("display_name"):
-                service_display_name = response.data["display_name"]
-
-            if "service_id" in view.request.data:
-                service = ClusterObject.objects.filter(pk=view.request.data["service_id"]).first()
-                if service:
-                    service_display_name = _get_service_name(service)
-
-            if service_display_name:
-                audit_operation.name = audit_operation.name.format(
-                    service_display_name=service_display_name,
-                )
-
-            obj = Cluster.objects.get(pk=cluster_pk)
-            audit_object = get_or_create_audit_obj(
-                object_id=cluster_pk,
-                object_name=obj.name,
-                object_type=AuditObjectType.Cluster,
-            )
-
-        case ["cluster", cluster_pk, "service", service_pk]:
-            audit_operation = AuditOperation(
-                name="{service_display_name} service removed",
-                operation_type=AuditLogOperationType.Update,
-            )
-
-            service_display_name = None
-            if deleted_obj:
-                if isinstance(deleted_obj, ClusterObject):
-                    deleted_obj: ClusterObject
-                    service_display_name = deleted_obj.display_name
-                else:
-                    service = ClusterObject.objects.filter(pk=service_pk).first()
-                    if service:
-                        service_display_name = _get_service_name(service)
-
-            if service_display_name:
-                audit_operation.name = audit_operation.name.format(
-                    service_display_name=service_display_name,
-                )
-
-            obj = Cluster.objects.get(pk=cluster_pk)
-            audit_object = get_or_create_audit_obj(
-                object_id=cluster_pk,
-                object_name=obj.name,
-                object_type=AuditObjectType.Cluster,
-            )
-
-        case ["cluster", cluster_pk, "service", service_pk, "bind"]:
-            cluster = Cluster.objects.get(pk=cluster_pk)
-            service = ClusterObject.objects.get(pk=service_pk)
-            audit_operation = AuditOperation(
-                name=f"{AuditObjectType.Service.capitalize()} bound to "
-                     f"{cluster.name}/{_get_service_name(service)}",
-                operation_type=AuditLogOperationType.Update,
-            )
-            audit_object = get_or_create_audit_obj(
-                object_id=service_pk,
-                object_name=service.name,
-                object_type=AuditObjectType.Service,
-            )
-
-        case ["cluster", cluster_pk, "service", service_pk, "bind", _]:
-            cluster = Cluster.objects.get(pk=cluster_pk)
-            service = ClusterObject.objects.get(pk=service_pk)
-            audit_operation = AuditOperation(
-                name=f"{cluster.name}/{_get_service_name(service)} unbound",
-                operation_type=AuditLogOperationType.Update,
-            )
-            audit_object = get_or_create_audit_obj(
-                object_id=service_pk,
-                object_name=service.name,
-                object_type=AuditObjectType.Service,
-            )
-
-        case ["cluster", _, "service", service_pk, "config", "history"]:
-            audit_operation = AuditOperation(
-                name=f"{AuditObjectType.Service.capitalize()} "
-                     f"configuration {AuditLogOperationType.Update}d",
-                operation_type=AuditLogOperationType.Update,
-            )
-            obj = ClusterObject.objects.get(pk=service_pk)
-            audit_object = get_or_create_audit_obj(
-                object_id=service_pk,
-                object_name=obj.name,
-                object_type=AuditObjectType.Service,
-            )
-
-        case ["cluster", _, "service", service_pk, "import"]:
-            audit_operation = AuditOperation(
-                name=f"{AuditObjectType.Service.capitalize()} "
-                     f"import {AuditLogOperationType.Update}d",
-                operation_type=AuditLogOperationType.Update,
-            )
-            obj = ClusterObject.objects.get(pk=service_pk)
-            audit_object = get_or_create_audit_obj(
-                object_id=service_pk,
-                object_name=obj.name,
-                object_type=AuditObjectType.Service,
-            )
-
-        case ["cluster", _, "service", _, "component", component_pk, "config", "history"]:
-            audit_operation = AuditOperation(
-                name=f"{AuditObjectType.Component.capitalize()} "
-                     f"configuration {AuditLogOperationType.Update}d",
-                operation_type=AuditLogOperationType.Update,
-            )
-            obj = ServiceComponent.objects.get(pk=component_pk)
-            audit_object = get_or_create_audit_obj(
-                object_id=component_pk,
-                object_name=obj.name,
-                object_type=AuditObjectType.Component,
-            )
-
-        case ["cluster", cluster_pk, "bind"]:
-            obj = Cluster.objects.get(pk=cluster_pk)
-            audit_operation = AuditOperation(
-                name=f"{AuditObjectType.Cluster.capitalize()} bound to "
-                     f"{obj.name}/{{service_display_name}}",
-                operation_type=AuditLogOperationType.Update,
-            )
-            audit_object = get_or_create_audit_obj(
-                object_id=cluster_pk,
-                object_name=obj.name,
-                object_type=AuditObjectType.Cluster,
-            )
-
-            service = None
-            if response and response.data and response.data.get("export_service_id"):
-                service = ClusterObject.objects.filter(
-                    pk=response.data["export_service_id"],
-                ).first()
-
-            if view.request.data.get("export_service_id"):
-                service = ClusterObject.objects.filter(
-                    pk=view.request.data["export_service_id"],
-                ).first()
-
-            if service:
-                audit_operation.name = audit_operation.name.format(
-                    service_display_name=_get_service_name(service),
-                )
-            else:
-                audit_operation.name = audit_operation.name.format(
-                    service_display_name="",
-                )
-
-        case ["cluster", cluster_pk, "bind", bind_pk]:
-            obj = Cluster.objects.get(pk=cluster_pk)
-            audit_operation = AuditOperation(
-                name=f"{obj.name}/{{service_display_name}} unbound",
-                operation_type=AuditLogOperationType.Update,
-            )
-
-            service_display_name = ""
-            if deleted_obj:
-                if isinstance(deleted_obj, ClusterObject):
-                    deleted_obj: ClusterObject
-                    service_display_name = _get_service_name(deleted_obj)
-                else:
-                    bind = ClusterBind.objects.filter(pk=bind_pk).first()
-                    if bind and bind.source_service:
-                        service_display_name = _get_service_name(bind.source_service)
-
-            audit_operation.name = audit_operation.name.format(
-                service_display_name=service_display_name,
-            )
-
-            audit_object = get_or_create_audit_obj(
-                object_id=cluster_pk,
-                object_name=obj.name,
-                object_type=AuditObjectType.Cluster,
-            )
-
-        case (
-            ["cluster", cluster_pk, "config", "history"]
-            | ["cluster", cluster_pk, "config", "history", _, "restore"]
-        ):
-            audit_operation = AuditOperation(
-                name=f"{AuditObjectType.Cluster.capitalize()} "
-                     f"configuration {AuditLogOperationType.Update}d",
-                operation_type=AuditLogOperationType.Update,
-            )
-            obj = Cluster.objects.get(pk=cluster_pk)
-            audit_object = get_or_create_audit_obj(
-                object_id=cluster_pk,
-                object_name=obj.name,
-                object_type=AuditObjectType.Cluster,
-            )
-
-        case ["cluster", _, "host", host_pk, "config", "history", _, "restore"]:
-            audit_operation = AuditOperation(
-                name=f"{AuditObjectType.Host.capitalize()} "
-                     f"configuration {AuditLogOperationType.Update}d",
-                operation_type=AuditLogOperationType.Update,
-            )
-            obj = Host.objects.get(pk=host_pk)
-            audit_object = get_or_create_audit_obj(
-                object_id=host_pk,
-                object_name=obj.fqdn,
-                object_type=AuditObjectType.Host,
-            )
-
-        case [
-            "cluster",
-            _,
-            "service",
-            _,
-            "component",
-            component_pk,
-            "config",
-            "history",
-            _,
-            "restore",
-        ]:
-            audit_operation = AuditOperation(
-                name=f"{AuditObjectType.Component.capitalize()} "
-                     f"configuration {AuditLogOperationType.Update}d",
-                operation_type=AuditLogOperationType.Update,
-            )
-            obj = ServiceComponent.objects.get(pk=component_pk)
-            audit_object = get_or_create_audit_obj(
-                object_id=component_pk,
-                object_name=obj.name,
-                object_type=AuditObjectType.Component,
-            )
-
-        case ["cluster", _, "service", service_pk, "config", "history", _, "restore"]:
-            audit_operation = AuditOperation(
-                name=f"{AuditObjectType.Service.capitalize()} "
-                     f"configuration {AuditLogOperationType.Update}d",
-                operation_type=AuditLogOperationType.Update,
-            )
-            obj = ClusterObject.objects.get(pk=service_pk)
-            audit_object = get_or_create_audit_obj(
-                object_id=service_pk,
-                object_name=obj.name,
-                object_type=AuditObjectType.Service,
-            )
-
-        case ["cluster", _, "host", host_pk, "config", "history"]:
-            audit_operation = AuditOperation(
-                name=f"{AuditObjectType.Host.capitalize()} "
-                     f"configuration {AuditLogOperationType.Update}d",
-                operation_type=AuditLogOperationType.Update,
-            )
-            obj = Host.objects.get(pk=host_pk)
-            audit_object = get_or_create_audit_obj(
-                object_id=host_pk,
-                object_name=obj.fqdn,
-                object_type=AuditObjectType.Host,
-            )
-
-        case ["config-log"]:
-            audit_operation = AuditOperation(
-                name=f"configuration {AuditLogOperationType.Update}d",
-                operation_type=AuditLogOperationType.Update,
-            )
-
-            config = None
-            if response:
-                config = response.data.serializer.instance.obj_ref
-            elif view.request.data.get("obj_ref"):
-                config = ObjectConfig.objects.filter(pk=view.request.data["obj_ref"]).first()
-
-            if config:
-                object_type = ContentType.objects.get_for_model(config.object).name
-                object_type = _get_obj_type(object_type)
-
-                if object_type == "host":
-                    object_name = config.object.fqdn
-                else:
-                    object_name = config.object.name
-
-                audit_object = get_or_create_audit_obj(
-                    object_id=config.object.pk,
-                    object_name=object_name,
-                    object_type=object_type,
-                )
-                if object_type == "adcm":
-                    object_type = "ADCM"
-                else:
-                    object_type = object_type.capitalize()
-
-                operation_name = f"{object_type} {audit_operation.name}"
-            else:
-                audit_object = None
-                operation_name = audit_operation.name
-
-        case ["group-config", group_config_pk, "config", _, "config-log"]:
-            audit_operation = AuditOperation(
-                name=f"configuration group {AuditLogOperationType.Update}d",
-                operation_type=AuditLogOperationType.Update,
-            )
-
-            config = None
-            if response:
-                config = response.data.serializer.instance.obj_ref
-                if getattr(config, "group_config", None):
-                    config = config.group_config
-            elif view.request.data.get("obj_ref"):
-                config = ObjectConfig.objects.filter(pk=view.request.data["obj_ref"]).first()
-
-            if not config:
-                config = GroupConfig.objects.filter(pk=group_config_pk).first()
-
-            if config:
-                object_type = ContentType.objects.get_for_model(config.object).name
-                object_type = _get_obj_type(object_type)
-
-                if object_type == "host":
-                    object_name = config.object.fqdn
-                else:
-                    object_name = config.object.name
-
-                audit_object = get_or_create_audit_obj(
-                    object_id=config.object.pk,
-                    object_name=object_name,
-                    object_type=object_type,
-                )
-                object_type = object_type.capitalize()
-                if isinstance(config, GroupConfig):
-                    object_type = config.name
-
-                operation_name = f"{object_type} {audit_operation.name}"
-            else:
-                audit_object = None
-                operation_name = audit_operation.name
-
-        case ["group-config"]:
-            if view.action == "create":
-                operation_type = AuditLogOperationType.Create
-            elif view.action in {"update", "partial_update"}:
-                operation_type = AuditLogOperationType.Update
-            else:
-                operation_type = AuditLogOperationType.Delete
-
-            audit_operation = AuditOperation(
-                name=f"configuration group {operation_type}d",
-                operation_type=operation_type,
-            )
-            if response:
-                if view.action == "destroy":
-                    deleted_obj: GroupConfig
-                    obj = deleted_obj
-                else:
-                    obj = response.data.serializer.instance
-
-                object_type = _get_obj_type(obj.object_type.name)
-                audit_object = get_or_create_audit_obj(
-                    object_id=obj.object.id,
-                    object_name=obj.object.name,
-                    object_type=object_type,
-                )
-                operation_name = f"{obj.name} {audit_operation.name}"
-            else:
-                audit_object = None
-                operation_name = audit_operation.name
-
-        case ["group-config", group_config_pk]:
-            if view.action in {"update", "partial_update"}:
-                operation_type = AuditLogOperationType.Update
-            else:
-                operation_type = AuditLogOperationType.Delete
-
-            audit_operation = AuditOperation(
-                name=f"configuration group {operation_type}d",
-                operation_type=operation_type,
-            )
-            if response:
-                if view.action == "destroy":
-                    deleted_obj: GroupConfig
-                    obj = deleted_obj
-                else:
-                    obj = response.data.serializer.instance
-            else:
-                obj = GroupConfig.objects.filter(pk=group_config_pk).first()
-
-            if obj:
-                object_type = _get_obj_type(obj.object_type.name)
-                audit_object = get_or_create_audit_obj(
-                    object_id=obj.object.id,
-                    object_name=obj.object.name,
-                    object_type=object_type,
-                )
-                operation_name = f"{obj.name} {audit_operation.name}"
-            else:
-                audit_object = None
-                operation_name = audit_operation.name
-
-        case ["group-config", config_group_pk, "host"]:
-            config_group = GroupConfig.objects.get(pk=config_group_pk)
-            audit_operation = AuditOperation(
-                name=f"host added to {config_group.name} configuration group",
-                operation_type=AuditLogOperationType.Update,
-            )
-            object_type = _get_obj_type(config_group.object_type.name)
-            audit_object = get_or_create_audit_obj(
-                object_id=config_group.pk,
-                object_name=config_group.object.name,
-                object_type=object_type,
-            )
-
-            fqdn = None
-            if response:
-                fqdn = response.data["fqdn"]
-            elif "id" in view.request.data:
-                host = Host.objects.filter(pk=view.request.data["id"]).first()
-                if host:
-                    fqdn = host.fqdn
-
-            if fqdn:
-                audit_operation.name = f"{fqdn} {audit_operation.name}"
-
-            operation_name = audit_operation.name
-
-        case ["group-config", config_group_pk, "host", host_pk]:
-            config_group = GroupConfig.objects.get(pk=config_group_pk)
-            obj = Host.objects.get(pk=host_pk)
-            audit_operation = AuditOperation(
-                name=f"{obj.fqdn} host removed from {config_group.name} configuration group",
-                operation_type=AuditLogOperationType.Update,
-            )
-            object_type = _get_obj_type(config_group.object_type.name)
-            audit_object = get_or_create_audit_obj(
-                object_id=config_group.pk,
-                object_name=config_group.object.name,
-                object_type=object_type,
-            )
-
-        case ["rbac", "group"]:
-            audit_operation = AuditOperation(
-                name=f"{AuditObjectType.Group.capitalize()} "
-                f"{AuditLogOperationType.Create}d",
-                operation_type=AuditLogOperationType.Create,
-            )
-            audit_object = _get_audit_object_from_resp(
-                response=response,
-                obj_type=AuditObjectType.Group,
-            )
-
-        case ["rbac", "group", group_pk]:
-            if view.action == "destroy":
-                deleted_obj: Group
-                operation_type = AuditLogOperationType.Delete
-                obj = deleted_obj
-            else:
-                operation_type = AuditLogOperationType.Update
-                obj = Group.objects.get(pk=group_pk)
-
-            audit_operation = AuditOperation(
-                name=f"{AuditObjectType.Group.capitalize()} "
-                     f"{operation_type}d",
-                operation_type=operation_type,
-            )
-            audit_object = get_or_create_audit_obj(
-                object_id=group_pk,
-                object_name=obj.name,
-                object_type=AuditObjectType.Group,
-            )
-
-        case ["rbac", "policy"]:
-            audit_operation = AuditOperation(
-                name=f"{AuditObjectType.Policy.capitalize()} "
-                f"{AuditLogOperationType.Create}d",
-                operation_type=AuditLogOperationType.Create,
-            )
-            audit_object = _get_audit_object_from_resp(
-                response=response,
-                obj_type=AuditObjectType.Policy,
-            )
-
-        case ["rbac", "policy", policy_pk]:
-            if view.action == "destroy":
-                deleted_obj: Policy
-                operation_type = AuditLogOperationType.Delete
-                obj = deleted_obj
-            else:
-                operation_type = AuditLogOperationType.Update
-                obj = Policy.objects.get(pk=policy_pk)
-
-            audit_operation = AuditOperation(
-                name=f"{AuditObjectType.Policy.capitalize()} "
-                     f"{operation_type}d",
-                operation_type=operation_type,
-            )
-            audit_object = get_or_create_audit_obj(
-                object_id=policy_pk,
-                object_name=obj.name,
-                object_type=AuditObjectType.Policy,
-            )
-
-        case ["rbac", "role"]:
-            audit_operation = AuditOperation(
-                name=f"{AuditObjectType.Role.capitalize()} "
-                     f"{AuditLogOperationType.Create}d",
-                operation_type=AuditLogOperationType.Create,
-            )
-            audit_object = _get_audit_object_from_resp(
-                response=response,
-                obj_type=AuditObjectType.Role,
-            )
-
-        case ["rbac", "role", role_pk]:
-            if view.action == "destroy":
-                deleted_obj: Role
-                operation_type = AuditLogOperationType.Delete
-                obj = deleted_obj
-            else:
-                operation_type = AuditLogOperationType.Update
-                obj = Role.objects.get(pk=role_pk)
-
-            audit_operation = AuditOperation(
-                name=f"{AuditObjectType.Role.capitalize()} "
-                     f"{operation_type}d",
-                operation_type=operation_type,
-            )
-            audit_object = get_or_create_audit_obj(
-                object_id=role_pk,
-                object_name=obj.name,
-                object_type=AuditObjectType.Role,
-            )
-
-        case ["rbac", "user"]:
-            audit_operation = AuditOperation(
-                name=f"{AuditObjectType.User.capitalize()} "
-                     f"{AuditLogOperationType.Create}d",
-                operation_type=AuditLogOperationType.Create,
-            )
-            if response:
-                audit_object = get_or_create_audit_obj(
-                    object_id=response.data["id"],
-                    object_name=response.data["username"],
-                    object_type=AuditObjectType.User,
-                )
-            else:
-                audit_object = None
-
-        case ["rbac", "user", user_pk]:
-            if view.action == "destroy":
-                deleted_obj: User
-                operation_type = AuditLogOperationType.Delete
-                obj = deleted_obj
-            else:
-                operation_type = AuditLogOperationType.Update
-                obj = User.objects.get(pk=user_pk)
-
-            audit_operation = AuditOperation(
-                name=f"{AuditObjectType.User.capitalize()} "
-                     f"{operation_type}d",
-                operation_type=operation_type,
-            )
-            audit_object = get_or_create_audit_obj(
-                object_id=user_pk,
-                object_name=obj.username,
-                object_type=AuditObjectType.User,
-            )
-
-        case ["host", host_pk] | ["provider", _, "host", host_pk]:
-            deleted_obj: Host
-            audit_operation = AuditOperation(
-                name=f"{AuditObjectType.Host.capitalize()} "
-                     f"{AuditLogOperationType.Delete}d",
-                operation_type=AuditLogOperationType.Delete,
-            )
-            object_name = None
-            if isinstance(deleted_obj, Host):
-                object_name = deleted_obj.fqdn
-            else:
-                host = Host.objects.filter(pk=host_pk).first()
-                if host:
-                    object_name = host.fqdn
-
-            if object_name:
-                audit_object = get_or_create_audit_obj(
-                    object_id=host_pk,
-                    object_name=object_name,
-                    object_type=AuditObjectType.Host,
-                )
-            else:
-                audit_object = None
-
-        case ["host"] | ["provider", _, "host"]:
-            audit_operation = AuditOperation(
-                name=f"{AuditObjectType.Host.capitalize()} "
-                     f"{AuditLogOperationType.Create}d",
-                operation_type=AuditLogOperationType.Create,
-            )
-            if response and response.data and response.data.get("id") and response.data.get("fqdn"):
-                audit_object = get_or_create_audit_obj(
-                    object_id=response.data["id"],
-                    object_name=response.data["fqdn"],
-                    object_type=AuditObjectType.Host,
-                )
-            else:
-                audit_object = None
-
-        case ["provider", _, "host", host_pk, "config", "history"]:
-            obj = Host.objects.get(pk=host_pk)
-            audit_operation = AuditOperation(
-                name=f"{AuditObjectType.Host.capitalize()} "
-                     f"configuration {AuditLogOperationType.Update}d",
-                operation_type=AuditLogOperationType.Update,
-            )
-            audit_object = get_or_create_audit_obj(
-                object_id=obj.pk,
-                object_name=obj.fqdn,
-                object_type=AuditObjectType.Host,
-            )
-
-        case ["provider"]:
-            audit_operation = AuditOperation(
-                name=f"{AuditObjectType.Provider.capitalize()} "
-                f"{AuditLogOperationType.Create}d",
-                operation_type=AuditLogOperationType.Create,
-            )
-            if response:
-                audit_object = _get_audit_object_from_resp(
-                    response=response,
-                    obj_type=AuditObjectType.Provider,
-                )
-            else:
-                audit_object = None
-
-        case ["provider", provider_pk]:
-            audit_operation = AuditOperation(
-                name=f"{AuditObjectType.Provider.capitalize()} "
-                     f"{AuditLogOperationType.Delete}d",
-                operation_type=AuditLogOperationType.Delete,
-            )
-            if isinstance(deleted_obj, HostProvider):
-                audit_object = get_or_create_audit_obj(
-                    object_id=provider_pk,
-                    object_name=deleted_obj.name,
-                    object_type=AuditObjectType.Provider,
-                )
-            else:
-                audit_object = None
-
-        case ["provider", provider_pk, "config", "history"]:
-            obj = HostProvider.objects.get(pk=provider_pk)
-            audit_operation = AuditOperation(
-                name=f"{AuditObjectType.Provider.capitalize()} "
-                f"configuration {AuditLogOperationType.Update}d",
-                operation_type=AuditLogOperationType.Update,
-            )
-            audit_object = get_or_create_audit_obj(
-                    object_id=provider_pk,
-                    object_name=obj.name,
-                    object_type=AuditObjectType.Provider,
-                )
-
-        case (
-            ["host", host_pk, "config", "history"]
-            | ["host", host_pk, "config", "history", _, "restore"]
-        ):
-            audit_operation = AuditOperation(
-                name=f"{AuditObjectType.Host.capitalize()} "
-                     f"configuration {AuditLogOperationType.Update}d",
-                operation_type=AuditLogOperationType.Update,
-            )
-            obj = Host.objects.get(pk=host_pk)
-            audit_object = get_or_create_audit_obj(
-                object_id=host_pk,
-                object_name=obj.fqdn,
-                object_type=AuditObjectType.Host,
-            )
-
-        case ["service", _]:
-            deleted_obj: ClusterObject
-            audit_operation = AuditOperation(
-                name=f"{deleted_obj.display_name} service removed",
-                operation_type=AuditLogOperationType.Update,
-            )
-            audit_object = get_or_create_audit_obj(
-                object_id=deleted_obj.cluster.pk,
-                object_name=deleted_obj.cluster.name,
-                object_type=AuditObjectType.Cluster,
-            )
-
-        case ["service", service_pk, "import"]:
-            audit_operation = AuditOperation(
-                name=f"{AuditObjectType.Service.capitalize()} "
-                     f"import {AuditLogOperationType.Update}d",
-                operation_type=AuditLogOperationType.Update,
-            )
-            obj = ClusterObject.objects.get(pk=service_pk)
-            audit_object = get_or_create_audit_obj(
-                object_id=service_pk,
-                object_name=obj.name,
-                object_type=AuditObjectType.Service,
-            )
-
-        case ["service", service_pk, "bind"]:
-            obj = ClusterObject.objects.get(pk=service_pk)
-            audit_operation = AuditOperation(
-                name=f"{AuditObjectType.Service.capitalize()} "
-                     f"bound to {{export_cluster_name}}/{_get_service_name(obj)}",
-                operation_type=AuditLogOperationType.Update,
-            )
-
-            export_cluster_name = None
-            if response and response.data:
-                export_cluster_name=response.data["export_cluster_name"]
-            elif "export_cluster_id" in view.request.data:
-                cluster = Cluster.objects.filter(pk=view.request.data["export_cluster_id"]).first()
-                if cluster:
-                    export_cluster_name = cluster.name
-
-            if export_cluster_name:
-                audit_operation.name = audit_operation.name.format(
-                    export_cluster_name=export_cluster_name,
-                )
-
-            audit_object = get_or_create_audit_obj(
-                object_id=service_pk,
-                object_name=obj.name,
-                object_type=AuditObjectType.Service,
-            )
-
-        case ["service", service_pk, "bind", _]:
-            obj = ClusterObject.objects.get(pk=service_pk)
-            audit_operation = AuditOperation(
-                name=f"{{export_cluster_name}}/{_get_service_name(obj)} unbound",
-                operation_type=AuditLogOperationType.Update,
-            )
-
-            export_cluster_name = ""
-            if deleted_obj:
-                if isinstance(deleted_obj, tuple):
-                    export_cluster_name = deleted_obj[0].cluster.name
-                else:
-                    deleted_obj: ClusterObject
-                    export_cluster_name = deleted_obj.cluster.name
-
-            audit_operation.name = audit_operation.name.format(
-                export_cluster_name=export_cluster_name,
-            )
-
-            audit_object = get_or_create_audit_obj(
-                object_id=service_pk,
-                object_name=obj.name,
-                object_type=AuditObjectType.Service,
-            )
-
-        case (
-            ["service", _, "component", component_pk, "config", "history"]
-            | ["service", _, "component", component_pk, "config", "history", _, "restore"]
-        ):
-            audit_operation = AuditOperation(
-                name=f"{AuditObjectType.Component.capitalize()} "
-                     f"configuration {AuditLogOperationType.Update}d",
-                operation_type=AuditLogOperationType.Update,
-            )
-            obj = ServiceComponent.objects.get(pk=component_pk)
-            audit_object = get_or_create_audit_obj(
-                object_id=component_pk,
-                object_name=obj.name,
-                object_type=AuditObjectType.Component,
-            )
-
-        case (
-            ["service", service_pk, "config", "history"]
-            | ["service", service_pk, "config", "history", _, "restore"]
-        ):
-            audit_operation = AuditOperation(
-                name=f"{AuditObjectType.Service.capitalize()} "
-                     f"configuration {AuditLogOperationType.Update}d",
-                operation_type=AuditLogOperationType.Update,
-            )
-            obj = ClusterObject.objects.get(pk=service_pk)
-            audit_object = get_or_create_audit_obj(
-                object_id=service_pk,
-                object_name=obj.name,
-                object_type=AuditObjectType.Service,
-            )
-
-        case ["component", component_pk, "config", "history", _, "restore"]:
-            audit_operation = AuditOperation(
-                name=f"{AuditObjectType.Component.capitalize()} "
-                     f"configuration {AuditLogOperationType.Update}d",
-                operation_type=AuditLogOperationType.Update,
-            )
-            obj = ServiceComponent.objects.get(pk=component_pk)
-            audit_object = get_or_create_audit_obj(
-                object_id=component_pk,
-                object_name=obj.name,
-                object_type=AuditObjectType.Component,
-            )
-
-        case (
-            ["adcm", adcm_pk, "config", "history"]
-            | ["adcm", adcm_pk, "config", "history", _, "restore"]
-        ):
-            audit_operation = AuditOperation(
-                name=f"{AuditObjectType.ADCM.upper()} "
-                     f"configuration {AuditLogOperationType.Update}d",
-                operation_type=AuditLogOperationType.Update,
-            )
-            obj = ADCM.objects.get(pk=adcm_pk)
-            audit_object = get_or_create_audit_obj(
-                object_id=adcm_pk,
-                object_name=obj.name,
-                object_type=AuditObjectType.ADCM,
-            )
-
-        case (
-            [obj_type, obj_pk, "action", action_pk, "run"]
-            | [_, _, obj_type, obj_pk, "action", action_pk, "run"]
-        ):
-            audit_operation = AuditOperation(
-                name="{action_display_name} action launched",
-                operation_type=AuditLogOperationType.Update,
-            )
-
-            action = Action.objects.filter(pk=action_pk).first()
-            if action:
-                audit_operation.name = audit_operation.name.format(
-                    action_display_name=action.display_name
-                )
-
-            obj = PATH_STR_TO_OBJ_CLASS_MAP[obj_type].objects.filter(pk=obj_pk).first()
-            if obj:
-                if isinstance(obj, Host):
-                    obj_name = obj.fqdn
-                else:
-                    obj_name = obj.name
-                audit_object = get_or_create_audit_obj(
-                    object_id=obj_pk,
-                    object_name=obj_name,
-                    object_type=AUDIT_OBJECT_TYPE_TO_MODEL_MAP[PATH_STR_TO_OBJ_CLASS_MAP[obj_type]],
-                )
-            else:
-                audit_object = None
-
-        case [obj_type, obj_pk, "upgrade", upgrade_pk, "do"]:
-            upgrade = Upgrade.objects.filter(pk=upgrade_pk).first()
-            if not (upgrade and upgrade.action):
-                return None, None, None
-
-            audit_operation = AuditOperation(
-                name=f"{upgrade.action.display_name} action launched",
-                operation_type=AuditLogOperationType.Update,
-            )
-
-            obj = PATH_STR_TO_OBJ_CLASS_MAP[obj_type].objects.filter(pk=obj_pk).first()
-            if obj:
-                audit_object = get_or_create_audit_obj(
-                    object_id=obj_pk,
-                    object_name=obj.name,
-                    object_type=AUDIT_OBJECT_TYPE_TO_MODEL_MAP[PATH_STR_TO_OBJ_CLASS_MAP[obj_type]],
-                )
-            else:
-                audit_object = None
-
-        case ["task", task_pk, action] | ["task", task_pk, action]:
-            audit_operation, audit_object = _task_case(task_pk, action)
-
-        case _:
-            return None, None, None
-=======
     # Order of if elif is important, do not change it please
     if "action" in path:
         audit_operation, audit_object = action_case(path=path)
@@ -1096,7 +90,6 @@
         audit_operation, audit_object = task_case(path=path)
     else:
         return None, None, None
->>>>>>> a5796b1d
 
     if not operation_name and audit_operation:
         operation_name = audit_operation.name
