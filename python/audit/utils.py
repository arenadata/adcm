--- conflicted
+++ resolved
@@ -1011,14 +1011,10 @@
                 object_type=AuditObjectType.Component,
             )
 
-<<<<<<< HEAD
         case (
             ["adcm", adcm_pk, "config", "history"]
             | ["adcm", adcm_pk, "config", "history", _, "restore"]
         ):
-=======
-        case ["adcm", adcm_pk, "config", "history"]:
->>>>>>> ff5183cd
             audit_operation = AuditOperation(
                 name=f"{AuditObjectType.ADCM.upper()} "
                      f"configuration {AuditLogOperationType.Update}d",
