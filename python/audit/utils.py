# Licensed under the Apache License, Version 2.0 (the "License");
# you may not use this file except in compliance with the License.
# You may obtain a copy of the License at
#
#      http://www.apache.org/licenses/LICENSE-2.0
#
# Unless required by applicable law or agreed to in writing, software
# distributed under the License is distributed on an "AS IS" BASIS,
# WITHOUT WARRANTIES OR CONDITIONS OF ANY KIND, either express or implied.
# See the License for the specific language governing permissions and
# limitations under the License.

from functools import wraps
from typing import Optional, Tuple

from adwp_base.errors import AdwpEx
from audit.models import (
    AuditLog,
    AuditLogOperationResult,
    AuditLogOperationType,
    AuditObject,
    AuditObjectType,
    AuditOperation,
    AuditLogOperationType,
    AuditObjectType,
)
from cm.errors import AdcmEx
<<<<<<< HEAD
from cm.models import ADCM
from django.contrib.contenttypes.models import ContentType
from django.views.generic.base import View
from rbac.models import User
=======
from cm.models import (
    ADCM,
    Bundle,
    GroupConfig,
    Host,
    HostProvider,
    ServiceComponent,
    TaskLog,
)
from django.contrib.contenttypes.models import ContentType
from django.views.generic.base import View
from rbac.models import Group, Policy, Role, User
>>>>>>> 2dda1782
from rest_framework.response import Response
from rest_framework.status import HTTP_403_FORBIDDEN, is_success


def _get_audit_object_from_resp(resp: Response, obj_type: str) -> Optional[AuditObject]:
    if resp:
        audit_object = AuditObject.objects.create(
            object_id=resp.data["id"],
            object_name=resp.data["name"],
            object_type=obj_type,
        )
    else:
        audit_object = None

    return audit_object


<<<<<<< HEAD
def make_audit_log(operation_type, result, operation_status):
    operation_type_map = {
        "task_db": {
            "type": AuditLogOperationType.Delete,
            "name": '"Task log cleanup in database on schedule" job',
        },
        "task_fs": {
            "type": AuditLogOperationType.Delete,
            "name": '"Task log cleanup in filesystem on schedule" job',
        },
        "config": {
            "type": AuditLogOperationType.Delete,
            "name": '"Objects configurations cleanup on schedule" job',
        },
        "sync": {"type": AuditLogOperationType.Update, "name": '"User sync on schedule" job'},
        "audit": {
            "type": AuditLogOperationType.Delete,
            "name": '"Audit log cleanup/archiving on schedule" job',
        },
    }
    result = (
        AuditLogOperationResult.Success if result == 'success' else AuditLogOperationResult.Fail
    )
    operation_name = operation_type_map[operation_type]["name"] + ' ' + operation_status
    audit_object, _ = AuditObject.objects.get_or_create(
        object_id=ADCM.objects.get().id,
        object_name='ADCM',
        object_type=AuditObjectType.ADCM,
    )
    system_user = User.objects.get(username='system')
    AuditLog.objects.create(
        audit_object=audit_object,
        operation_name=operation_name,
        operation_type=operation_type_map[operation_type]['type'],
        operation_result=result,
        user=system_user,
    )


def _get_object_type_from_resp(audit_operation: AuditOperation, resp: Response) -> str:
    if audit_operation.object_type == "config log":
        object_type: str = ContentType.objects.get_for_model(
            resp.data.serializer.instance.obj_ref.object
        ).name
    else:
        object_type: str = resp.data.serializer.instance.object_type.name
=======
def _task_case(task_pk: str, action: str) -> Tuple[AuditOperation, AuditObject]:
    if action == "cancel":
        action = f"{action}l"
>>>>>>> 2dda1782

    obj = TaskLog.objects.get(pk=task_pk)
    obj_type = obj.object_type.name

    if obj_type == "adcm":
        obj_type = obj_type.upper()
    else:
        obj_type = obj_type.capitalize()

    if obj.action:
        action_name = obj.action.display_name
    else:
        action_name = "task"

    audit_operation = AuditOperation(
        name=f"{obj_type} {action_name} {action}ed",
        operation_type=AuditLogOperationType.Update,
    )
    audit_object = AuditObject.objects.create(
        object_id=task_pk,
        object_name=obj.task_object.name,
        object_type=obj.object_type.name,
    )

    return audit_operation, audit_object


# pylint: disable-next=too-many-statements,too-many-branches,too-many-locals
def _get_audit_operation_and_object(
        view: View, res: Response
) -> Tuple[Optional[AuditOperation], Optional[AuditObject], Optional[str]]:
    operation_name = None
    path = view.request.path.replace("/api/v1/", "")[:-1].split("/")

    match path:
        case ["stack", "upload"]:
            audit_operation = AuditOperation(
                name=f"{AuditObjectType.Bundle.capitalize()} uploaded",
                operation_type=AuditLogOperationType.Create,
            )
            audit_object = None

        case ["stack", "load"]:
            audit_operation = AuditOperation(
                name=f"{AuditObjectType.Bundle.capitalize()} loaded",
                operation_type=AuditLogOperationType.Create,
            )
            audit_object = _get_audit_object_from_resp(res, AuditObjectType.Bundle)

        case ["stack", "bundle", bundle_pk, "update"]:
            audit_operation = AuditOperation(
                name=f"{AuditObjectType.Bundle.capitalize()} updated",
                operation_type=AuditLogOperationType.Update,
            )
            obj = Bundle.objects.get(pk=bundle_pk)
            audit_object = AuditObject.objects.create(
                object_id=bundle_pk,
                object_name=obj.name,
                object_type=AuditObjectType.Bundle,
            )

        case ["stack", "bundle", bundle_pk, "license", "accept"]:
            audit_operation = AuditOperation(
                name=f"{AuditObjectType.Bundle.capitalize()} license accepted",
                operation_type=AuditLogOperationType.Update,
            )
            obj = Bundle.objects.get(pk=bundle_pk)
            audit_object = AuditObject.objects.create(
                object_id=bundle_pk,
                object_name=obj.name,
                object_type=AuditObjectType.Bundle,
            )

        case ["cluster"]:
            audit_operation = AuditOperation(
                name=f"{AuditObjectType.Cluster.capitalize()} "
                f"{AuditLogOperationType.Create}d",
                operation_type=AuditLogOperationType.Create,
            )
            audit_object = _get_audit_object_from_resp(res, AuditObjectType.Cluster)

        case ["config-log"] | ["group-config", _, "config", _, "config-log"]:
            audit_operation = AuditOperation(
                name=f"config log {AuditLogOperationType.Update}d",
                operation_type=AuditLogOperationType.Update,
            )

            if res:
                object_type = ContentType.objects.get_for_model(
                    res.data.serializer.instance.obj_ref.object
                ).name
                audit_object = AuditObject.objects.create(
                    object_id=res.data.serializer.instance.id,
                    object_name=str(res.data.serializer.instance),
                    object_type=object_type,
                )
                operation_name = f"{object_type.capitalize()} {audit_operation.name}"
            else:
                audit_object = None
                operation_name = audit_operation.name

        case ["group-config"] | ["group-config", _]:
            if view.action == "create":
                operation_type = AuditLogOperationType.Create
            else:
                operation_type = AuditLogOperationType.Update

            audit_operation = AuditOperation(
                name=f"configuration group {operation_type}d",
                operation_type=operation_type,
            )
            if res:
                object_type = res.data.serializer.instance.object_type.name
                audit_object = AuditObject.objects.create(
                    object_id=res.data.serializer.instance.object.id,
                    object_name=res.data.serializer.instance.object.name,
                    object_type=object_type,
                )
                operation_name = f"{res.data.serializer.instance.name} {audit_operation.name}"
            else:
                audit_object = None
                operation_name = audit_operation.name

        case ["group-config", config_group_pk, "host"]:
            config_group = GroupConfig.objects.get(pk=config_group_pk)
            audit_operation = AuditOperation(
                name=f"{{fqdn}} host added to {config_group.name} configuration group",
                operation_type=AuditLogOperationType.Update,
            )
            if res:
                audit_operation.name = audit_operation.name.format(fqdn=res.data["fqdn"])
                audit_object = AuditObject.objects.create(
                    object_id=config_group.pk,
                    object_name=config_group.object.name,
                    object_type=config_group.object_type.name,
                )
            else:
                audit_object = None

            operation_name = audit_operation.name

        case ["group-config", config_group_pk, "host", host_pk]:
            config_group = GroupConfig.objects.get(pk=config_group_pk)
            obj = Host.objects.get(pk=host_pk)
            audit_operation = AuditOperation(
                name=f"{obj.fqdn} host removed from {config_group.name} configuration group",
                operation_type=AuditLogOperationType.Update,
            )
            audit_object = AuditObject.objects.create(
                object_id=config_group.pk,
                object_name=config_group.object.name,
                object_type=config_group.object_type.name,
            )

        case ["rbac", "group"]:
            audit_operation = AuditOperation(
                name=f"{AuditObjectType.Group.capitalize()} "
                f"{AuditLogOperationType.Create}d",
                operation_type=AuditLogOperationType.Create,
            )
            audit_object = _get_audit_object_from_resp(res, AuditObjectType.Group)

        case ["rbac", "group", group_pk]:
            audit_operation = AuditOperation(
                name=f"{AuditObjectType.Group.capitalize()} "
                     f"{AuditLogOperationType.Update}d",
                operation_type=AuditLogOperationType.Update,
            )
            obj = Group.objects.get(pk=group_pk)
            audit_object = AuditObject.objects.create(
                object_id=group_pk,
                object_name=obj.name,
                object_type=AuditObjectType.Group,
            )

        case ["rbac", "policy"]:
            audit_operation = AuditOperation(
                name=f"{AuditObjectType.Policy.capitalize()} "
                f"{AuditLogOperationType.Create}d",
                operation_type=AuditLogOperationType.Create,
            )
            audit_object = _get_audit_object_from_resp(res, AuditObjectType.Policy)

        case ["rbac", "policy", policy_pk]:
            audit_operation = AuditOperation(
                name=f"{AuditObjectType.Policy.capitalize()} "
                     f"{AuditLogOperationType.Update}d",
                operation_type=AuditLogOperationType.Update,
            )
            obj = Policy.objects.get(pk=policy_pk)
            audit_object = AuditObject.objects.create(
                object_id=policy_pk,
                object_name=obj.name,
                object_type=AuditObjectType.Policy,
            )

        case ["rbac", "role"]:
            audit_operation = AuditOperation(
                name=f"{AuditObjectType.Role.capitalize()} "
                     f"{AuditLogOperationType.Create}d",
                operation_type=AuditLogOperationType.Create,
            )
            audit_object = _get_audit_object_from_resp(res, AuditObjectType.Role)

        case ["rbac", "role", role_pk]:
            audit_operation = AuditOperation(
                name=f"{AuditObjectType.Role.capitalize()} "
                     f"{AuditLogOperationType.Update}d",
                operation_type=AuditLogOperationType.Update,
            )
            obj = Role.objects.get(pk=role_pk)
            audit_object = AuditObject.objects.create(
                object_id=role_pk,
                object_name=obj.name,
                object_type=AuditObjectType.Role,
            )

        case ["rbac", "user"]:
            audit_operation = AuditOperation(
                name=f"{AuditObjectType.User.capitalize()} "
                     f"{AuditLogOperationType.Create}d",
                operation_type=AuditLogOperationType.Create,
            )
            if res:
                audit_object = AuditObject.objects.create(
                    object_id=res.data["id"],
                    object_name=res.data["username"],
                    object_type=AuditObjectType.User,
                )
            else:
                audit_object = None

        case ["rbac", "user", user_pk]:
            audit_operation = AuditOperation(
                name=f"{AuditObjectType.User.capitalize()} "
                     f"{AuditLogOperationType.Update}d",
                operation_type=AuditLogOperationType.Update,
            )
            obj = User.objects.get(pk=user_pk)
            audit_object = AuditObject.objects.create(
                object_id=user_pk,
                object_name=obj.username,
                object_type=AuditObjectType.User,
            )

        case ["host"] | ["provider", _, "host"]:
            audit_operation = AuditOperation(
                name=f"{AuditObjectType.Host.capitalize()} "
                     f"{AuditLogOperationType.Create}d",
                operation_type=AuditLogOperationType.Create,
            )
            if res:
                audit_object = AuditObject.objects.create(
                    object_id=res.data["id"],
                    object_name=res.data["fqdn"],
                    object_type=AuditObjectType.Host,
                )
            else:
                audit_object = None

        case ["provider", _, "host", host_pk, "config", "history"]:
            obj = Host.objects.get(pk=host_pk)
            audit_operation = AuditOperation(
                name=f"{AuditObjectType.Host.capitalize()} "
                     f"configuration {AuditLogOperationType.Update}d",
                operation_type=AuditLogOperationType.Update,
            )
            audit_object = AuditObject.objects.create(
                object_id=obj.pk,
                object_name=obj.fqdn,
                object_type=AuditObjectType.Host,
            )

        case ["provider"]:
            audit_operation = AuditOperation(
                name=f"{AuditObjectType.Provider.capitalize()} "
                f"{AuditLogOperationType.Create}d",
                operation_type=AuditLogOperationType.Create,
            )
            if res:
                audit_object = _get_audit_object_from_resp(res, AuditObjectType.Provider)
            else:
                audit_object = None

        case ["provider", provider_pk, "config", "history"]:
            obj = HostProvider.objects.get(pk=provider_pk)
            audit_operation = AuditOperation(
                name=f"{AuditObjectType.Provider.capitalize()} "
                f"configuration {AuditLogOperationType.Update}d",
                operation_type=AuditLogOperationType.Update,
            )
            audit_object = AuditObject.objects.create(
                    object_id=provider_pk,
                    object_name=obj.name,
                    object_type=AuditObjectType.Provider,
                )

        case (
            ["host", host_pk, "config", "history"]
            | ["host", host_pk, "config", "history", _, "restore"]
        ):
            audit_operation = AuditOperation(
                name=f"{AuditObjectType.Host.capitalize()} "
                     f"configuration {AuditLogOperationType.Update}d",
                operation_type=AuditLogOperationType.Update,
            )
            obj = Host.objects.get(pk=host_pk)
            audit_object = AuditObject.objects.create(
                object_id=host_pk,
                object_name=obj.fqdn,
                object_type=AuditObjectType.Host,
            )

        case ["component", component_pk, "config", "history", _, "restore"]:
            audit_operation = AuditOperation(
                name=f"{AuditObjectType.Component.capitalize()} "
                     f"configuration {AuditLogOperationType.Update}d",
                operation_type=AuditLogOperationType.Update,
            )
            obj = ServiceComponent.objects.get(pk=component_pk)
            audit_object = AuditObject.objects.create(
                object_id=component_pk,
                object_name=obj.name,
                object_type=AuditObjectType.Component,
            )

        case ["adcm", adcm_pk, "config", "history"]:
            audit_operation = AuditOperation(
                name=f"{AuditObjectType.ADCM.upper()} "
                     f"configuration {AuditLogOperationType.Update}d",
                operation_type=AuditLogOperationType.Update,
            )
            obj = ADCM.objects.get(pk=adcm_pk)
            audit_object = AuditObject.objects.create(
                object_id=adcm_pk,
                object_name=obj.name,
                object_type=AuditObjectType.ADCM,
            )

        case ["task", task_pk, action] | ["task", task_pk, action]:
            audit_operation, audit_object = _task_case(task_pk, action)

        case _:
            return None, None, None

    if not operation_name and audit_operation:
        operation_name = audit_operation.name

    return audit_operation, audit_object, operation_name


def audit(func):
    @wraps(func)
    def wrapped(*args, **kwargs):
        # pylint: disable=too-many-branches

        audit_operation: AuditOperation
        audit_object: AuditObject
        operation_name: str

        error = None

        try:
            res = func(*args, **kwargs)
            status_code = res.status_code
        except (AdcmEx, AdwpEx) as exc:
            error = exc
            res = None
            status_code = exc.status_code

        view: View = args[0]
        audit_operation, audit_object, operation_name = _get_audit_operation_and_object(view, res)
        if audit_operation:
            object_changes: dict = {}

            if is_success(status_code):
                operation_result = AuditLogOperationResult.Success
            elif status_code == HTTP_403_FORBIDDEN:
                operation_result = AuditLogOperationResult.Denied
            else:
                operation_result = AuditLogOperationResult.Fail

            AuditLog.objects.create(
                audit_object=audit_object,
                operation_name=operation_name,
                operation_type=audit_operation.operation_type,
                operation_result=operation_result,
                user=view.request.user,
                object_changes=object_changes,
            )

        if error:
            raise error

        return res

    return wrapped


def mark_deleted_audit_object(instance):
    audit_objs = []
    for audit_obj in AuditObject.objects.filter(object_id=instance.pk):
        audit_obj.is_deleted = True
        audit_objs.append(audit_obj)

    AuditObject.objects.bulk_update(objs=audit_objs, fields=["is_deleted"])<|MERGE_RESOLUTION|>--- conflicted
+++ resolved
@@ -21,16 +21,8 @@
     AuditObject,
     AuditObjectType,
     AuditOperation,
-    AuditLogOperationType,
-    AuditObjectType,
 )
 from cm.errors import AdcmEx
-<<<<<<< HEAD
-from cm.models import ADCM
-from django.contrib.contenttypes.models import ContentType
-from django.views.generic.base import View
-from rbac.models import User
-=======
 from cm.models import (
     ADCM,
     Bundle,
@@ -43,7 +35,6 @@
 from django.contrib.contenttypes.models import ContentType
 from django.views.generic.base import View
 from rbac.models import Group, Policy, Role, User
->>>>>>> 2dda1782
 from rest_framework.response import Response
 from rest_framework.status import HTTP_403_FORBIDDEN, is_success
 
@@ -61,7 +52,6 @@
     return audit_object
 
 
-<<<<<<< HEAD
 def make_audit_log(operation_type, result, operation_status):
     operation_type_map = {
         "task_db": {
@@ -108,11 +98,13 @@
         ).name
     else:
         object_type: str = resp.data.serializer.instance.object_type.name
-=======
+
+    return object_type
+
+
 def _task_case(task_pk: str, action: str) -> Tuple[AuditOperation, AuditObject]:
     if action == "cancel":
         action = f"{action}l"
->>>>>>> 2dda1782
 
     obj = TaskLog.objects.get(pk=task_pk)
     obj_type = obj.object_type.name
