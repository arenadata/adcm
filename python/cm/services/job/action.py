# Licensed under the Apache License, Version 2.0 (the "License");
# you may not use this file except in compliance with the License.
# You may obtain a copy of the License at
#
#      http://www.apache.org/licenses/LICENSE-2.0
#
# Unless required by applicable law or agreed to in writing, software
# distributed under the License is distributed on an "AS IS" BASIS,
# WITHOUT WARRANTIES OR CONDITIONS OF ANY KIND, either express or implied.
# See the License for the specific language governing permissions and
# limitations under the License.

from dataclasses import dataclass, field
from typing import Iterable, Sequence, TypeAlias

from adcm.feature_flags import use_new_job_scheduler
from core.cluster.operations import create_topology_with_new_mapping, find_hosts_difference
from core.cluster.types import ClusterTopology, HostComponentEntry
from core.job.dto import LogCreateDTO, TaskPayloadDTO
from core.job.errors import TaskCreateError
from core.job.types import Task, TaskMappingDelta
from core.types import ActionID, ActionTargetDescriptor, BundleID, CoreObjectDescriptor, GeneralEntityDescriptor, HostID
from django.conf import settings
from django.db.transaction import atomic
from rbac.roles import re_apply_policy_for_jobs
from rest_framework.status import HTTP_409_CONFLICT

from cm.adcm_config.checks import check_attr
from cm.adcm_config.config import check_config_spec, get_prototype_config, process_config_spec
from cm.converters import orm_object_to_action_target_type, orm_object_to_core_type
from cm.errors import AdcmEx
from cm.models import (
    ADCM,
    UNFINISHED_STATUS,
    Action,
    ActionHostGroup,
    Cluster,
    Component,
    ConcernType,
    ConfigLog,
    Host,
    JobStatus,
    Provider,
    Service,
    TaskLog,
)
from cm.services.bundle import retrieve_bundle_restrictions
from cm.services.cluster import retrieve_cluster_topology
from cm.services.concern.checks import check_mapping_restrictions
from cm.services.config.spec import convert_to_flat_spec_from_proto_flat_spec
from cm.services.job._utils import check_delta_is_allowed, construct_delta_for_task
from cm.services.job.constants import HC_CONSTRAINT_VIOLATION_ON_UPGRADE_TEMPLATE
from cm.services.job.inventory._config import update_configuration_for_inventory_inplace
from cm.services.job.jinja_scripts import get_job_specs_from_template
from cm.services.job.run import start_task
from cm.services.job.run.repo import ActionRepoImpl, JobRepoImpl
from cm.services.job.types import ActionHCRule
from cm.services.mapping import check_no_host_in_mm
from cm.status_api import send_task_status_update_event
from cm.variant import process_variant

ObjectWithAction: TypeAlias = ADCM | Cluster | Service | Component | Provider | Host
ActionTarget: TypeAlias = ObjectWithAction | ActionHostGroup


@dataclass(slots=True)
class ActionRunPayload:
    conf: dict = field(default_factory=dict)
    attr: dict = field(default_factory=dict)
    hostcomponent: set[HostComponentEntry] = field(default_factory=set)
    verbose: bool = False
    is_blocking: bool = True


def run_action(
    action: Action,
    obj: ActionTarget,
    payload: ActionRunPayload,
    post_upgrade_hc: list[dict] | None = None,
    feature_scripts_jinja: bool = False,
) -> TaskLog:
    action_objects = _ActionLaunchObjects(target=obj, action=action)

    is_upgrade_action = hasattr(action, "upgrade")
    action_has_hc_acl = bool(action.hostcomponentmap)

    if action_has_hc_acl and not action_objects.cluster:
        raise AdcmEx(code="TASK_ERROR", msg="Only cluster objects can have action with hostcomponentmap")

    _check_no_target_conflict(target=action_objects.target, action=action)
    check_no_blocking_concerns(lock_owner=action_objects.object_to_lock, action_name=action.name)
    _check_action_is_not_already_launched(owner=action_objects.object_to_lock, action_id=action.pk)
    _check_action_is_available_for_object(owner=action_objects.owner, action=action)

    delta = None
    if action_objects.cluster and (action_has_hc_acl or is_upgrade_action):
        topology = retrieve_cluster_topology(cluster_id=action_objects.cluster.id)
<<<<<<< HEAD
        delta = check_hostcomponent_and_get_delta(
=======

        delta = _check_hostcomponent_and_get_delta(
>>>>>>> b46dd9d8
            bundle_id=int(action.prototype.bundle_id),
            topology=topology,
            hc_payload=payload.hostcomponent,
            hc_rules=action.hostcomponentmap,
            mapping_restriction_err_template=HC_CONSTRAINT_VIOLATION_ON_UPGRADE_TEMPLATE if is_upgrade_action else "{}",
        )

    task_payload = TaskPayloadDTO(
        conf=payload.conf,
        attr=payload.attr,
        verbose=payload.verbose,
        mapping_delta=delta,
        post_upgrade_hostcomponent=post_upgrade_hc,
        is_blocking=payload.is_blocking,
    )

    with atomic():
        target = ActionTargetDescriptor(
            id=action_objects.target.pk, type=orm_object_to_action_target_type(action_objects.target)
        )
        task = prepare_task_for_action(
            target=target,
            orm_owner=action_objects.owner,
            action=action.pk,
            payload=task_payload,
            delta=delta,
            feature_scripts_jinja=feature_scripts_jinja,
        )

        orm_task = TaskLog.objects.get(id=task.id)
        re_apply_policy_for_jobs(action_object=action_objects.owner, task=orm_task)

    if not use_new_job_scheduler():
        start_task(orm_task)

    send_task_status_update_event(task_id=task.id, status=JobStatus.CREATED.value)

    return orm_task


def prepare_task_for_action(
    target: ActionTargetDescriptor,
    orm_owner: ObjectWithAction,
    action: ActionID,
    payload: TaskPayloadDTO,
    delta: TaskMappingDelta | None = None,
    feature_scripts_jinja: bool = False,
) -> Task:
    """
    Prepare task based on action, target object and task payload.

    Target object is an object on which action is going to be launched, not the on it's described on.

    `Task` is launched action, "task for ADCM to perform action" in other words.
    `Job` is an actual piece of work required by task to be performed.

    ! WARNING !
    Currently, stdout/stderr logs are created alongside the jobs
    for policies to be re-applied correctly after this method is called.

    It may be changed if favor of creating logs when job is actually prepared/started.

    ! ADCM-6012 !
    Code moved from `core.job.task` here, because it's unclear for now
    how required level of unity can be implemented with enough isolation and readability.
    """
    job_repo = JobRepoImpl
    action_repo = ActionRepoImpl
    owner = CoreObjectDescriptor(id=orm_owner.pk, type=orm_object_to_core_type(orm_owner))
    orm_action = Action.objects.select_related("prototype").get(id=action)

    spec, flat_spec, _, _ = get_prototype_config(prototype=orm_action.prototype, action=orm_action, obj=orm_owner)

    if not spec:
        if payload.conf:
            raise AdcmEx(code="CONFIG_VALUE_ERROR", msg="Absent config in action prototype")

    elif not payload.conf:
        raise AdcmEx("TASK_ERROR", "action config is required")

    action_info = action_repo.get_action(id=action)

    task = job_repo.create_task(target=target, owner=owner, action=action_info, payload=payload)

    if payload.conf:
        orm_task = TaskLog.objects.get(id=task.id)

        _process_run_config(
            action=orm_action,
            owner=orm_owner,
            task=orm_task,
            conf=payload.conf,
            attr=payload.attr or {},
            spec=spec,
            flat_spec=flat_spec,
        )

        orm_task.config = update_configuration_for_inventory_inplace(
            configuration=payload.conf,
            attributes=payload.attr or {},
            specification=convert_to_flat_spec_from_proto_flat_spec(prototypes_flat_spec=flat_spec),
            config_owner=GeneralEntityDescriptor(id=task.id, type="task"),
        )

        orm_task.save(update_fields=["config"])
        # reread to update config
        # ! this should be reworked when "layering" will be performed
        task = job_repo.get_task(id=task.id)

    if action_info.scripts_jinja:
        job_specifications = tuple(
            get_job_specs_from_template(task_id=task.id, delta=delta, feature_scripts_jinja=feature_scripts_jinja)
        )
    else:
        job_specifications = tuple(action_repo.get_job_specs(id=action))

    if not job_specifications:
        message = f"Can't compose task for action #{action}, because no associated jobs found"
        raise TaskCreateError(message)

    job_repo.create_jobs(task_id=task.id, jobs=job_specifications)

    logs = []
    for job in job_repo.get_task_jobs(task_id=task.id):
        logs.append(LogCreateDTO(job_id=job.id, name=job.type.value, type="stdout", format="txt"))
        logs.append(LogCreateDTO(job_id=job.id, name=job.type.value, type="stderr", format="txt"))

    if logs:
        job_repo.create_logs(logs)

    return task


class _ActionLaunchObjects:
    """
    Utility container to process differences in action's target/owner in one place
    """

    __slots__ = ("target", "owner", "cluster", "object_to_lock")

    target: ActionTarget
    """Object on which action will be launched: may be owner OR host with this object OR action host group"""

    owner: ObjectWithAction
    """Object that "owns" action: action is described in """

    object_to_lock: ObjectWithAction
    """Object owner of locks/issues and which will be locked on action launch"""

    cluster: Cluster | None
    """Related cluster, is None for own Provider/Host actions"""

    def __init__(self, target: ActionTarget, action: Action) -> None:
        self.target = target
        self.object_to_lock = self.target

        if isinstance(target, (Cluster, Service, Component)):
            self.owner = target
            self.cluster = target if isinstance(target, Cluster) else target.cluster
        elif action.host_action and isinstance(target, Host):
            self.cluster = target.cluster
            match action.prototype.type:
                case "component":
                    self.owner = Component.objects.get(cluster=self.cluster, prototype=action.prototype)
                case "service":
                    self.owner = Service.objects.get(cluster=self.cluster, prototype=action.prototype)
                case "cluster":
                    self.owner = self.cluster
                case _:
                    message = f"Can't handle {action.prototype.type} type for owner of host action detection"
                    raise NotImplementedError(message)
        elif isinstance(target, ActionHostGroup):
            # action group support only objects in Cluster hierarchy,
            # so we can safely assume that there is related cluster
            self.owner = target.object
            self.cluster = self.owner if isinstance(self.owner, Cluster) else self.owner.cluster
            self.object_to_lock = self.owner
        else:
            self.owner = target
            self.cluster = None  # it's safe to assume cluster is None for host own action


def _check_no_target_conflict(target: ActionTarget, action: Action) -> None:
    if action.host_action and not isinstance(target, Host):
        message = "Running host action without targeting host is prohibited"
        raise AdcmEx(code="TASK_ERROR", msg=message)

    if isinstance(target, ActionHostGroup) and not action.allow_for_action_host_group:
        message = f"Action {action.display_name} isn't allowed to be launched on action host group"
        raise AdcmEx(code="TASK_ERROR", msg=message)


def check_no_blocking_concerns(lock_owner: ObjectWithAction, action_name: str) -> None:
    object_locks = lock_owner.concerns.filter(type=ConcernType.LOCK)

    if action_name == settings.ADCM_DELETE_SERVICE_ACTION_NAME:
        object_locks = object_locks.exclude(owner_id=lock_owner.id, owner_type=lock_owner.content_type)

    if object_locks.exists():
        raise AdcmEx(code="LOCK_ERROR", msg=f"object {lock_owner} is locked")

    if (
        action_name not in settings.ADCM_SERVICE_ACTION_NAMES_SET
        and lock_owner.concerns.filter(type=ConcernType.ISSUE).exists()
    ):
        raise AdcmEx(code="ISSUE_INTEGRITY_ERROR", msg=f"object {lock_owner} has issues")


def _check_action_is_not_already_launched(owner: ObjectWithAction, action_id: ActionID) -> None:
    """
    Since ADCM-6081 it's possible to launch action that won't "lock" objects with concern.
    So it was decided to introduce a general rule that the same action shouldn't be "running" (not finished).
    """

    if TaskLog.objects.filter(
        action_id=action_id,
        status__in=UNFINISHED_STATUS,
        owner_id=owner.pk,
        owner_type=orm_object_to_core_type(owner).value,
    ).exists():
        raise AdcmEx(code="TASK_ERROR", msg=f"object {owner} already have this action (id={action_id}) running")


def _check_action_is_available_for_object(owner: ObjectWithAction, action: Action) -> None:
    if not action.allowed(obj=owner):
        raise AdcmEx(code="TASK_ERROR", msg="action is disabled")


def _process_run_config(
    action: Action, owner: ObjectWithAction, task: TaskLog, conf: dict, attr: dict, spec: dict, flat_spec: dict
) -> None:
    check_attr(action.prototype, action, attr, flat_spec)

    object_config = {}

    if owner.config is not None:
        object_config = ConfigLog.objects.get(id=owner.config.current).config

    process_variant(obj=owner, spec=spec, conf=object_config)
    check_config_spec(proto=action.prototype, obj=action, spec=spec, flat_spec=flat_spec, conf=conf, attr=attr)

    process_config_spec(obj=task, spec=spec, new_config=conf)


def check_hostcomponent_and_get_delta(
    bundle_id: BundleID,
    topology: ClusterTopology,
    hc_payload: Sequence[HostComponentEntry],
    hc_rules: list[ActionHCRule],
    mapping_restriction_err_template: str,
) -> TaskMappingDelta | None:
    existing_hosts = set(topology.hosts)
    existing_components = set(topology.component_ids)

    for entry in hc_payload:
        if entry.host_id not in existing_hosts:
            raise AdcmEx(code="FOREIGN_HOST", http_code=HTTP_409_CONFLICT)

        if entry.component_id not in existing_components:
            raise AdcmEx(code="COMPONENT_NOT_FOUND", http_code=HTTP_409_CONFLICT)

    with_hc_acl = bool(hc_rules)
    # if there aren't hc_acl rules, then `payload.hostcomponent` is irrelevant
    new_topology = (
        create_topology_with_new_mapping(topology=topology, new_mapping=hc_payload) if with_hc_acl else topology
    )

    bundle_restrictions = retrieve_bundle_restrictions(bundle_id=bundle_id)
    check_mapping_restrictions(
        mapping_restrictions=bundle_restrictions.mapping,
        topology=new_topology,
        error_message_template=mapping_restriction_err_template,
    )

    host_difference = find_hosts_difference(new_topology=new_topology, old_topology=topology)
    check_no_host_in_mm(host_difference.mapped.all)
    # some of newly mapped hosts may have concerns
    _check_no_blocking_concerns_on_hosts(host_difference.mapped.all)

    if with_hc_acl:
        delta = construct_delta_for_task(host_difference=host_difference)
        check_delta_is_allowed(delta=delta, rules=hc_rules, full_name_mapping=topology.component_full_name_id_mapping)
        return delta

    return None


def _check_no_blocking_concerns_on_hosts(hosts: Iterable[HostID]) -> None:
    # this function should be a generic function like "retrieve_concerns_from_objects",
    # but exact use cases (=> API) aren't clear now, so implementation is put out for later.
    hosts_with_concerns = tuple(
        Host.concerns.through.objects.filter(host_id__in=hosts, concernitem__blocking=True)
        .values_list("host_id", flat=True)
        .distinct()
    )
    if hosts_with_concerns:
        host_names = ",".join(sorted(Host.objects.filter(id__in=hosts_with_concerns).values_list("fqdn", flat=True)))
        raise AdcmEx(code="ISSUE_INTEGRITY_ERROR", msg=f"Hosts are locked or have issues: {host_names}")<|MERGE_RESOLUTION|>--- conflicted
+++ resolved
@@ -95,12 +95,7 @@
     delta = None
     if action_objects.cluster and (action_has_hc_acl or is_upgrade_action):
         topology = retrieve_cluster_topology(cluster_id=action_objects.cluster.id)
-<<<<<<< HEAD
         delta = check_hostcomponent_and_get_delta(
-=======
-
-        delta = _check_hostcomponent_and_get_delta(
->>>>>>> b46dd9d8
             bundle_id=int(action.prototype.bundle_id),
             topology=topology,
             hc_payload=payload.hostcomponent,
