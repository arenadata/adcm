# Licensed under the Apache License, Version 2.0 (the "License");
# you may not use this file except in compliance with the License.
# You may obtain a copy of the License at
#
#      http://www.apache.org/licenses/LICENSE-2.0
#
# Unless required by applicable law or agreed to in writing, software
# distributed under the License is distributed on an "AS IS" BASIS,
# WITHOUT WARRANTIES OR CONDITIONS OF ANY KIND, either express or implied.
# See the License for the specific language governing permissions and
# limitations under the License.

from dataclasses import dataclass, field
from typing import Iterable, TypeAlias

from core.cluster.operations import create_topology_with_new_mapping, find_hosts_difference
from core.cluster.types import ClusterTopology, HostComponentEntry
from core.job.dto import TaskPayloadDTO
from core.types import ActionTargetDescriptor, BundleID, CoreObjectDescriptor, HostID
from django.conf import settings
from django.db.transaction import atomic
from rbac.roles import re_apply_policy_for_jobs
from rest_framework.status import HTTP_409_CONFLICT

from cm.adcm_config.checks import check_attr
from cm.adcm_config.config import check_config_spec, get_prototype_config, process_config_spec, process_file_type
from cm.converters import orm_object_to_action_target_type, orm_object_to_core_type
from cm.errors import AdcmEx
from cm.models import (
    ADCM,
    Action,
    ActionHostGroup,
    Cluster,
    Component,
    ConcernType,
    ConfigLog,
    Host,
    HostProvider,
    JobStatus,
    Service,
    TaskLog,
)
from cm.services.bundle import retrieve_bundle_restrictions
from cm.services.cluster import retrieve_cluster_topology
from cm.services.concern.checks import check_mapping_restrictions
from cm.services.config.spec import convert_to_flat_spec_from_proto_flat_spec
from cm.services.job._utils import check_delta_is_allowed, construct_delta_for_task
from cm.services.job.constants import HC_CONSTRAINT_VIOLATION_ON_UPGRADE_TEMPLATE
from cm.services.job.inventory._config import update_configuration_for_inventory_inplace
from cm.services.job.prepare import prepare_task_for_action
from cm.services.job.run import run_task
from cm.services.job.types import ActionHCRule, TaskMappingDelta
from cm.services.mapping import change_host_component_mapping, check_no_host_in_mm, check_nothing
from cm.status_api import send_task_status_update_event
from cm.variant import process_variant

ObjectWithAction: TypeAlias = ADCM | Cluster | Service | Component | HostProvider | Host
ActionTarget: TypeAlias = ObjectWithAction | ActionHostGroup


@dataclass
class ActionRunPayload:
    conf: dict = field(default_factory=dict)
    attr: dict = field(default_factory=dict)
    hostcomponent: set[HostComponentEntry] = field(default_factory=set)
    verbose: bool = False


def run_action(
    action: Action, obj: ActionTarget, payload: ActionRunPayload, post_upgrade_hc: list[dict] | None = None
) -> TaskLog:
    task_payload = TaskPayloadDTO(
        conf=payload.conf,
        attr=payload.attr,
        verbose=payload.verbose,
        hostcomponent=None,
        post_upgrade_hostcomponent=post_upgrade_hc,
    )

    action_objects = _ActionLaunchObjects(target=obj, action=action)

    is_upgrade_action = hasattr(action, "upgrade")
    action_has_hc_acl = bool(action.hostcomponentmap)

    if action_has_hc_acl and not action_objects.cluster:
        raise AdcmEx(code="TASK_ERROR", msg="Only cluster objects can have action with hostcomponentmap")

    _check_no_target_conflict(target=action_objects.target, action=action)
    _check_no_blocking_concerns(lock_owner=action_objects.object_to_lock, action_name=action.name)
    _check_action_is_available_for_object(owner=action_objects.owner, action=action)

    spec, flat_spec = _process_run_config(
        action=action, owner=action_objects.owner, conf=payload.conf, attr=payload.attr
    )

    delta = TaskMappingDelta()
    if action_objects.cluster and (action_has_hc_acl or is_upgrade_action):
        topology = retrieve_cluster_topology(cluster_id=action_objects.cluster.id)
        delta = _check_hostcomponent_and_get_delta(
            bundle_id=int(action.prototype.bundle_id),
            topology=topology,
            hc_payload=payload.hostcomponent,
            hc_rules=action.hostcomponentmap,
            mapping_restriction_err_template=HC_CONSTRAINT_VIOLATION_ON_UPGRADE_TEMPLATE if is_upgrade_action else "{}",
        )
        if action_has_hc_acl:
            # current topology should be saved
            task_payload.hostcomponent = {
                HostComponentEntry(host_id=host_id, component_id=component_id)
                for service in topology.services.values()
                for component_id, component in service.components.items()
                for host_id in component.hosts
            }

    with atomic():
        owner = CoreObjectDescriptor(id=action_objects.owner.id, type=orm_object_to_core_type(action_objects.owner))
        target = ActionTargetDescriptor(
            id=action_objects.target.id, type=orm_object_to_action_target_type(action_objects.target)
        )
        task = prepare_task_for_action(target=target, owner=owner, action=action.id, payload=task_payload, delta=delta)

        orm_task = TaskLog.objects.get(id=task.id)

        # Original check: `if host_map or (is_upgrade_action and host_map is not None)`.
        # I believe second condition is the same as "is cluster action with hc"
        if action_objects.cluster and (payload.hostcomponent or (is_upgrade_action and action_has_hc_acl)):
            change_host_component_mapping(
                cluster_id=action_objects.cluster.id,
                bundle_id=int(action_objects.cluster.prototype.bundle_id),
                flat_mapping=payload.hostcomponent,
                checks_func=check_nothing,
            )

        if payload.conf:
            new_conf = update_configuration_for_inventory_inplace(
                configuration=payload.conf,
                attributes=payload.attr,
                specification=convert_to_flat_spec_from_proto_flat_spec(prototypes_flat_spec=flat_spec),
                config_owner=owner,
            )
            process_file_type(obj=orm_task, spec=spec, conf=payload.conf)
            orm_task.config = new_conf
            orm_task.save(update_fields=["config"])

        re_apply_policy_for_jobs(action_object=action_objects.owner, task=orm_task)

    run_task(orm_task)

    send_task_status_update_event(task_id=task.id, status=JobStatus.CREATED.value)

    return orm_task


class _ActionLaunchObjects:
    """
    Utility container to process differences in action's target/owner in one place
    """

    __slots__ = ("target", "owner", "cluster", "object_to_lock")

    target: ActionTarget
    """Object on which action will be launched: may be owner OR host with this object OR action host group"""

    owner: ObjectWithAction
    """Object that "owns" action: action is described in """

    object_to_lock: ObjectWithAction
    """Object owner of locks/issues and which will be locked on action launch"""

    cluster: Cluster | None
    """Related cluster, is None for own HostProvider/Host actions"""

    def __init__(self, target: ActionTarget, action: Action) -> None:
        self.target = target
        self.object_to_lock = self.target

        if isinstance(target, (Cluster, Service, Component)):
            self.owner = target
            self.cluster = target if isinstance(target, Cluster) else target.cluster
        elif action.host_action and isinstance(target, Host):
            self.cluster = target.cluster
            match action.prototype.type:
                case "component":
                    self.owner = Component.objects.get(cluster=self.cluster, prototype=action.prototype)
                case "service":
                    self.owner = Service.objects.get(cluster=self.cluster, prototype=action.prototype)
                case "cluster":
                    self.owner = self.cluster
                case _:
                    message = f"Can't handle {action.prototype.type} type for owner of host action detection"
                    raise NotImplementedError(message)
        elif isinstance(target, ActionHostGroup):
            # action group support only objects in Cluster hierarchy,
            # so we can safely assume that there is related cluster
            self.owner = target.object
            self.cluster = self.owner if isinstance(self.owner, Cluster) else self.owner.cluster
            self.object_to_lock = self.owner
        else:
            self.owner = target
            self.cluster = None  # it's safe to assume cluster is None for host own action


def _check_no_target_conflict(target: ActionTarget, action: Action) -> None:
    if action.host_action and not isinstance(target, Host):
        message = "Running host action without targeting host is prohibited"
        raise AdcmEx(code="TASK_ERROR", msg=message)

    if isinstance(target, ActionHostGroup) and not action.allow_for_action_host_group:
        message = f"Action {action.display_name} isn't allowed to be launched on action host group"
        raise AdcmEx(code="TASK_ERROR", msg=message)


def _check_no_blocking_concerns(lock_owner: ObjectWithAction, action_name: str) -> None:
    object_locks = lock_owner.concerns.filter(type=ConcernType.LOCK)

    if action_name == settings.ADCM_DELETE_SERVICE_ACTION_NAME:
        object_locks = object_locks.exclude(owner_id=lock_owner.id, owner_type=lock_owner.content_type)

    if object_locks.exists():
        raise AdcmEx(code="LOCK_ERROR", msg=f"object {lock_owner} is locked")

    if (
        action_name not in settings.ADCM_SERVICE_ACTION_NAMES_SET
        and lock_owner.concerns.filter(type=ConcernType.ISSUE).exists()
    ):
        raise AdcmEx(code="ISSUE_INTEGRITY_ERROR", msg=f"object {lock_owner} has issues")


def _check_action_is_available_for_object(owner: ObjectWithAction, action: Action) -> None:
    if not action.allowed(obj=owner):
        raise AdcmEx(code="TASK_ERROR", msg="action is disabled")


def _process_run_config(action: Action, owner: ObjectWithAction, conf: dict, attr: dict) -> tuple[dict, dict]:
    proto = action.prototype
    spec, flat_spec, _, _ = get_prototype_config(prototype=proto, action=action, obj=owner)
    if not spec:
        if conf:
            raise AdcmEx(code="CONFIG_VALUE_ERROR", msg="Absent config in action prototype")

        return {}, {}

    if not conf:
        raise AdcmEx("TASK_ERROR", "action config is required")

    check_attr(proto, action, attr, flat_spec)

    object_config = {}
    if owner.config is not None:
        object_config = ConfigLog.objects.get(id=owner.config.current).config

    process_variant(obj=owner, spec=spec, conf=object_config)
    check_config_spec(proto=proto, obj=action, spec=spec, flat_spec=flat_spec, conf=conf, attr=attr)

    process_config_spec(obj=owner, spec=spec, new_config=conf)

    return spec, flat_spec


<<<<<<< HEAD
def _process_hostcomponent(
    cluster: Cluster | None, action: Action, new_hostcomponent: list[dict]
) -> tuple[list[tuple[Service, Host, Component]] | None, list, dict[str, dict], bool]:
    is_upgrade_action = hasattr(action, "upgrade")
=======
def _check_hostcomponent_and_get_delta(
    bundle_id: BundleID,
    topology: ClusterTopology,
    hc_payload: set[HostComponentEntry],
    hc_rules: list[ActionHCRule],
    mapping_restriction_err_template: str,
) -> TaskMappingDelta | None:
    existing_hosts = set(topology.hosts)
    existing_components = set(topology.component_ids)
>>>>>>> d352f84f

    for entry in hc_payload:
        if entry.host_id not in existing_hosts:
            raise AdcmEx(code="FOREIGN_HOST", http_code=HTTP_409_CONFLICT)

        if entry.component_id not in existing_components:
            raise AdcmEx(code="COMPONENT_NOT_FOUND", http_code=HTTP_409_CONFLICT)

    with_hc_acl = bool(hc_rules)
    # if there aren't hc_acl rules, then `payload.hostcomponent` is irrelevant
    new_topology = (
        create_topology_with_new_mapping(topology=topology, new_mapping=hc_payload) if with_hc_acl else topology
    )

    bundle_restrictions = retrieve_bundle_restrictions(bundle_id=bundle_id)
    check_mapping_restrictions(
        mapping_restrictions=bundle_restrictions.mapping,
        topology=new_topology,
        error_message_template=mapping_restriction_err_template,
    )

    host_difference = find_hosts_difference(new_topology=new_topology, old_topology=topology)
    check_no_host_in_mm(host_difference.mapped.all)
    # some of newly mapped hosts may have concerns
    _check_no_blocking_concerns_on_hosts(host_difference.mapped.all)

    if with_hc_acl:
        delta = construct_delta_for_task(topology=new_topology, host_difference=host_difference)
        check_delta_is_allowed(delta=delta, rules=hc_rules)
        return delta

    return None


def _check_no_blocking_concerns_on_hosts(hosts: Iterable[HostID]) -> None:
    # this function should be a generic function like "retrieve_concerns_from_objects",
    # but exact use cases (=> API) aren't clear now, so implementation is put out for later.
    hosts_with_concerns = tuple(
        Host.concerns.through.objects.filter(host_id__in=hosts, concernitem__blocking=True)
        .values_list("host_id", flat=True)
        .distinct()
    )
    if hosts_with_concerns:
        host_names = ",".join(sorted(Host.objects.filter(id__in=hosts_with_concerns).values_list("fqdn", flat=True)))
        raise AdcmEx(code="ISSUE_INTEGRITY_ERROR", msg=f"Hosts are locked or have issues: {host_names}")<|MERGE_RESOLUTION|>--- conflicted
+++ resolved
@@ -257,12 +257,6 @@
     return spec, flat_spec
 
 
-<<<<<<< HEAD
-def _process_hostcomponent(
-    cluster: Cluster | None, action: Action, new_hostcomponent: list[dict]
-) -> tuple[list[tuple[Service, Host, Component]] | None, list, dict[str, dict], bool]:
-    is_upgrade_action = hasattr(action, "upgrade")
-=======
 def _check_hostcomponent_and_get_delta(
     bundle_id: BundleID,
     topology: ClusterTopology,
@@ -272,7 +266,6 @@
 ) -> TaskMappingDelta | None:
     existing_hosts = set(topology.hosts)
     existing_components = set(topology.component_ids)
->>>>>>> d352f84f
 
     for entry in hc_payload:
         if entry.host_id not in existing_hosts:
