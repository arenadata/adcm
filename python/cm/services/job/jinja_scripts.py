# Licensed under the Apache License, Version 2.0 (the "License");
# you may not use this file except in compliance with the License.
# You may obtain a copy of the License at
#
#      http://www.apache.org/licenses/LICENSE-2.0
#
# Unless required by applicable law or agreed to in writing, software
# distributed under the License is distributed on an "AS IS" BASIS,
# WITHOUT WARRANTIES OR CONDITIONS OF ANY KIND, either express or implied.
# See the License for the specific language governing permissions and
# limitations under the License.

from typing import Annotated, Generator, TypedDict

from core.job.types import JobSpec
from core.types import HostID, HostName, ServiceName, TaskID

from cm.errors import AdcmEx
from cm.models import (
    Action,
<<<<<<< HEAD
    ActionHostGroup,
    Cluster,
    ClusterObject,
=======
>>>>>>> 5b8169f2
    Host,
    MaintenanceMode,
    ObjectType,
    Prototype,
    TaskLog,
)
from cm.services.bundle import BundlePathResolver, detect_relative_path_to_bundle_root
from cm.services.cluster import retrieve_related_cluster_topology
from cm.services.job.inventory import (
    ClusterNode,
    ServiceNode,
    detect_host_groups_for_cluster_bundle_action,
    get_cluster_vars,
)
from cm.services.job.inventory._types import HostGroupName
from cm.services.template import TemplateBuilder
from cm.utils import get_on_fail_states


class TaskContext(TypedDict):
    config: dict | None
    verbose: bool


class ActionContext(TypedDict):
    owner_group: str
    name: str


class JinjaScriptsEnvironment(TypedDict):
    cluster: Annotated[dict, ClusterNode]
    services: dict[ServiceName, Annotated[dict, ServiceNode]]
    groups: dict[HostGroupName, list[HostName]]
    task: TaskContext
    action: ActionContext


def get_env(task: TaskLog, delta: dict | None = None) -> JinjaScriptsEnvironment:
    action_group = None
    target_object = task.task_object
    if isinstance(target_object, ActionHostGroup):
        action_group = target_object
        target_object = target_object.object

    cluster_topology = retrieve_related_cluster_topology(orm_object=target_object)

    cluster_vars = get_cluster_vars(topology=cluster_topology)

    hosts_in_maintenance_mode: set[int] = set(
        Host.objects.filter(cluster_id=cluster_topology.cluster_id, maintenance_mode=MaintenanceMode.ON).values_list(
            "id", flat=True
        )
    )
    host_groups = _get_host_group_names_only(
        host_groups=detect_host_groups_for_cluster_bundle_action(
            cluster_topology=cluster_topology, hosts_in_maintenance_mode=hosts_in_maintenance_mode, hc_delta=delta
        )
    )
    if action_group:
        host_groups |= {
            "target": Host.objects.values_list("fqdn", flat=True).filter(
                id__in=ActionHostGroup.hosts.through.objects.filter(actionhostgroup_id=action_group.id).values_list(
                    "host_id", flat=True
                )
            )
        }

    return JinjaScriptsEnvironment(
        cluster=cluster_vars.cluster.dict(by_alias=True),
        services={
            service_name: service_data.dict(by_alias=True)
            for service_name, service_data in cluster_vars.services.items()
        },
        groups=host_groups,
        task=TaskContext(config=task.config, verbose=task.verbose),
        action=get_action_info(action=task.action),
    )


def get_job_specs_from_template(task_id: TaskID, delta: dict | None) -> Generator[JobSpec, None, None]:
    task = TaskLog.objects.select_related("action", "action__prototype__bundle").get(pk=task_id)

    path_resolver = BundlePathResolver(bundle_hash=task.action.prototype.bundle.hash)
    scripts_jinja_file = path_resolver.resolve(task.action.scripts_jinja)
    template_builder = TemplateBuilder(
        template_path=scripts_jinja_file,
        context=get_env(task=task, delta=delta),
        error=AdcmEx(code="UNPROCESSABLE_ENTITY", msg="Can't render jinja template"),
    )

    if not template_builder.data:
        raise RuntimeError(f'Template "{scripts_jinja_file}" has no jobs')

    dir_with_jinja = scripts_jinja_file.parent.relative_to(path_resolver.bundle_root)

    for job in template_builder.data:
        state_on_fail, multi_state_on_fail_set, multi_state_on_fail_unset = get_on_fail_states(config=job)

        yield JobSpec(
            name=job["name"],
            display_name=job.get("display_name", ""),
            script=str(detect_relative_path_to_bundle_root(source_file_dir=dir_with_jinja, raw_path=job["script"])),
            script_type=job["script_type"],
            allow_to_terminate=job.get("allow_to_terminate", task.action.allow_to_terminate),
            state_on_fail=state_on_fail,
            multi_state_on_fail_set=multi_state_on_fail_set,
            multi_state_on_fail_unset=multi_state_on_fail_unset,
            params=job.get("params", {}),
        )


def _get_host_group_names_only(
    host_groups: dict[HostGroupName, set[tuple[HostID, HostName]]],
) -> dict[HostGroupName, list[HostName]]:
    return {group_name: [host_tuple[1] for host_tuple in group_data] for group_name, group_data in host_groups.items()}


def get_action_info(action: Action) -> ActionContext:
    owner_prototype = action.prototype

    if owner_prototype.type == ObjectType.SERVICE:
        owner_group = owner_prototype.name
    elif owner_prototype.type == ObjectType.COMPONENT:
        parent_name = Prototype.objects.values_list("name", flat=True).get(id=owner_prototype.parent_id)
        owner_group = f"{parent_name}.{owner_prototype.name}"
    else:
        owner_group = owner_prototype.type.upper()

    return ActionContext(name=action.name, owner_group=owner_group)


def _get_host_group_names_only(
    host_groups: dict[HostGroupName, set[tuple[HostID, HostName]]],
) -> dict[HostGroupName, list[HostName]]:
    return {group_name: [host_tuple[1] for host_tuple in group_data] for group_name, group_data in host_groups.items()}<|MERGE_RESOLUTION|>--- conflicted
+++ resolved
@@ -18,12 +18,7 @@
 from cm.errors import AdcmEx
 from cm.models import (
     Action,
-<<<<<<< HEAD
     ActionHostGroup,
-    Cluster,
-    ClusterObject,
-=======
->>>>>>> 5b8169f2
     Host,
     MaintenanceMode,
     ObjectType,
