--- conflicted
+++ resolved
@@ -10,12 +10,8 @@
 # See the License for the specific language governing permissions and
 # limitations under the License.
 
-<<<<<<< HEAD
+from pathlib import Path
 from typing import Generator
-=======
-from pathlib import Path
-from typing import Annotated, Generator, TypedDict
->>>>>>> 1d906327
 
 from core.bundle_alt.process import ScriptJinjaContext, parse_scripts_jinja
 from core.job.types import JobSpec
@@ -32,75 +28,9 @@
 from cm.utils import get_on_fail_states
 
 
-<<<<<<< HEAD
-def get_job_specs_from_template(task_id: TaskID, delta: TaskMappingDelta | None) -> Generator[JobSpec, None, None]:
-=======
-class TaskContext(TypedDict):
-    config: dict | None
-    verbose: bool
-
-
-class ActionContext(TypedDict):
-    owner_group: str
-    name: str
-
-
-class JinjaScriptsEnvironment(TypedDict):
-    cluster: Annotated[dict, ClusterNode]
-    services: dict[ServiceName, Annotated[dict, ServiceNode]]
-    groups: dict[HostGroupName, list[HostName]]
-    task: TaskContext
-    action: ActionContext
-
-
-def get_env(task: TaskLog, delta: TaskMappingDelta | None = None) -> JinjaScriptsEnvironment:
-    action_group = None
-    target_object = task.task_object
-    if isinstance(target_object, ActionHostGroup):
-        action_group = target_object
-        target_object = target_object.object
-
-    cluster_topology = retrieve_related_cluster_topology(orm_object=target_object)
-
-    cluster_vars = get_cluster_vars(topology=cluster_topology)
-
-    hosts_in_maintenance_mode: set[int] = set(
-        Host.objects.filter(cluster_id=cluster_topology.cluster_id, maintenance_mode=MaintenanceMode.ON).values_list(
-            "id", flat=True
-        )
-    )
-    host_groups = _get_host_group_names_only(
-        host_groups=detect_host_groups_for_cluster_bundle_action(
-            cluster_topology=cluster_topology,
-            hosts_in_maintenance_mode=hosts_in_maintenance_mode,
-            hc_delta=delta or TaskMappingDelta(),
-        )
-    )
-    if action_group:
-        host_groups |= {
-            "target": Host.objects.values_list("fqdn", flat=True).filter(
-                id__in=ActionHostGroup.hosts.through.objects.filter(actionhostgroup_id=action_group.id).values_list(
-                    "host_id", flat=True
-                )
-            )
-        }
-
-    return JinjaScriptsEnvironment(
-        cluster=cluster_vars.cluster.model_dump(by_alias=True),
-        services={
-            service_name: service_data.model_dump(by_alias=True)
-            for service_name, service_data in cluster_vars.services.items()
-        },
-        groups=host_groups,
-        task=TaskContext(config=task.config, verbose=task.verbose),
-        action=get_action_info(action=task.action),
-    )
-
-
 def get_job_specs_from_template(
     task_id: TaskID, delta: TaskMappingDelta | None, feature_scripts_jinja: bool = False
 ) -> Generator[JobSpec, None, None]:
->>>>>>> 1d906327
     task = TaskLog.objects.select_related("action", "action__prototype__bundle").get(pk=task_id)
 
     path_resolver = BundlePathResolver(bundle_hash=task.action.prototype.bundle.hash)
