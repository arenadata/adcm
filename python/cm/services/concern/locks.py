--- conflicted
+++ resolved
@@ -15,27 +15,22 @@
 from django.contrib.contenttypes.models import ContentType
 from django.db.models import F
 
-<<<<<<< HEAD
 from cm.converters import CoreObject, core_type_to_model
 from cm.models import (
     ADCM,
     ActionHostGroup,
     Cluster,
-    ClusterObject,
+    Component,
     ConcernCause,
     ConcernItem,
     ConcernType,
     Host,
-    HostProvider,
     JobLog,
-    ServiceComponent,
+    Provider,
+    Service,
     TaskLog,
 )
 from cm.services.concern.messages import ConcernMessage, PlaceholderObjectsDTO, build_concern_reason
-=======
-from cm.converters import core_type_to_model
-from cm.models import Cluster, Component, ConcernItem, ConcernType, Host, Provider, Service
->>>>>>> fd934eea
 
 
 def get_lock_on_object(object_: Cluster | Service | Component | Provider | Host) -> ConcernItem | None:
