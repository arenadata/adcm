# Licensed under the Apache License, Version 2.0 (the "License");
# you may not use this file except in compliance with the License.
# You may obtain a copy of the License at
#
#      http://www.apache.org/licenses/LICENSE-2.0
#
# Unless required by applicable law or agreed to in writing, software
# distributed under the License is distributed on an "AS IS" BASIS,
# WITHOUT WARRANTIES OR CONDITIONS OF ANY KIND, either express or implied.
# See the License for the specific language governing permissions and
# limitations under the License.

from pathlib import Path
from typing import Any
import os

from adcm.feature_flags import use_new_bundle_parsing_approach
from core.bundle_alt.process import ConfigJinjaContext
from core.errors import localize_error
from django.conf import settings
from yaml import safe_load

from cm.models import (
    Action,
    Cluster,
    Component,
    Host,
    PrototypeConfig,
    Service,
)
from cm.services.bundle import BundlePathResolver, detect_relative_path_to_bundle_root
<<<<<<< HEAD
=======
from cm.services.bundle_alt.load import parse_config_jinja
from cm.services.cluster import retrieve_related_cluster_topology
>>>>>>> 1d906327
from cm.services.config.patterns import Pattern
from cm.services.jinja_env import get_env_for_jinja_config
from cm.services.template import TemplateBuilder


def get_jinja_config(
    action: Action, cluster_relative_object: Cluster | Service | Component | Host
) -> tuple[list[PrototypeConfig], dict[str, Any]]:
    resolver = BundlePathResolver(bundle_hash=action.prototype.bundle.hash)
    jinja_conf_file = resolver.resolve(action.config_jinja)

    template_builder = TemplateBuilder(
        template_path=jinja_conf_file,
<<<<<<< HEAD
        context=get_env_for_jinja_config(action=action, cluster_relative_object=cluster_relative_object),
=======
        context={
            **get_cluster_vars(
                topology=retrieve_related_cluster_topology(orm_object=cluster_relative_object)
            ).model_dump(by_alias=True, exclude_defaults=True),
            "action": get_action_info(action=action),
        },
>>>>>>> 1d906327
        bundle_path=resolver.bundle_root,
    )

    # too difficult for now to pass headers from all usages
    use_new_approach = use_new_bundle_parsing_approach(env=os.environ, headers={})

    if not use_new_approach:
        return _get_jinja_config_old(
            data=template_builder.data, action=action, config_file=jinja_conf_file, resolver=resolver
        )

    return _get_jinja_config_new(
        data=template_builder.data,
        action=action,
        config_file=jinja_conf_file,
        resolver=resolver,
        object_=cluster_relative_object,
    )


def _get_jinja_config_new(data: list[dict], action: Action, config_file: Path, resolver: BundlePathResolver, object_):
    context = ConfigJinjaContext(
        bundle_root=resolver.bundle_root,
        path=str(config_file.parent.relative_to(resolver.bundle_root)),
        object={"config_group_customization": False},
    )

    proto = object_.prototype
    with localize_error(f'Object of type {proto.type} named "{proto.name}", version {proto.version}'):
        configs = parse_config_jinja(data=data, context=context, prototype=action.prototype, action=action)

    return configs, {}


def _get_jinja_config_old(
    data: list[dict], action: Action, config_file: Path, resolver: BundlePathResolver
) -> tuple[list[PrototypeConfig], dict]:
    configs = []
    attr = {}

    for field in data:
        for normalized_field in _normalize_field(
            field=field, dir_with_config=config_file.parent.relative_to(resolver.bundle_root), resolver=resolver
        ):
            configs.append(PrototypeConfig(prototype=action.prototype, action=action, **normalized_field))

            if (
                normalized_field["type"] == "group"
                and "activatable" in normalized_field["limits"]
                and "active" in normalized_field["limits"]
                and normalized_field.get("name")
            ):
                attr[normalized_field["name"]] = normalized_field["limits"]

    return configs, attr


def _normalize_field(
    field: dict, dir_with_config: Path, resolver: BundlePathResolver, name: str = "", subname: str = ""
) -> list[dict]:
    """`dir_with_config` should be relative to bundle root"""
    normalized_field = {}
    normalized_fields = [normalized_field]

    name = name or field["name"]
    normalized_field["name"] = name

    if subname:
        normalized_field["subname"] = subname
    else:
        normalized_field["subname"] = ""

    if field.get("display_name") is None:
        normalized_field["display_name"] = subname or name
    else:
        normalized_field["display_name"] = field["display_name"]

    normalized_field["limits"] = _get_limits(field=field, dir_with_config=dir_with_config, resolver=resolver)

    if field["type"] in settings.STACK_FILE_FIELD_TYPES and field.get("default"):
        normalized_field["default"] = str(
            detect_relative_path_to_bundle_root(source_file_dir=dir_with_config, raw_path=field["default"])
        )
    else:
        normalized_field["default"] = field.get("default", "")

    normalized_field["type"] = field["type"]
    normalized_field["description"] = field.get("description", "")
    normalized_field["group_customization"] = field.get("group_customization", None)
    normalized_field["required"] = field.get("required", True)
    normalized_field["ui_options"] = field.get("ui_options", {})
    normalized_field["ansible_options"] = field.get("ansible_options", {})

    if "subs" in field:
        for sub in field["subs"]:
            normalized_fields.extend(
                _normalize_field(
                    field=sub,
                    dir_with_config=dir_with_config,
                    resolver=resolver,
                    name=name,
                    subname=sub["name"],
                ),
            )

    return normalized_fields


def _get_limits(field: dict, dir_with_config: Path, resolver: BundlePathResolver) -> dict:
    limits = {}

    if "pattern" in field:
        if field["type"] not in ("string", "text", "password", "secrettext"):
            message = f"Incorrectly rendered `config_jinja` file. `pattern` is not allowed in {field['type']}"
            raise RuntimeError(message)

        pattern = Pattern(regex_pattern=field.pop("pattern"))
        if not pattern.is_valid:
            display_name = field.get("display_name", field["name"])
            message = f"The pattern attribute value of {display_name} config parameter is not valid regular expression"
            raise RuntimeError(message)

        default = field.get("default")
        if default is not None and not pattern.matches(str(default)):
            display_name = field.get("display_name", field["name"])
            message = f"Default attribute value of {display_name} config parameter does not match pattern"
            raise RuntimeError(message)

        limits["pattern"] = pattern.raw

    if "yspec" in field and field["type"] in settings.STACK_COMPLEX_FIELD_TYPES:
        spec_path = detect_relative_path_to_bundle_root(source_file_dir=dir_with_config, raw_path=field["yspec"])
        limits["yspec"] = safe_load(stream=resolver.resolve(spec_path).read_text(encoding="utf-8"))

    if "option" in field and field["type"] == "option":
        limits["option"] = field["option"]

    if "source" in field and field["type"] == "variant":
        variant_type = field["source"]["type"]
        source = {"type": variant_type, "args": None}

        source["strict"] = field["source"].get("strict", True)

        if variant_type == "inline":
            source["value"] = field["source"]["value"]
        elif variant_type in ("config", "builtin"):
            source["name"] = field["source"]["name"]

        if variant_type == "builtin" and "args" in field["source"]:
            source["args"] = field["source"]["args"]

        limits["source"] = source

    if "activatable" in field and field["type"] == "group":
        limits.update(
            activatable=field["activatable"],
            active=False,
        )

        if "active" in field:
            limits.update(active=field["active"])

    if field["type"] in settings.STACK_NUMERIC_FIELD_TYPES:
        if "min" in field:
            limits["min"] = field["min"]

        if "max" in field:
            limits["max"] = field["max"]

    for label in ("read_only", "writable"):
        if label in field:
            limits[label] = field[label]

    return limits<|MERGE_RESOLUTION|>--- conflicted
+++ resolved
@@ -29,11 +29,7 @@
     Service,
 )
 from cm.services.bundle import BundlePathResolver, detect_relative_path_to_bundle_root
-<<<<<<< HEAD
-=======
 from cm.services.bundle_alt.load import parse_config_jinja
-from cm.services.cluster import retrieve_related_cluster_topology
->>>>>>> 1d906327
 from cm.services.config.patterns import Pattern
 from cm.services.jinja_env import get_env_for_jinja_config
 from cm.services.template import TemplateBuilder
@@ -47,16 +43,7 @@
 
     template_builder = TemplateBuilder(
         template_path=jinja_conf_file,
-<<<<<<< HEAD
         context=get_env_for_jinja_config(action=action, cluster_relative_object=cluster_relative_object),
-=======
-        context={
-            **get_cluster_vars(
-                topology=retrieve_related_cluster_topology(orm_object=cluster_relative_object)
-            ).model_dump(by_alias=True, exclude_defaults=True),
-            "action": get_action_info(action=action),
-        },
->>>>>>> 1d906327
         bundle_path=resolver.bundle_root,
     )
 
