# Licensed under the Apache License, Version 2.0 (the "License");
# you may not use this file except in compliance with the License.
# You may obtain a copy of the License at
#
#      http://www.apache.org/licenses/LICENSE-2.0
#
# Unless required by applicable law or agreed to in writing, software
# distributed under the License is distributed on an "AS IS" BASIS,
# WITHOUT WARRANTIES OR CONDITIONS OF ANY KIND, either express or implied.
# See the License for the specific language governing permissions and
# limitations under the License.

from functools import reduce
from operator import or_
from typing import Iterable

from core.cluster.types import MovedHosts
from django.contrib.contenttypes.models import ContentType
from django.db.models import Model, Q

from cm.models import Component, Service


class HostGroupRepoMixin:
    group_hosts_model: Model
    group_hosts_field_name: str

    def remove_unmapped_hosts_from_groups(self, unmapped_hosts: MovedHosts) -> None:
        if not (unmapped_hosts.services or unmapped_hosts.components):
            return

<<<<<<< HEAD
        hosts_in_service_groups = Q(
            Q(**{f"{self.group_hosts_field_name}__object_type": ContentType.objects.get_for_model(Service)}),
            self._combine_with_or(
                Q(host_id__in=hosts, **{f"{self.group_hosts_field_name}__object_id": service_id})
                for service_id, hosts in unmapped_hosts.services.items()
            ),
        )

        hosts_in_component_groups = Q(
            Q(**{f"{self.group_hosts_field_name}__object_type": ContentType.objects.get_for_model(Component)}),
            self._combine_with_or(
                Q(host_id__in=hosts, **{f"{self.group_hosts_field_name}__object_id": component_id})
                for component_id, hosts in unmapped_hosts.components.items()
            ),
        )

        self.group_hosts_model.objects.filter(hosts_in_service_groups | hosts_in_component_groups).delete()
=======
        hosts_in_service_groups, hosts_in_component_groups = Q(), Q()
        object_type = f"{self.group_hosts_field_name}__object_type"
        object_id = f"{self.group_hosts_field_name}__object_id"

        if unmapped_hosts.services:
            hosts_in_service_groups = Q(
                Q(**{object_type: ContentType.objects.get_for_model(ClusterObject)}),
                self._combine_with_or(
                    Q(host_id__in=hosts, **{object_id: service_id})
                    for service_id, hosts in unmapped_hosts.services.items()
                ),
            )

        if unmapped_hosts.components:
            hosts_in_component_groups = Q(
                Q(**{object_type: ContentType.objects.get_for_model(ServiceComponent)}),
                self._combine_with_or(
                    Q(host_id__in=hosts, **{object_id: component_id})
                    for component_id, hosts in unmapped_hosts.components.items()
                ),
            )

        self.group_hosts_model.objects.filter(
            self._combine_with_or(filter(bool, [hosts_in_service_groups, hosts_in_component_groups]))
        ).delete()
>>>>>>> d352f84f

    def _combine_with_or(self, clauses: Iterable[Q]) -> Q:
        return reduce(or_, clauses, Q())<|MERGE_RESOLUTION|>--- conflicted
+++ resolved
@@ -29,32 +29,13 @@
         if not (unmapped_hosts.services or unmapped_hosts.components):
             return
 
-<<<<<<< HEAD
-        hosts_in_service_groups = Q(
-            Q(**{f"{self.group_hosts_field_name}__object_type": ContentType.objects.get_for_model(Service)}),
-            self._combine_with_or(
-                Q(host_id__in=hosts, **{f"{self.group_hosts_field_name}__object_id": service_id})
-                for service_id, hosts in unmapped_hosts.services.items()
-            ),
-        )
-
-        hosts_in_component_groups = Q(
-            Q(**{f"{self.group_hosts_field_name}__object_type": ContentType.objects.get_for_model(Component)}),
-            self._combine_with_or(
-                Q(host_id__in=hosts, **{f"{self.group_hosts_field_name}__object_id": component_id})
-                for component_id, hosts in unmapped_hosts.components.items()
-            ),
-        )
-
-        self.group_hosts_model.objects.filter(hosts_in_service_groups | hosts_in_component_groups).delete()
-=======
         hosts_in_service_groups, hosts_in_component_groups = Q(), Q()
         object_type = f"{self.group_hosts_field_name}__object_type"
         object_id = f"{self.group_hosts_field_name}__object_id"
 
         if unmapped_hosts.services:
             hosts_in_service_groups = Q(
-                Q(**{object_type: ContentType.objects.get_for_model(ClusterObject)}),
+                Q(**{object_type: ContentType.objects.get_for_model(Service)}),
                 self._combine_with_or(
                     Q(host_id__in=hosts, **{object_id: service_id})
                     for service_id, hosts in unmapped_hosts.services.items()
@@ -63,7 +44,7 @@
 
         if unmapped_hosts.components:
             hosts_in_component_groups = Q(
-                Q(**{object_type: ContentType.objects.get_for_model(ServiceComponent)}),
+                Q(**{object_type: ContentType.objects.get_for_model(Component)}),
                 self._combine_with_or(
                     Q(host_id__in=hosts, **{object_id: component_id})
                     for component_id, hosts in unmapped_hosts.components.items()
@@ -73,7 +54,6 @@
         self.group_hosts_model.objects.filter(
             self._combine_with_or(filter(bool, [hosts_in_service_groups, hosts_in_component_groups]))
         ).delete()
->>>>>>> d352f84f
 
     def _combine_with_or(self, clauses: Iterable[Q]) -> Q:
         return reduce(or_, clauses, Q())