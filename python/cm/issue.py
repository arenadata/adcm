# Licensed under the Apache License, Version 2.0 (the "License");
# you may not use this file except in compliance with the License.
# You may obtain a copy of the License at
#
#      http://www.apache.org/licenses/LICENSE-2.0
#
# Unless required by applicable law or agreed to in writing, software
# distributed under the License is distributed on an "AS IS" BASIS,
# WITHOUT WARRANTIES OR CONDITIONS OF ANY KIND, either express or implied.
# See the License for the specific language governing permissions and
# limitations under the License.

from functools import partial

from api_v2.concern.serializers import ConcernSerializer
from core.types import CoreObjectDescriptor
from django.db.transaction import on_commit
from djangorestframework_camel_case.util import camelize

from cm.adcm_config.utils import proto_ref
from cm.converters import orm_object_to_core_type
from cm.errors import AdcmEx
from cm.hierarchy import Tree
from cm.logger import logger
from cm.models import (
    ADCMEntity,
    Cluster,
    Component,
    ConcernCause,
    ConcernItem,
    ConcernType,
    ObjectType,
    Prototype,
<<<<<<< HEAD
    ServiceComponent,
=======
    Service,
    TaskLog,
>>>>>>> fd934eea
)
from cm.services.concern import create_issue, retrieve_issue
from cm.services.concern.checks import (
    cluster_mapping_has_issue_orm_version,
    object_configuration_has_issue,
    object_has_required_services_issue_orm_version,
    object_imports_has_issue,
    service_requirements_has_issue,
)
from cm.status_api import send_concern_creation_event, send_concern_delete_event


def check_service_requires(cluster: Cluster, proto: Prototype) -> None:
    if not proto.requires:
        return

    for require in proto.requires:
        req_service = Service.objects.filter(prototype__name=require["service"], cluster=cluster)
        obj_prototype = Prototype.objects.filter(name=require["service"], type="service")

        if comp_name := require.get("component"):
            req_obj = Component.objects.filter(prototype__name=comp_name, service=req_service.first(), cluster=cluster)
            obj_prototype = Prototype.objects.filter(name=comp_name, type="component", parent=obj_prototype.first())
        else:
            req_obj = req_service

        if not req_obj.exists():
            raise AdcmEx(
                code="SERVICE_CONFLICT",
                msg=f"No required {proto_ref(prototype=obj_prototype.first())} for {proto_ref(prototype=proto)}",
            )


_issue_check_map = {
    ConcernCause.CONFIG: object_configuration_has_issue,
    ConcernCause.IMPORT: object_imports_has_issue,
    ConcernCause.SERVICE: object_has_required_services_issue_orm_version,
    ConcernCause.HOSTCOMPONENT: cluster_mapping_has_issue_orm_version,
    ConcernCause.REQUIREMENT: service_requirements_has_issue,
}
_prototype_issue_map = {
    ObjectType.ADCM: (ConcernCause.CONFIG,),
    ObjectType.CLUSTER: (
        ConcernCause.CONFIG,
        ConcernCause.IMPORT,
        ConcernCause.SERVICE,
        ConcernCause.HOSTCOMPONENT,
    ),
    ObjectType.SERVICE: (ConcernCause.CONFIG, ConcernCause.IMPORT, ConcernCause.REQUIREMENT),
    ObjectType.COMPONENT: (ConcernCause.CONFIG,),
    ObjectType.PROVIDER: (ConcernCause.CONFIG,),
    ObjectType.HOST: (ConcernCause.CONFIG,),
}


def add_issue_on_linked_objects(obj: ADCMEntity, issue_cause: ConcernCause) -> None:
    """Create newly discovered issue and add it to linked objects concerns"""
    object_cod = CoreObjectDescriptor(id=obj.id, type=orm_object_to_core_type(obj))
    object_own_issue = retrieve_issue(owner=object_cod, cause=issue_cause)
    issue = object_own_issue or create_issue(owner=object_cod, cause=issue_cause)

    tree = Tree(obj)
    affected_nodes = tree.get_directly_affected(node=tree.built_from)

    for node in affected_nodes:
        add_concern_to_object(object_=node.value, concern=issue)


def remove_issue(obj: ADCMEntity, issue_cause: ConcernCause) -> None:
    """Remove outdated issue from other's concerns"""
    issue = retrieve_issue(owner=CoreObjectDescriptor(id=obj.id, type=orm_object_to_core_type(obj)), cause=issue_cause)
    if not issue:
        return
    issue.delete()


def recheck_issues(obj: ADCMEntity) -> None:
    """Re-check for object's type-specific issues"""
    issue_causes = _prototype_issue_map.get(obj.prototype.type, [])
    for issue_cause in issue_causes:
        if _issue_check_map[issue_cause](obj):
            add_issue_on_linked_objects(obj=obj, issue_cause=issue_cause)
        else:
            remove_issue(obj=obj, issue_cause=issue_cause)


def update_hierarchy_issues(obj: ADCMEntity) -> None:
    """Update issues on all directly connected objects"""
    tree = Tree(obj)
    affected_nodes = tree.get_directly_affected(node=tree.built_from)
    for node in affected_nodes:
        recheck_issues(obj=node.value)


def update_issues_and_flags_after_deleting() -> None:
    """Remove issues and flags which have no owners after object deleting"""
    for concern in ConcernItem.objects.filter(type__in=(ConcernType.ISSUE, ConcernType.FLAG)):
        tree = Tree(obj=concern.owner)
        affected = {node.value for node in tree.get_directly_affected(node=tree.built_from)}
        related = set(concern.related_objects)
        if concern.owner is None:
            concern_str = str(concern)
            concern.delete()
            logger.info("Deleted %s", concern_str)
        elif related != affected:
            for object_moved_out_hierarchy in related.difference(affected):
                remove_concern_from_object(object_=object_moved_out_hierarchy, concern=concern)


def add_concern_to_object(object_: ADCMEntity, concern: ConcernItem | None) -> None:
    if not concern or getattr(concern, "id", None) is None:
        return

    if object_.concerns.filter(id=concern.id).exists():
        return

    object_.concerns.add(concern)

    concern_data = camelize(data=ConcernSerializer(instance=concern).data)
    on_commit(func=partial(send_concern_creation_event, object_=object_, concern=concern_data))


def remove_concern_from_object(object_: ADCMEntity, concern: ConcernItem | None) -> None:
    if not concern or not hasattr(concern, "id"):
        return

    concern_id = concern.id

    if not object_.concerns.filter(id=concern_id).exists():
        return

    object_.concerns.remove(concern)
    on_commit(
        func=partial(
            send_concern_delete_event, object_id=object_.pk, object_type=object_.prototype.type, concern_id=concern_id
        )
    )<|MERGE_RESOLUTION|>--- conflicted
+++ resolved
@@ -31,12 +31,7 @@
     ConcernType,
     ObjectType,
     Prototype,
-<<<<<<< HEAD
-    ServiceComponent,
-=======
     Service,
-    TaskLog,
->>>>>>> fd934eea
 )
 from cm.services.concern import create_issue, retrieve_issue
 from cm.services.concern.checks import (
