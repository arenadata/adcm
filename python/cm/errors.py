--- conflicted
+++ resolved
@@ -54,11 +54,8 @@
     'PERMISSION_NOT_FOUND': ("permission is not found", rfs.HTTP_404_NOT_FOUND, ERR),
     'MODULE_NOT_FOUND': ("module doesn't exist", rfs.HTTP_404_NOT_FOUND, ERR),
     'FUNCTION_NOT_FOUND': ("function doesn't exist", rfs.HTTP_404_NOT_FOUND, ERR),
-<<<<<<< HEAD
     'CONCERNITEM_NOT_FOUND': ("concern item doesn't exist", rfs.HTTP_404_NOT_FOUND, ERR),
-=======
     'GROUP_CONFIG_NOT_FOUND': ("group config doesn't exist", rfs.HTTP_404_NOT_FOUND, ERR),
->>>>>>> ff62d767
     'TASK_GENERATOR_ERROR': ("task generator error", rfs.HTTP_409_CONFLICT, ERR),
     'OBJ_TYPE_ERROR': ("wrong object type", rfs.HTTP_409_CONFLICT, ERR),
     'SERVICE_CONFLICT': ("service already exists in specified cluster", rfs.HTTP_409_CONFLICT, ERR),
@@ -117,10 +114,9 @@
     'NO_JOBS_RUNNING': ("no jobs running", rfs.HTTP_409_CONFLICT, ERR),
     'BAD_QUERY_PARAMS': ("bad query params", rfs.HTTP_400_BAD_REQUEST),
     'DUMP_LOAD_CLUSTER_ERROR': ("Dumping or Loading error", rfs.HTTP_409_CONFLICT),
-<<<<<<< HEAD
+
     'MESSAGE_TEMPLATING_ERROR': ("Message templating error", rfs.HTTP_409_CONFLICT, ERR),
     'ISSUE_INTEGRITY_ERROR': ("Issue object integrity error", rfs.HTTP_409_CONFLICT, ERR),
-=======
     'GROUP_CONFIG_HOST_ERROR': (
         (
             "host is not available for this object,"
@@ -141,7 +137,6 @@
         rfs.HTTP_400_BAD_REQUEST,
         ERR,
     ),
->>>>>>> ff62d767
 }
 
 
