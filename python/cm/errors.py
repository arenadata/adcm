# Licensed under the Apache License, Version 2.0 (the "License");
# you may not use this file except in compliance with the License.
# You may obtain a copy of the License at
#
#      http://www.apache.org/licenses/LICENSE-2.0
#
# Unless required by applicable law or agreed to in writing, software
# distributed under the License is distributed on an "AS IS" BASIS,
# WITHOUT WARRANTIES OR CONDITIONS OF ANY KIND, either express or implied.
# See the License for the specific language governing permissions and
# limitations under the License.

import rest_framework.status as rfs
from rest_framework.exceptions import APIException
from rest_framework.views import exception_handler

from cm.logger import log


WARN = 'warning'
ERR = 'error'
CRIT = 'critical'

ERRORS = {
    'AUTH_ERROR': ("authenticate error", rfs.HTTP_409_CONFLICT, ERR),
    'STACK_LOAD_ERROR': ("stack loading error", rfs.HTTP_409_CONFLICT, ERR),
    'NO_MODEL_ERROR_CODE': (
        "django model doesn't has __error_code__ attribute",
        rfs.HTTP_404_NOT_FOUND,
        ERR,
    ),
    'ADCM_NOT_FOUND': ("adcm object doesn't exist", rfs.HTTP_404_NOT_FOUND, ERR),
    'BUNDLE_NOT_FOUND': ("bundle doesn't exist", rfs.HTTP_404_NOT_FOUND, ERR),
    'CLUSTER_NOT_FOUND': ("cluster doesn't exist", rfs.HTTP_404_NOT_FOUND, ERR),
    'SERVICE_NOT_FOUND': ("service doesn't exist", rfs.HTTP_404_NOT_FOUND, ERR),
    'BIND_NOT_FOUND': ("bind doesn't exist", rfs.HTTP_404_NOT_FOUND, ERR),
    'PROVIDER_NOT_FOUND': ("provider doesn't exist", rfs.HTTP_404_NOT_FOUND, ERR),
    'HOST_NOT_FOUND': ("host doesn't exist", rfs.HTTP_404_NOT_FOUND, ERR),
    'HOST_TYPE_NOT_FOUND': ("host type doesn't exist", rfs.HTTP_404_NOT_FOUND, ERR),
    'PROTOTYPE_NOT_FOUND': ("prototype doesn't exist", rfs.HTTP_404_NOT_FOUND, ERR),
    'HOSTSERVICE_NOT_FOUND': ("map host <-> component doesn't exist", rfs.HTTP_404_NOT_FOUND, ERR),
    'COMPONENT_NOT_FOUND': ("component doesn't exist", rfs.HTTP_404_NOT_FOUND, ERR),
    'ACTION_NOT_FOUND': ("action for service doesn't exist", rfs.HTTP_404_NOT_FOUND, ERR),
    'CLUSTER_SERVICE_NOT_FOUND': (
        "service is not installed in specified cluster",
        rfs.HTTP_404_NOT_FOUND,
        ERR,
    ),
    'TASK_NOT_FOUND': ("task doesn't exist", rfs.HTTP_404_NOT_FOUND, ERR),
    'JOB_NOT_FOUND': ("job doesn't exist", rfs.HTTP_404_NOT_FOUND, ERR),
    'LOG_NOT_FOUND': ("log file is not found", rfs.HTTP_404_NOT_FOUND, ERR),
    'UPGRADE_NOT_FOUND': ("upgrade is not found", rfs.HTTP_404_NOT_FOUND, ERR),
    'USER_NOT_FOUND': ("user profile is not found", rfs.HTTP_404_NOT_FOUND, ERR),
    'GROUP_NOT_FOUND': ("group is not found", rfs.HTTP_404_NOT_FOUND, ERR),
    'ROLE_NOT_FOUND': ("role is not found", rfs.HTTP_404_NOT_FOUND, ERR),
    'PERMISSION_NOT_FOUND': ("permission is not found", rfs.HTTP_404_NOT_FOUND, ERR),
    'MODULE_NOT_FOUND': ("module doesn't exist", rfs.HTTP_404_NOT_FOUND, ERR),
    'FUNCTION_NOT_FOUND': ("function doesn't exist", rfs.HTTP_404_NOT_FOUND, ERR),
    'CONCERNITEM_NOT_FOUND': ("concern item doesn't exist", rfs.HTTP_404_NOT_FOUND, ERR),
    'GROUP_CONFIG_NOT_FOUND': ("group config doesn't exist", rfs.HTTP_404_NOT_FOUND, ERR),
    'TASK_GENERATOR_ERROR': ("task generator error", rfs.HTTP_409_CONFLICT, ERR),
    'OBJ_TYPE_ERROR': ("wrong object type", rfs.HTTP_409_CONFLICT, ERR),
    'SERVICE_CONFLICT': ("service already exists in specified cluster", rfs.HTTP_409_CONFLICT, ERR),
    'CLUSTER_CONFLICT': ("duplicate cluster", rfs.HTTP_409_CONFLICT, ERR),
    'PROVIDER_CONFLICT': ("duplicate host provider", rfs.HTTP_409_CONFLICT, ERR),
    'HOST_CONFLICT': ("duplicate host in cluster", rfs.HTTP_409_CONFLICT, ERR),
    'USER_CONFLICT': ("duplicate user profile", rfs.HTTP_409_CONFLICT, ERR),
    'GROUP_CONFLICT': ("duplicate user group", rfs.HTTP_409_CONFLICT, ERR),
    'FOREIGN_HOST': ("host is not belong to the cluster", rfs.HTTP_409_CONFLICT, ERR),
    'COMPONENT_CONFLICT': ("duplicate component on host in cluster", rfs.HTTP_409_CONFLICT, ERR),
    'COMPONENT_CONSTRAINT_ERROR': ("component constraint error", rfs.HTTP_409_CONFLICT, ERR),
    'BUNDLE_CONFIG_ERROR': ("bundle config error", rfs.HTTP_409_CONFLICT, ERR),
    'BUNDLE_CONFLICT': ("bundle conflict error", rfs.HTTP_409_CONFLICT, ERR),
    'INVALID_ROLE_SPEC': ("role specification error", rfs.HTTP_409_CONFLICT, ERR),
    'ROLE_ERROR': ("role error", rfs.HTTP_409_CONFLICT, ERR),
    'INVALID_OBJECT_DEFINITION': ("invalid object definition", rfs.HTTP_409_CONFLICT, ERR),
    'INVALID_CONFIG_DEFINITION': ("invalid config definition", rfs.HTTP_409_CONFLICT, ERR),
    'INVALID_COMPONENT_DEFINITION': ("invalid component definition", rfs.HTTP_409_CONFLICT, ERR),
    'INVALID_ACTION_DEFINITION': ("invalid action definition", rfs.HTTP_409_CONFLICT, ERR),
    'INVALID_UPGRADE_DEFINITION': ("invalid upgrade definition", rfs.HTTP_409_CONFLICT, ERR),
    'INVALID_VERSION_DEFINITION': ("invalid version definition", rfs.HTTP_409_CONFLICT, ERR),
    'INVALID_OBJECT_UPDATE': ("invalid update of object definition", rfs.HTTP_409_CONFLICT, ERR),
    'INVALID_CONFIG_UPDATE': ("invalid update of config definition", rfs.HTTP_409_CONFLICT, ERR),
    'BUNDLE_ERROR': ("bundle error", rfs.HTTP_409_CONFLICT, ERR),
    'BUNDLE_VERSION_ERROR': ("bundle version error", rfs.HTTP_409_CONFLICT, ERR),
    'BUNDLE_UPLOAD_ERROR': ("bundle upload error", rfs.HTTP_409_CONFLICT, ERR),
    'LICENSE_ERROR': ("license error", rfs.HTTP_409_CONFLICT, ERR),
    'BIND_ERROR': ("bind error", rfs.HTTP_409_CONFLICT, ERR),
    'CONFIG_NOT_FOUND': ("config param doesn't exist", rfs.HTTP_404_NOT_FOUND, ERR),
    'SERVICE_CONFIG_ERROR': ("service config parsing error", rfs.HTTP_409_CONFLICT, ERR),
    'CONFIG_TYPE_ERROR': ("config type error", rfs.HTTP_409_CONFLICT, ERR),
    'DEFINITION_KEY_ERROR': ("config key error", rfs.HTTP_409_CONFLICT, ERR),
    'DEFINITION_TYPE_ERROR': ("config type error", rfs.HTTP_409_CONFLICT, ERR),
    'UPGRADE_ERROR': ("upgrade error", rfs.HTTP_409_CONFLICT, ERR),
    'ACTION_ERROR': ("action error", rfs.HTTP_409_CONFLICT, ERR),
    'TASK_ERROR': ("task error", rfs.HTTP_409_CONFLICT, ERR),
    'TASK_IS_FAILED': ("task is failed", rfs.HTTP_409_CONFLICT, ERR),
    'TASK_IS_ABORTED': ("task is aborted", rfs.HTTP_409_CONFLICT, ERR),
    'TASK_IS_SUCCESS': ("task is success", rfs.HTTP_409_CONFLICT, ERR),
    'NOT_ALLOWED_TERMINATION': ("not allowed termination the task", rfs.HTTP_409_CONFLICT, ERR),
    'WRONG_SELECTOR': ("selector error", rfs.HTTP_409_CONFLICT, ERR),
    'WRONG_JOB_TYPE': ("unknown job type", rfs.HTTP_409_CONFLICT, ERR),
    'WRONG_ACTION_CONTEXT': ("unknown action context", rfs.HTTP_409_CONFLICT, ERR),
    'WRONG_ACTION_TYPE': ("config action type error", rfs.HTTP_409_CONFLICT, ERR),
    'WRONG_ACTION_HC': ("action hostcomponentmap error", rfs.HTTP_409_CONFLICT, ERR),
    'WRONG_CLUSTER_ID_TYPE': ("cluster id must be integer", rfs.HTTP_400_BAD_REQUEST, ERR),
    'OVERFLOW': ("integer or floats in a request cause an overflow", rfs.HTTP_400_BAD_REQUEST, ERR),
    'WRONG_NAME': ("wrong name", rfs.HTTP_400_BAD_REQUEST, ERR),
    'LONG_NAME': ("name is too long", rfs.HTTP_400_BAD_REQUEST, ERR),
    'INVALID_INPUT': ("invalid input", rfs.HTTP_400_BAD_REQUEST, ERR),
    'JSON_ERROR': ("json decoding error", rfs.HTTP_400_BAD_REQUEST, ERR),
    'CONFIG_KEY_ERROR': ("error in json config", rfs.HTTP_400_BAD_REQUEST, ERR),
    'CONFIG_VALUE_ERROR': ("error in json config", rfs.HTTP_400_BAD_REQUEST, ERR),
    'ATTRIBUTE_ERROR': ("error in attribute config", rfs.HTTP_400_BAD_REQUEST, ERR),
    'CONFIG_VARIANT_ERROR': ("error in config variant type", rfs.HTTP_400_BAD_REQUEST, ERR),
    'TOO_LONG': ("response is too long", rfs.HTTP_400_BAD_REQUEST, WARN),
    'NOT_IMPLEMENTED': ("not implemented yet", rfs.HTTP_501_NOT_IMPLEMENTED, ERR),
    'NO_JOBS_RUNNING': ("no jobs running", rfs.HTTP_409_CONFLICT, ERR),
    'BAD_QUERY_PARAMS': ("bad query params", rfs.HTTP_400_BAD_REQUEST, ERR),
    'WRONG_PASSWORD': ("Incorrect password during loading", rfs.HTTP_400_BAD_REQUEST, ERR),
    'DUMP_LOAD_CLUSTER_ERROR': (
        "Dumping or loading error with cluster",
        rfs.HTTP_409_CONFLICT,
        ERR,
    ),
    'DUMP_LOAD_BUNDLE_ERROR': ("Dumping or loading error with bundle", rfs.HTTP_409_CONFLICT, ERR),
    'DUMP_LOAD_ADCM_VERSION_ERROR': (
        "Dumping or loading error. Versions of ADCM didn't match",
        rfs.HTTP_409_CONFLICT,
        ERR,
    ),
    'MESSAGE_TEMPLATING_ERROR': ("Message templating error", rfs.HTTP_409_CONFLICT, ERR),
    'ISSUE_INTEGRITY_ERROR': ("Issue object integrity error", rfs.HTTP_409_CONFLICT, ERR),
    'GROUP_CONFIG_HOST_ERROR': (
        (
            "host is not available for this object,"
            " or host already is a member of another group of this object"
        ),
        rfs.HTTP_400_BAD_REQUEST,
    ),
    'GROUP_CONFIG_HOST_EXISTS': (
        'the host is already a member of this group ',
        rfs.HTTP_400_BAD_REQUEST,
    ),
    'NOT_CHANGEABLE_FIELDS': ("fields cannot be changed", rfs.HTTP_400_BAD_REQUEST, ERR),
    'GROUP_CONFIG_TYPE_ERROR': (
        (
            "invalid type object for group config,"
            " valid types: `cluster`, `service`, `component` and `provider`"
        ),
        rfs.HTTP_400_BAD_REQUEST,
        ERR,
    ),
    'LOCK_ERROR': ("lock error", rfs.HTTP_409_CONFLICT, ERR),
    'GROUP_CONFIG_CHANGE_UNSELECTED_FIELD': (
        'you cannot change the value of an unselected field',
        rfs.HTTP_400_BAD_REQUEST,
        ERR,
    ),
<<<<<<< HEAD
    'DUPLICATED_NAME_IN_CONFIG': ('duplicated name in config', rfs.HTTP_400_BAD_REQUEST, ERR),
=======
    'MAINTENANCE_MODE_NOT_AVAILABLE': (
        'you can\'t manage host maintenance mode',
        rfs.HTTP_409_CONFLICT,
        ERR,
    ),
    'INVALID_HC_HOST_IN_MM': (
        'you can\'t save hc with hosts in maintenance mode',
        rfs.HTTP_409_CONFLICT,
        ERR,
    ),
>>>>>>> 0b999024
}


def get_error(code):
    if code in ERRORS:
        err = ERRORS[code]
        if len(err) == 1:
            return (code, err[0], rfs.HTTP_404_NOT_FOUND, ERR)
        elif len(err) == 2:
            return (code, err[0], err[1], ERR)
        else:
            return (code, err[0], err[1], err[2])
    else:
        msg = f'unknow error: "{code}"'
        return ('UNKNOWN_ERROR', msg, rfs.HTTP_501_NOT_IMPLEMENTED, CRIT)


class AdcmEx(APIException):
    def __init__(self, code, msg='', http_code='', args=''):
        (err_code, err_msg, err_http_code, level) = get_error(code)
        if msg != '':
            err_msg = msg
        if http_code != '':
            err_http_code = http_code
        self.msg = err_msg
        self.level = level
        self.code = err_code
        self.status_code = err_http_code
        detail = {
            'code': err_code,
            'level': level,
            'desc': err_msg,
        }
        if err_code == 'UNKNOWN_ERROR':
            detail['args'] = code
        elif args:
            detail['args'] = args
        super().__init__(detail, err_http_code)

    def __str__(self):
        return self.msg


def raise_AdcmEx(code, msg='', args=''):
    (_, err_msg, _, _) = get_error(code)
    if msg != '':
        err_msg = msg
    log.error(err_msg)
    raise AdcmEx(code, msg=msg, args=args)


def custom_drf_exception_handler(exc, context):
    if isinstance(exc, OverflowError):
        # This is an error with DB mostly. For example SqlLite can't handle 64bit numbers.
        # So we have to handle this right and rise HTTP 400, instead of HTTP 500
        return exception_handler(AdcmEx('OVERFLOW'), context)

    return exception_handler(exc, context)<|MERGE_RESOLUTION|>--- conflicted
+++ resolved
@@ -157,9 +157,7 @@
         rfs.HTTP_400_BAD_REQUEST,
         ERR,
     ),
-<<<<<<< HEAD
     'DUPLICATED_NAME_IN_CONFIG': ('duplicated name in config', rfs.HTTP_400_BAD_REQUEST, ERR),
-=======
     'MAINTENANCE_MODE_NOT_AVAILABLE': (
         'you can\'t manage host maintenance mode',
         rfs.HTTP_409_CONFLICT,
@@ -170,7 +168,6 @@
         rfs.HTTP_409_CONFLICT,
         ERR,
     ),
->>>>>>> 0b999024
 }
 
 
