# Licensed under the Apache License, Version 2.0 (the "License");
# you may not use this file except in compliance with the License.
# You may obtain a copy of the License at
#
#      http://www.apache.org/licenses/LICENSE-2.0
#
# Unless required by applicable law or agreed to in writing, software
# distributed under the License is distributed on an "AS IS" BASIS,
# WITHOUT WARRANTIES OR CONDITIONS OF ANY KIND, either express or implied.
# See the License for the specific language governing permissions and
# limitations under the License.

from datetime import datetime
from zoneinfo import ZoneInfo

from django.conf import settings
from django.test import override_settings
from django.urls import reverse
from rest_framework.response import Response
from rest_framework.status import HTTP_200_OK

from adcm.tests.base import BaseTestCase
from api.job.views import (
    get_task_download_archive_file_handler,
    get_task_download_archive_name,
)
from cm.models import (
    Action,
    Bundle,
    Cluster,
    ConcernType,
    JobLog,
    LogStorage,
    Prototype,
    SubAction,
    TaskLog,
)
from cm.tests.utils import (
    gen_adcm,
    gen_cluster,
    gen_concern_item,
    gen_job_log,
    gen_task_log,
)


class TaskLogLockTest(BaseTestCase):
    def setUp(self) -> None:
        super().setUp()

        gen_adcm()

    def test_lock_affected__lock_is_single(self):
        cluster = gen_cluster()
        task = gen_task_log(cluster)
        gen_job_log(task)
        task.lock = gen_concern_item(ConcernType.Lock)
        task.save()
        task.lock_affected([cluster])

        self.assertFalse(cluster.locked)

    def test_lock_affected(self):
        cluster = gen_cluster()
        task = gen_task_log(cluster)
        gen_job_log(task)
        task.lock_affected([cluster])

        self.assertTrue(cluster.locked)

        task.refresh_from_db()

        self.assertIsNotNone(task.lock)

    def test_unlock_affected(self):
        cluster = gen_cluster()
        task = gen_task_log(cluster)
        gen_job_log(task)
        task.lock_affected([cluster])
        task.unlock_affected()

        self.assertFalse(cluster.locked)
        self.assertIsNone(task.lock)

    @override_settings(RUN_DIR=settings.BASE_DIR / "python" / "cm" / "tests" / "files" / "task_log_download")
    def test_download(self):
        bundle = Bundle.objects.create()
        cluster = Cluster.objects.create(
            prototype=Prototype.objects.create(
                bundle=bundle,
                type="cluster",
                name="test_cluster_prototype",
            ),
            name="test_cluster",
        )
        action = Action.objects.create(
            display_name="test_cluster_action",
            prototype=cluster.prototype,
            type="task",
            state_available="any",
        )
        task = TaskLog.objects.create(
            task_object=cluster,
            action=action,
            start_date=datetime.now(tz=ZoneInfo("UTC")),
            finish_date=datetime.now(tz=ZoneInfo("UTC")),
        )
        cluster_2 = Cluster.objects.create(
            prototype=Prototype.objects.create(
                bundle=bundle,
                type="cluster",
                name="test_cluster_prototype_2",
            ),
            name="test_cluster_2",
        )
        cluster_3 = Cluster.objects.create(
            prototype=Prototype.objects.create(
                bundle=bundle,
                type="cluster",
                name="test_cluster_prototype_3",
            ),
            name="test_cluster_3",
        )
        cluster_4 = Cluster.objects.create(
            prototype=Prototype.objects.create(
                bundle=bundle,
                type="cluster",
                name="test_cluster_prototype_4",
            ),
            name="test_cluster_4",
        )
        cluster_5 = Cluster.objects.create(
            prototype=Prototype.objects.create(
                bundle=bundle,
                type="cluster",
                name="test_cluster_prototype_5",
            ),
            name="test_cluster_5",
        )
        JobLog.objects.create(
            task=task,
            start_date=datetime.now(tz=ZoneInfo("UTC")),
            finish_date=datetime.now(tz=ZoneInfo("UTC")),
            sub_action=SubAction.objects.create(
                action=Action.objects.create(
                    display_name="test_subaction_job_1",
                    prototype=cluster_2.prototype,
                    type="job",
                    state_available="any",
                )
            ),
        )
        JobLog.objects.create(
            task=task,
            start_date=datetime.now(tz=ZoneInfo("UTC")),
            finish_date=datetime.now(tz=ZoneInfo("UTC")),
            sub_action=SubAction.objects.create(
                action=Action.objects.create(
                    display_name="test_subaction_job_2",
                    prototype=cluster_3.prototype,
                    type="job",
                    state_available="any",
                )
            ),
        )
        JobLog.objects.create(
            task=task,
            start_date=datetime.now(tz=ZoneInfo("UTC")),
            finish_date=datetime.now(tz=ZoneInfo("UTC")),
            sub_action=SubAction.objects.create(
                action=Action.objects.create(
                    display_name="test_subaction_job_3",
                    prototype=cluster_4.prototype,
                    type="job",
                    state_available="any",
                )
            ),
        )
        job_no_files = JobLog.objects.create(
            task=task,
            start_date=datetime.now(tz=ZoneInfo("UTC")),
            finish_date=datetime.now(tz=ZoneInfo("UTC")),
            sub_action=SubAction.objects.create(
                action=Action.objects.create(
                    display_name="test_subaction_job_4",
                    prototype=cluster_5.prototype,
                    type="job",
                    state_available="any",
                )
            ),
        )
        LogStorage.objects.create(job=job_no_files, body="stdout db", type="stdout", format="txt")
        LogStorage.objects.create(job=job_no_files, body="stderr db", type="stderr", format="txt")

        response: Response = self.client.get(
            path=reverse("tasklog-download", kwargs={"task_pk": task.pk}),
        )

        self.assertEqual(response.status_code, HTTP_200_OK)

    @override_settings(RUN_DIR=settings.BASE_DIR / "python" / "cm" / "tests" / "files" / "task_log_download")
    def test_download_negative(self):
        bundle = Bundle.objects.create()
        cluster = Cluster.objects.create(
            prototype=Prototype.objects.create(
                bundle=bundle,
                type="cluster",
                name="Test cluster prototype",
            ),
            name="Test cluster",
        )
        action = Action.objects.create(
            display_name="Test cluster action",
            prototype=cluster.prototype,
            type="task",
            state_available="any",
            name="test_cluster_action",
        )
        task = TaskLog.objects.create(
            task_object=cluster,
            action=action,
            start_date=datetime.now(tz=ZoneInfo("UTC")),
            finish_date=datetime.now(tz=ZoneInfo("UTC")),
        )
        JobLog.objects.create(
            task=task,
            start_date=datetime.now(tz=ZoneInfo("UTC")),
            finish_date=datetime.now(tz=ZoneInfo("UTC")),
            sub_action=SubAction.objects.create(
                name="test_subaction_1", action=action, display_name="Test   Dis%#play   NAME!"
            ),
        )
        JobLog.objects.create(
            task=task,
            start_date=datetime.now(tz=ZoneInfo("UTC")),
            finish_date=datetime.now(tz=ZoneInfo("UTC")),
            sub_action=SubAction.objects.create(name="test_subaction_2", action=action),
        )
        fn = get_task_download_archive_file_handler(task)
        fn.seek(0)
<<<<<<< HEAD

=======
        tar = tarfile.open(fileobj=fn, mode="r:gz")
        self.assertEqual(
            sorted(
                [
                    "1-test-display-name/ansible-stdout.txt",
                    "1-test-display-name/inventory.json",
                    "1-test-display-name/ansible-stderr.txt",
                    "1-test-display-name/config.json",
                    "2-testsubaction2/ansible-stdout.txt",
                    "2-testsubaction2/inventory.json",
                    "2-testsubaction2/ansible-stderr.txt",
                    "2-testsubaction2/config.json",
                ]
            ),
            sorted(tar.getnames()),
        )
>>>>>>> b1a1c2d6
        self.assertEqual(
            f"test-cluster_test-cluster-prototype_test-cluster-action_{task.pk}.tar.gz",
            get_task_download_archive_name(task),
        )

        cluster.delete()
        bundle.delete()
        task.refresh_from_db()
        fn = get_task_download_archive_file_handler(task)
        fn.seek(0)
<<<<<<< HEAD

        self.assertEqual(f"{task.pk}.tar.gz", get_task_download_archive_name(task))
=======
        tar = tarfile.open(fileobj=fn, mode="r:gz")

        self.assertEqual(
            sorted(
                [
                    "1/ansible-stdout.txt",
                    "1/inventory.json",
                    "1/ansible-stderr.txt",
                    "1/config.json",
                    "2/ansible-stdout.txt",
                    "2/inventory.json",
                    "2/ansible-stderr.txt",
                    "2/config.json",
                ]
            ),
            sorted(tar.getnames()),
        )
        self.assertEqual("1.tar.gz", get_task_download_archive_name(task))
>>>>>>> b1a1c2d6
<|MERGE_RESOLUTION|>--- conflicted
+++ resolved
@@ -10,6 +10,7 @@
 # See the License for the specific language governing permissions and
 # limitations under the License.
 
+import tarfile
 from datetime import datetime
 from zoneinfo import ZoneInfo
 
@@ -238,26 +239,7 @@
         )
         fn = get_task_download_archive_file_handler(task)
         fn.seek(0)
-<<<<<<< HEAD
-
-=======
-        tar = tarfile.open(fileobj=fn, mode="r:gz")
-        self.assertEqual(
-            sorted(
-                [
-                    "1-test-display-name/ansible-stdout.txt",
-                    "1-test-display-name/inventory.json",
-                    "1-test-display-name/ansible-stderr.txt",
-                    "1-test-display-name/config.json",
-                    "2-testsubaction2/ansible-stdout.txt",
-                    "2-testsubaction2/inventory.json",
-                    "2-testsubaction2/ansible-stderr.txt",
-                    "2-testsubaction2/config.json",
-                ]
-            ),
-            sorted(tar.getnames()),
-        )
->>>>>>> b1a1c2d6
+
         self.assertEqual(
             f"test-cluster_test-cluster-prototype_test-cluster-action_{task.pk}.tar.gz",
             get_task_download_archive_name(task),
@@ -268,26 +250,5 @@
         task.refresh_from_db()
         fn = get_task_download_archive_file_handler(task)
         fn.seek(0)
-<<<<<<< HEAD
-
-        self.assertEqual(f"{task.pk}.tar.gz", get_task_download_archive_name(task))
-=======
-        tar = tarfile.open(fileobj=fn, mode="r:gz")
-
-        self.assertEqual(
-            sorted(
-                [
-                    "1/ansible-stdout.txt",
-                    "1/inventory.json",
-                    "1/ansible-stderr.txt",
-                    "1/config.json",
-                    "2/ansible-stdout.txt",
-                    "2/inventory.json",
-                    "2/ansible-stderr.txt",
-                    "2/config.json",
-                ]
-            ),
-            sorted(tar.getnames()),
-        )
-        self.assertEqual("1.tar.gz", get_task_download_archive_name(task))
->>>>>>> b1a1c2d6
+
+        self.assertEqual(f"{task.pk}.tar.gz", get_task_download_archive_name(task))