--- conflicted
+++ resolved
@@ -21,10 +21,7 @@
 
 from cm.adcm_config.ansible import ansible_decrypt
 from cm.api import add_hc, update_obj_config
-<<<<<<< HEAD
-=======
-from cm.inventory import HcAclAction, get_inventory_data
->>>>>>> edc1ea0c
+from cm.inventory import HcAclAction
 from cm.models import (
     Action,
     ADCMEntity,
