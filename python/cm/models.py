# pylint: disable=too-many-lines,unsupported-membership-test,unsupported-delete-operation
#   pylint could not understand that JSON fields are dicts
# Licensed under the Apache License, Version 2.0 (the "License");
# you may not use this file except in compliance with the License.
# You may obtain a copy of the License at
#
#      http://www.apache.org/licenses/LICENSE-2.0
#
# Unless required by applicable law or agreed to in writing, software
# distributed under the License is distributed on an "AS IS" BASIS,
# WITHOUT WARRANTIES OR CONDITIONS OF ANY KIND, either express or implied.
# See the License for the specific language governing permissions and
# limitations under the License.

# pylint: disable=too-many-instance-attributes

from __future__ import unicode_literals

from collections.abc import Mapping
from copy import deepcopy
from enum import Enum
from itertools import chain
from typing import Dict, Iterable, List, Optional

from django.contrib.auth.models import User, Group, Permission
from django.contrib.contenttypes.fields import GenericForeignKey, GenericRelation
from django.contrib.contenttypes.models import ContentType
from django.core.exceptions import ObjectDoesNotExist
from django.db import models, transaction
from django.db.models.signals import m2m_changed
from django.dispatch import receiver

from cm.errors import AdcmEx
from cm.logger import log


class PrototypeEnum(Enum):
    ADCM = 'adcm'
    Cluster = 'cluster'
    Service = 'service'
    Component = 'component'
    Provider = 'provider'
    Host = 'host'


PROTO_TYPE = (
    ('adcm', 'adcm'),
    ('service', 'service'),
    ('component', 'component'),
    ('cluster', 'cluster'),
    ('host', 'host'),
    ('provider', 'provider'),
)

LICENSE_STATE = (
    ('absent', 'absent'),
    ('accepted', 'accepted'),
    ('unaccepted', 'unaccepted'),
)


def get_model_by_type(object_type):
    if object_type == 'adcm':
        return ADCM
    if object_type == 'cluster':
        return Cluster
    elif object_type == 'provider':
        return HostProvider
    elif object_type == 'service':
        return ClusterObject
    elif object_type == 'component':
        return ServiceComponent
    elif object_type == 'host':
        return Host
    else:
        # This function should return a Model, this is necessary for the correct
        # construction of the schema.
        return Cluster


def get_object_cluster(obj):
    if isinstance(obj, Cluster):
        return obj
    if hasattr(obj, 'cluster'):
        return obj.cluster
    else:
        return None


class ADCMManager(models.Manager):
    """
    Custom model manager catch ObjectDoesNotExist error and re-raise it as custom
    AdcmEx exception. AdcmEx is derived from DRF APIException, so it handled gracefully
    by DRF and is reported out as nicely formated error instead of ugly exception.

    Using ADCMManager can shorten you code significaly. Insted of

    try:
        cluster = Cluster.objects.get(id=id)
    except Cluster.DoesNotExist:
        raise AdcmEx(f'Cluster {id} is not found')

    You can just write

    cluster = Cluster.obj.get(id=id)

    and DRF magic do the rest.

    Please pay attention, to use ADCMManager you need reffer to "obj" model attribute,
    not "objects". "objects" attribute is reffered to standard Django model manager,
    so if you need familiar behavior you can use it as usual.
    """

    def get(self, *args, **kwargs):
        try:
            return super().get(*args, **kwargs)
        except ObjectDoesNotExist:
            if not hasattr(self.model, '__error_code__'):
                raise AdcmEx('NO_MODEL_ERROR_CODE', f'model: {self.model.__name__}') from None
            msg = f'{self.model.__name__} {kwargs} does not exist'
            raise AdcmEx(self.model.__error_code__, msg) from None


class ADCMModel(models.Model):
    objects = models.Manager()
    obj = ADCMManager()

    class Meta:
        abstract = True

    @classmethod
    def from_db(cls, db, field_names, values):
        """
        Saving the current instance values from the database for `not_changeable_fields` feature
        """
        # Default implementation of from_db()
        if len(values) != len(cls._meta.concrete_fields):
            values_iter = iter(values)
            values = [
                next(values_iter) if f.attname in field_names else models.DEFERRED
                for f in cls._meta.concrete_fields
            ]
        instance = cls(*values)
        instance._state.adding = False
        instance._state.db = db
        # customization to store the original field values on the instance
        # pylint: disable=attribute-defined-outside-init
        instance._loaded_values = dict(zip(field_names, values))
        return instance

    def save(self, *args, **kwargs):
        """Checking not changeable fields before saving"""
        if not self._state.adding:
            not_changeable_fields = getattr(self, 'not_changeable_fields', ())
            for field_name in not_changeable_fields:
                if isinstance(getattr(self, field_name), models.Model):
                    field_name = f'{field_name}_id'
                if getattr(self, field_name) != self._loaded_values[field_name]:
                    raise AdcmEx(
                        'NOT_CHANGEABLE_FIELDS',
                        f'{", ".join(not_changeable_fields)} fields cannot be changed',
                    )
        super().save(*args, **kwargs)


class Bundle(ADCMModel):
    name = models.CharField(max_length=160)
    version = models.CharField(max_length=80)
    version_order = models.PositiveIntegerField(default=0)
    edition = models.CharField(max_length=80, default='community')
    license = models.CharField(max_length=16, choices=LICENSE_STATE, default='absent')
    license_path = models.CharField(max_length=160, default=None, null=True)
    license_hash = models.CharField(max_length=64, default=None, null=True)
    hash = models.CharField(max_length=64)
    description = models.TextField(blank=True)
    date = models.DateTimeField(auto_now=True)

    __error_code__ = 'BUNDLE_NOT_FOUND'

    class Meta:
        unique_together = (('name', 'version', 'edition'),)


def get_default_from_edition():
    return ['community']


class Upgrade(ADCMModel):
    bundle = models.ForeignKey(Bundle, on_delete=models.CASCADE)
    name = models.CharField(max_length=160, blank=True)
    description = models.TextField(blank=True)
    min_version = models.CharField(max_length=80)
    max_version = models.CharField(max_length=80)
    from_edition = models.JSONField(default=get_default_from_edition)
    min_strict = models.BooleanField(default=False)
    max_strict = models.BooleanField(default=False)
    state_available = models.JSONField(default=list)
    state_on_success = models.CharField(max_length=64, blank=True)

    __error_code__ = 'UPGRADE_NOT_FOUND'


MONITORING_TYPE = (
    ('active', 'active'),
    ('passive', 'passive'),
)


def get_default_constraint():
    return [0, '+']


class Prototype(ADCMModel):
    bundle = models.ForeignKey(Bundle, on_delete=models.CASCADE)
    type = models.CharField(max_length=16, choices=PROTO_TYPE)
    parent = models.ForeignKey("self", on_delete=models.CASCADE, null=True, default=None)
    path = models.CharField(max_length=160, default='')
    name = models.CharField(max_length=160)
    display_name = models.CharField(max_length=160, blank=True)
    version = models.CharField(max_length=80)
    version_order = models.PositiveIntegerField(default=0)
    required = models.BooleanField(default=False)
    shared = models.BooleanField(default=False)
    constraint = models.JSONField(default=get_default_constraint)
    requires = models.JSONField(default=list)
    bound_to = models.JSONField(default=dict)
    adcm_min_version = models.CharField(max_length=80, default=None, null=True)
    monitoring = models.CharField(max_length=16, choices=MONITORING_TYPE, default='active')
    description = models.TextField(blank=True)
    config_group_customization = models.BooleanField(default=False)

    __error_code__ = 'PROTOTYPE_NOT_FOUND'

    def __str__(self):
        return str(self.name)

    class Meta:
        unique_together = (('bundle', 'type', 'parent', 'name', 'version'),)


class ObjectConfig(ADCMModel):
    current = models.PositiveIntegerField()
    previous = models.PositiveIntegerField()

    __error_code__ = 'CONFIG_NOT_FOUND'

    @property
    def object(self):
        """Returns object for ObjectConfig"""
        object_types = [
            'adcm',
            'cluster',
            'clusterobject',
            'servicecomponent',
            'hostprovider',
            'host',
            'group_config',
        ]
        for object_type in object_types:
            if hasattr(self, object_type):
                obj = getattr(self, object_type)
                return obj
        return None


class ConfigLog(ADCMModel):
    obj_ref = models.ForeignKey(ObjectConfig, on_delete=models.CASCADE)
    config = models.JSONField(default=dict)
    attr = models.JSONField(default=dict)
    date = models.DateTimeField(auto_now=True)
    description = models.TextField(blank=True)

    __error_code__ = 'CONFIG_NOT_FOUND'

    @transaction.atomic()
    def save(self, *args, **kwargs):
        """Saving config and updating config groups"""

        def update(origin, renovator):
            """
            Updating the original dictionary with a check for the presence of keys in the original
            """
            for key, value in renovator.items():
                if key not in origin:
                    continue
                if isinstance(value, Mapping):
                    origin[key] = update(origin.get(key, {}), value)
                else:
                    origin[key] = value
            return origin

        obj = self.obj_ref.object
        if isinstance(obj, (Cluster, ClusterObject, ServiceComponent, HostProvider)):
            # Sync group configs with object config
            for cg in obj.group_config.all():
                diff = cg.get_group_config()
                group_config = ConfigLog()
                current_group_config = ConfigLog.objects.get(id=cg.config.current)
                group_config.obj_ref = cg.config
                config = deepcopy(self.config)
                update(config, diff)
                group_config.config = config
                attr = deepcopy(self.attr)
                group_keys, custom_group_keys = cg.create_group_keys(
                    self.config, cg.get_config_spec()
                )
                attr.update({'group_keys': group_keys, 'custom_group_keys': custom_group_keys})
                update(attr, current_group_config.attr)
                group_config.attr = attr
                group_config.description = current_group_config.description
                group_config.save()
                cg.config.previous = cg.config.current
                cg.config.current = group_config.id
                cg.config.save()
        if isinstance(obj, GroupConfig):
            # `custom_group_keys` read only field in attr,
            # needs to be replaced when creating an object with ORM
            # for api it is checked in /cm/adcm_config.py:check_custom_group_keys_attr()
            _, custom_group_keys = obj.create_group_keys(self.config, obj.get_config_spec())
            self.attr.update({'custom_group_keys': custom_group_keys})

        super().save(*args, **kwargs)


class ADCMEntity(ADCMModel):
    prototype = models.ForeignKey(Prototype, on_delete=models.CASCADE)
    config = models.OneToOneField(ObjectConfig, on_delete=models.CASCADE, null=True)
    state = models.CharField(max_length=64, default='created')
    _multi_state = models.JSONField(default=dict, db_column='multi_state')
    concerns = models.ManyToManyField('ConcernItem', blank=True, related_name='%(class)s_entities')

    class Meta:
        abstract = True

    @property
    def locked(self) -> bool:
        """Check if actions could be run over entity"""
        return self.concerns.filter(blocking=True).exists()

    def add_to_concerns(self, item: 'ConcernItem') -> None:
        """Attach entity to ConcernItem to keep up with it"""
        if not item or getattr(item, 'id', None) is None:
            return

        if item in self.concerns.all():
            return

        self.concerns.add(item)

    def remove_from_concerns(self, item: 'ConcernItem') -> None:
        """Detach entity from ConcernItem when it outdated"""
        if not item or not hasattr(item, 'id'):
            return

        if item not in self.concerns.all():
            return

        self.concerns.remove(item)

    def get_own_issue(self, issue_type: 'IssueType') -> Optional['ConcernItem']:
        """Get object's issue of specified type or None"""
        issue_name = issue_type.gen_issue_name(self)
        for issue in self.concerns.filter(type=ConcernType.Issue, name=issue_name):
            return issue

    @property
    def display_name(self):
        """Unified `display name` for object's string representation"""
        own_name = getattr(self, 'name', None)
        fqdn = getattr(self, 'fqdn', None)
        return own_name or fqdn or self.prototype.display_name or self.prototype.name

    def __str__(self):
<<<<<<< HEAD
        own_name = getattr(self, 'name', None)
        fqdn = getattr(self, 'fqdn', None)
        name = own_name or fqdn or self.prototype.name
        return '{} #{} "{}"'.format(self.prototype.type, self.id, name)
=======
        """Legacy `cm.adcm_config.obj_ref()` to avoid cyclic imports"""
        name = getattr(self, 'name', None) or getattr(self, 'fqdn', self.prototype.name)
        return f'{self.prototype.type} #{self.id} "{name}"'
>>>>>>> 9b924e4f

    def set_state(self, state: str, event=None) -> None:
        self.state = state or self.state
        self.save()
        if event:
            event.set_object_state(self.prototype.type, self.id, state)
        log.info('set %s state to "%s"', self, state)

    def get_id_chain(self) -> dict:
        """
        Get object ID chain for front-end URL generation in message templates
        result looks like {'cluster': 12, 'service': 34, 'component': 45}
        """
        ids = {}
        ids[self.prototype.type] = self.pk
        for attr in ['cluster', 'service', 'provider']:
            value = getattr(self, attr, None)
            if value:
                ids[attr] = value.pk

        return ids

    @property
    def multi_state(self) -> List[str]:
        """Easy to operate self._multi_state representation"""
        return sorted(self._multi_state.keys())

    def set_multi_state(self, multi_state: str, event=None) -> None:
        """Append new unique multi_state to entity._multi_state"""
        if multi_state in self._multi_state:
            return

        self._multi_state.update({multi_state: 1})
        self.save()
        if event:
            event.change_object_multi_state(self.prototype.type, self.id, multi_state)
        log.info('add "%s" to "%s" multi_state', multi_state, self)

    def unset_multi_state(self, multi_state: str, event=None) -> None:
        """Remove specified multi_state from entity._multi_state"""
        if multi_state not in self._multi_state:
            return

        del self._multi_state[multi_state]
        self.save()
        if event:
            event.change_object_multi_state(self.prototype.type, self.id, multi_state)
        log.info('remove "%s" from "%s" multi_state', multi_state, self)

    def has_multi_state_intersection(self, multi_states: List[str]) -> bool:
        """Check if entity._multi_state has an intersection with list of multi_states"""
        return bool(set(self._multi_state).intersection(multi_states))


class ADCM(ADCMEntity):
    name = models.CharField(max_length=16, choices=(('ADCM', 'ADCM'),), unique=True)

    @property
    def bundle_id(self):
        return self.prototype.bundle_id

    @property
    def serialized_issue(self):
        result = {
            'id': self.id,
            'name': self.name,
            'issue': self.issue,
        }
        return result if result['issue'] else {}


class Cluster(ADCMEntity):
    name = models.CharField(max_length=80, unique=True)
    description = models.TextField(blank=True)
    group_config = GenericRelation(
        'GroupConfig',
        object_id_field='object_id',
        content_type_field='object_type',
        on_delete=models.CASCADE,
    )

    __error_code__ = 'CLUSTER_NOT_FOUND'

    @property
    def bundle_id(self):
        return self.prototype.bundle_id

    @property
    def edition(self):
        return self.prototype.bundle.edition

    @property
    def license(self):
        return self.prototype.bundle.license

    def __str__(self):
        return f'{self.name} ({self.id})'

    @property
    def serialized_issue(self):
        result = {
            'id': self.id,
            'name': self.name,
            'issue': self.issue,
        }
        return result if result['issue'] else {}


class HostProvider(ADCMEntity):
    name = models.CharField(max_length=80, unique=True)
    description = models.TextField(blank=True)
    group_config = GenericRelation(
        'GroupConfig',
        object_id_field='object_id',
        content_type_field='object_type',
        on_delete=models.CASCADE,
    )

    __error_code__ = 'PROVIDER_NOT_FOUND'

    @property
    def bundle_id(self):
        return self.prototype.bundle_id

    @property
    def edition(self):
        return self.prototype.bundle.edition

    @property
    def license(self):
        return self.prototype.bundle.license

    def __str__(self):
        return str(self.name)

    @property
    def serialized_issue(self):
        result = {
            'id': self.id,
            'name': self.name,
            'issue': self.issue,
        }
        return result if result['issue'] else {}


class Host(ADCMEntity):
    fqdn = models.CharField(max_length=160, unique=True)
    description = models.TextField(blank=True)
    provider = models.ForeignKey(HostProvider, on_delete=models.CASCADE, null=True, default=None)
    cluster = models.ForeignKey(Cluster, on_delete=models.SET_NULL, null=True, default=None)

    __error_code__ = 'HOST_NOT_FOUND'

    @property
    def bundle_id(self):
        return self.prototype.bundle_id

    @property
    def monitoring(self):
        return self.prototype.monitoring

    def __str__(self):
        return f"{self.fqdn}"

    @property
    def serialized_issue(self):
        result = {'id': self.id, 'name': self.fqdn, 'issue': self.issue.copy()}
        provider_issue = self.provider.serialized_issue
        if provider_issue:
            result['issue']['provider'] = provider_issue
        return result if result['issue'] else {}


class ClusterObject(ADCMEntity):
    cluster = models.ForeignKey(Cluster, on_delete=models.CASCADE)
    service = models.ForeignKey("self", on_delete=models.CASCADE, null=True, default=None)
    group_config = GenericRelation(
        'GroupConfig',
        object_id_field='object_id',
        content_type_field='object_type',
        on_delete=models.CASCADE,
    )

    __error_code__ = 'CLUSTER_SERVICE_NOT_FOUND'

    @property
    def bundle_id(self):
        return self.prototype.bundle_id

    @property
    def version(self):
        return self.prototype.version

    @property
    def name(self):
        return self.prototype.name

    @property
    def description(self):
        return self.prototype.description

    @property
    def monitoring(self):
        return self.prototype.monitoring

    @property
    def serialized_issue(self):
        result = {
            'id': self.id,
            'name': self.display_name,
            'issue': self.issue,
        }
        return result if result['issue'] else {}

    class Meta:
        unique_together = (('cluster', 'prototype'),)


class ServiceComponent(ADCMEntity):
    cluster = models.ForeignKey(Cluster, on_delete=models.CASCADE)
    service = models.ForeignKey(ClusterObject, on_delete=models.CASCADE)
    prototype = models.ForeignKey(Prototype, on_delete=models.CASCADE, null=True, default=None)
    group_config = GenericRelation(
        'GroupConfig',
        object_id_field='object_id',
        content_type_field='object_type',
        on_delete=models.CASCADE,
    )

    __error_code__ = 'COMPONENT_NOT_FOUND'

    @property
    def name(self):
        return self.prototype.name

    @property
    def description(self):
        return self.prototype.description

    @property
    def constraint(self):
        return self.prototype.constraint

    @property
    def requires(self):
        return self.prototype.requires

    @property
    def bound_to(self):
        return self.prototype.bound_to

    @property
    def monitoring(self):
        return self.prototype.monitoring

    @property
    def serialized_issue(self):
        result = {
            'id': self.id,
            'name': self.display_name,
            'issue': self.issue,
        }
        return result if result['issue'] else {}

    class Meta:
        unique_together = (('cluster', 'service', 'prototype'),)


class GroupConfig(ADCMModel):
    object_id = models.PositiveIntegerField()
    object_type = models.ForeignKey(ContentType, on_delete=models.CASCADE)
    object = GenericForeignKey('object_type', 'object_id')
    name = models.CharField(max_length=30)
    description = models.TextField(blank=True)
    hosts = models.ManyToManyField(Host, blank=True, related_name='group_config')
    config = models.OneToOneField(
        ObjectConfig, on_delete=models.CASCADE, null=False, related_name='group_config'
    )

    __error_code__ = 'GROUP_CONFIG_NOT_FOUND'

    not_changeable_fields = ('id', 'object_id', 'object_type')

    class Meta:
        unique_together = ['object_id', 'name', 'object_type']

    def get_config_spec(self):
        """Return spec for config"""
        spec = {}
        for field in PrototypeConfig.objects.filter(
            prototype=self.object.prototype, action__isnull=True
        ).order_by('id'):
            group_customization = field.group_customization
            if group_customization is None:
                group_customization = self.object.prototype.config_group_customization
            field_spec = {'type': field.type, 'group_customization': group_customization}
            if field.subname == '':
                if field.type == 'group':
                    field_spec.update({'fields': {}})
                spec[field.name] = field_spec
            else:
                spec[field.name]['fields'][field.subname] = field_spec
        return spec

    def create_group_keys(
        self,
        config: dict,
        config_spec: dict,
        group_keys: Dict[str, bool] = None,
        custom_group_keys: Dict[str, bool] = None,
    ):
        """
        Returns a map of fields that are included in a group,
        as well as a map of fields that cannot be included in a group
        """
        if group_keys is None:
            group_keys = {}
        if custom_group_keys is None:
            custom_group_keys = {}
        for k in config.keys():
            if config_spec[k]['type'] == 'group':
                group_keys.setdefault(k, {})
                custom_group_keys.setdefault(k, {})
                self.create_group_keys(
                    config.get(k, {}), config_spec[k]['fields'], group_keys[k], custom_group_keys[k]
                )
            else:
                group_keys[k] = False
                custom_group_keys[k] = config_spec[k]['group_customization']
        return group_keys, custom_group_keys

    def get_group_config(self):
        def get_diff(config, group_keys, diff=None):
            if diff is None:
                diff = {}
            for k, v in group_keys.items():
                if isinstance(v, Mapping):
                    diff.setdefault(k, {})
                    get_diff(config[k], group_keys[k], diff[k])
                    if not diff[k]:
                        diff.pop(k)
                else:
                    if v:
                        diff[k] = config[k]
            return diff

        cl = ConfigLog.obj.get(id=self.config.current)
        config = cl.config
        group_keys = cl.attr.get('group_keys', {})
        return get_diff(config, group_keys)

    def host_candidate(self):
        """Returns candidate hosts valid to add to the group"""
        if isinstance(self.object, (Cluster, HostProvider)):
            hosts = self.object.host_set.all()
        elif isinstance(self.object, ClusterObject):
            hosts = Host.objects.filter(
                cluster=self.object.cluster, hostcomponent__service=self.object
            ).distinct()
        elif isinstance(self.object, ServiceComponent):
            hosts = Host.objects.filter(
                cluster=self.object.cluster, hostcomponent__component=self.object
            ).distinct()
        else:
            raise AdcmEx('GROUP_CONFIG_TYPE_ERROR')
        return hosts.exclude(group_config__in=self.object.group_config.all())

    def check_host_candidate(self, host):
        """Checking host candidate for group"""
        if host not in self.host_candidate():
            raise AdcmEx('GROUP_CONFIG_HOST_ERROR')

    @transaction.atomic()
    def save(self, *args, **kwargs):
        obj = self.object_type.model_class().obj.get(id=self.object_id)
        if self._state.adding:
            if obj.config is not None:
                parent_config_log = ConfigLog.obj.get(id=obj.config.current)
                self.config = ObjectConfig.objects.create(current=0, previous=0)
                config_log = ConfigLog()
                config_log.obj_ref = self.config
                config_log.config = deepcopy(parent_config_log.config)
                attr = deepcopy(parent_config_log.attr)
                config_spec = self.get_config_spec()
                group_keys, custom_group_keys = self.create_group_keys(
                    config_log.config, config_spec
                )
                attr.update({'group_keys': group_keys, 'custom_group_keys': custom_group_keys})
                config_log.attr = attr
                config_log.description = parent_config_log.description
                config_log.save()
                self.config.current = config_log.pk
                self.config.save()
        super().save(*args, **kwargs)


@receiver(m2m_changed, sender=GroupConfig.hosts.through)
def verify_host_candidate_for_group_config(sender, **kwargs):
    """Checking host candidate for group config before add to group"""
    group_config = kwargs.get('instance')
    action = kwargs.get('action')
    host_ids = kwargs.get('pk_set')

    if action == 'pre_add':
        for host_id in host_ids:
            host = Host.objects.get(id=host_id)
            group_config.check_host_candidate(host)


ACTION_TYPE = (
    ('task', 'task'),
    ('job', 'job'),
)

SCRIPT_TYPE = (
    ('ansible', 'ansible'),
    ('task_generator', 'task_generator'),
)


class AbstractAction(ADCMModel):
    """Abstract base class for both Action and StageAction"""

    prototype = None

    name = models.CharField(max_length=160)
    display_name = models.CharField(max_length=160, blank=True)
    description = models.TextField(blank=True)
    ui_options = models.JSONField(default=dict)

    type = models.CharField(max_length=16, choices=ACTION_TYPE)
    button = models.CharField(max_length=64, default=None, null=True)

    script = models.CharField(max_length=160)
    script_type = models.CharField(max_length=16, choices=SCRIPT_TYPE)

    state_available = models.JSONField(default=list)
    state_unavailable = models.JSONField(default=list)
    state_on_success = models.CharField(max_length=64, blank=True)
    state_on_fail = models.CharField(max_length=64, blank=True)

    multi_state_available = models.JSONField(default=list)
    multi_state_unavailable = models.JSONField(default=list)
    multi_state_on_success_set = models.JSONField(default=list)
    multi_state_on_success_unset = models.JSONField(default=list)
    multi_state_on_fail_set = models.JSONField(default=list)
    multi_state_on_fail_unset = models.JSONField(default=list)

    params = models.JSONField(default=dict)
    log_files = models.JSONField(default=list)

    hostcomponentmap = models.JSONField(default=list)
    allow_to_terminate = models.BooleanField(default=False)
    partial_execution = models.BooleanField(default=False)
    host_action = models.BooleanField(default=False)

    class Meta:
        abstract = True
        unique_together = (('prototype', 'name'),)

    def __str__(self):
        return "{} {}".format(self.prototype, self.display_name or self.name)


class Action(AbstractAction):
    prototype = models.ForeignKey(Prototype, on_delete=models.CASCADE)

    __error_code__ = 'ACTION_NOT_FOUND'

    @property
    def prototype_name(self):
        return self.prototype.name

    @property
    def prototype_version(self):
        return self.prototype.version

    @property
    def prototype_type(self):
        return self.prototype.type

<<<<<<< HEAD
    def get_id_chain(self, target_ids: dict) -> dict:
        """Get action ID chain for front-end URL generation in message templates"""
        target_ids['action'] = self.pk
        result = {
            'type': self.prototype.type + '_action_run',
            'name': self.display_name or self.name,
            'ids': target_ids,
        }
        return result
=======
    def __str__(self):
        return f"{self.prototype} {self.name}"
>>>>>>> 9b924e4f

    def allowed(self, obj: ADCMEntity) -> bool:
        """Check if action is allowed to be run on object"""
        if isinstance(self.state_unavailable, list) and obj.state in self.state_unavailable:
            return False

        if isinstance(self.multi_state_unavailable, list) and obj.has_multi_state_intersection(
            self.multi_state_unavailable
        ):
            return False

        allowed = False

        if self.state_available == 'any':
            allowed = True
        elif isinstance(self.state_available, list) and obj.state in self.state_available:
            allowed = True

        if self.multi_state_available == 'any':
            allowed = True
        elif isinstance(self.multi_state_available, list) and obj.has_multi_state_intersection(
            self.multi_state_available
        ):
            allowed = True

        return allowed


class SubAction(ADCMModel):
    action = models.ForeignKey(Action, on_delete=models.CASCADE)
    name = models.CharField(max_length=160)
    display_name = models.CharField(max_length=160, blank=True)
    script = models.CharField(max_length=160)
    script_type = models.CharField(max_length=16, choices=SCRIPT_TYPE)
    state_on_fail = models.CharField(max_length=64, blank=True)
    params = models.JSONField(default=dict)


class HostComponent(ADCMModel):
    cluster = models.ForeignKey(Cluster, on_delete=models.CASCADE)
    host = models.ForeignKey(Host, on_delete=models.CASCADE)
    service = models.ForeignKey(ClusterObject, on_delete=models.CASCADE)
    component = models.ForeignKey(ServiceComponent, on_delete=models.CASCADE)
    state = models.CharField(max_length=64, default='created')

    class Meta:
        unique_together = (('host', 'service', 'component'),)


CONFIG_FIELD_TYPE = (
    ('string', 'string'),
    ('text', 'text'),
    ('password', 'password'),
    ('secrettext', 'secrettext'),
    ('json', 'json'),
    ('integer', 'integer'),
    ('float', 'float'),
    ('option', 'option'),
    ('variant', 'variant'),
    ('boolean', 'boolean'),
    ('file', 'file'),
    ('list', 'list'),
    ('map', 'map'),
    ('structure', 'structure'),
    ('group', 'group'),
)


class PrototypeConfig(ADCMModel):
    prototype = models.ForeignKey(Prototype, on_delete=models.CASCADE)
    action = models.ForeignKey(Action, on_delete=models.CASCADE, null=True, default=None)
    name = models.CharField(max_length=160)
    subname = models.CharField(max_length=160, blank=True)
    default = models.TextField(blank=True)
    type = models.CharField(max_length=16, choices=CONFIG_FIELD_TYPE)
    display_name = models.CharField(max_length=160, blank=True)
    description = models.TextField(blank=True)
    limits = models.JSONField(default=dict)
    ui_options = models.JSONField(blank=True, default=dict)
    required = models.BooleanField(default=True)
    group_customization = models.BooleanField(null=True)

    class Meta:
        unique_together = (('prototype', 'action', 'name', 'subname'),)


class PrototypeExport(ADCMModel):
    prototype = models.ForeignKey(Prototype, on_delete=models.CASCADE)
    name = models.CharField(max_length=160)

    class Meta:
        unique_together = (('prototype', 'name'),)


class PrototypeImport(ADCMModel):
    prototype = models.ForeignKey(Prototype, on_delete=models.CASCADE)
    name = models.CharField(max_length=160)
    min_version = models.CharField(max_length=80)
    max_version = models.CharField(max_length=80)
    min_strict = models.BooleanField(default=False)
    max_strict = models.BooleanField(default=False)
    default = models.JSONField(null=True, default=None)
    required = models.BooleanField(default=False)
    multibind = models.BooleanField(default=False)

    class Meta:
        unique_together = (('prototype', 'name'),)


class ClusterBind(ADCMModel):
    cluster = models.ForeignKey(Cluster, on_delete=models.CASCADE)
    service = models.ForeignKey(ClusterObject, on_delete=models.CASCADE, null=True, default=None)
    source_cluster = models.ForeignKey(
        Cluster, related_name='source_cluster', on_delete=models.CASCADE
    )
    source_service = models.ForeignKey(
        ClusterObject,
        related_name='source_service',
        on_delete=models.CASCADE,
        null=True,
        default=None,
    )

    __error_code__ = 'BIND_NOT_FOUND'

    class Meta:
        unique_together = (('cluster', 'service', 'source_cluster', 'source_service'),)


JOB_STATUS = (
    ('created', 'created'),
    ('running', 'running'),
    ('success', 'success'),
    ('failed', 'failed'),
)


class UserProfile(ADCMModel):
    login = models.CharField(max_length=32, unique=True)
    profile = models.JSONField(default=str)


class Role(ADCMModel):
    name = models.CharField(max_length=32, unique=True)
    description = models.TextField(blank=True)
    permissions = models.ManyToManyField(Permission, blank=True)
    user = models.ManyToManyField(User, blank=True)
    group = models.ManyToManyField(Group, blank=True)


class TaskLog(ADCMModel):
    object_id = models.PositiveIntegerField()
    object_type = models.ForeignKey(ContentType, null=True, on_delete=models.CASCADE)
    task_object = GenericForeignKey('object_type', 'object_id')
    action = models.ForeignKey(Action, on_delete=models.SET_NULL, null=True, default=None)
    pid = models.PositiveIntegerField(blank=True, default=0)
    selector = models.JSONField(default=dict)
    status = models.CharField(max_length=16, choices=JOB_STATUS)
    config = models.JSONField(null=True, default=None)
    attr = models.JSONField(default=dict)
    hostcomponentmap = models.JSONField(null=True, default=None)
    hosts = models.JSONField(null=True, default=None)
    verbose = models.BooleanField(default=False)
    start_date = models.DateTimeField()
    finish_date = models.DateTimeField()
    lock = models.ForeignKey('ConcernItem', null=True, on_delete=models.SET_NULL, default=None)

    def lock_affected(self, objects: Iterable[ADCMEntity]) -> None:
        if self.lock:
            return

        reason = MessageTemplate.get_message_from_template(
            MessageTemplate.KnownNames.LockedByAction.value,
            action=self.action,
            target=self.task_object,
        )
        self.lock = ConcernItem.objects.create(
            type=ConcernType.Lock.value, name=None, reason=reason, blocking=True
        )
        self.save()
        for obj in objects:
            obj.add_to_concerns(self.lock)

    def unlock_affected(self) -> None:
        if not self.lock:
            return

        lock = self.lock
        self.lock = None
        self.save()
        lock.delete()


class JobLog(ADCMModel):
    task = models.ForeignKey(TaskLog, on_delete=models.SET_NULL, null=True, default=None)
    action = models.ForeignKey(Action, on_delete=models.SET_NULL, null=True, default=None)
    sub_action = models.ForeignKey(SubAction, on_delete=models.SET_NULL, null=True, default=None)
    pid = models.PositiveIntegerField(blank=True, default=0)
    selector = models.JSONField(default=dict)
    log_files = models.JSONField(default=list)
    status = models.CharField(max_length=16, choices=JOB_STATUS)
    start_date = models.DateTimeField()
    finish_date = models.DateTimeField(db_index=True)

    __error_code__ = 'JOB_NOT_FOUND'


class GroupCheckLog(ADCMModel):
    job = models.ForeignKey(JobLog, on_delete=models.SET_NULL, null=True, default=None)
    title = models.TextField()
    message = models.TextField(blank=True, null=True)
    result = models.BooleanField(blank=True, null=True)

    class Meta:
        constraints = [models.UniqueConstraint(fields=['job', 'title'], name='unique_group_job')]


class CheckLog(ADCMModel):
    group = models.ForeignKey(GroupCheckLog, blank=True, null=True, on_delete=models.CASCADE)
    job = models.ForeignKey(JobLog, on_delete=models.SET_NULL, null=True, default=None)
    title = models.TextField()
    message = models.TextField()
    result = models.BooleanField()


LOG_TYPE = (
    ('stdout', 'stdout'),
    ('stderr', 'stderr'),
    ('check', 'check'),
    ('custom', 'custom'),
)

FORMAT_TYPE = (
    ('txt', 'txt'),
    ('json', 'json'),
)


class LogStorage(ADCMModel):
    job = models.ForeignKey(JobLog, on_delete=models.CASCADE)
    name = models.TextField(default='')
    body = models.TextField(blank=True, null=True)
    type = models.CharField(max_length=16, choices=LOG_TYPE)
    format = models.CharField(max_length=16, choices=FORMAT_TYPE)

    class Meta:
        constraints = [
            models.UniqueConstraint(
                fields=['job'], condition=models.Q(type='check'), name='unique_check_job'
            )
        ]


# Stage: Temporary tables to load bundle


class StagePrototype(ADCMModel):
    type = models.CharField(max_length=16, choices=PROTO_TYPE)
    parent = models.ForeignKey("self", on_delete=models.CASCADE, null=True, default=None)
    name = models.CharField(max_length=160)
    path = models.CharField(max_length=160, default='')
    display_name = models.CharField(max_length=160, blank=True)
    version = models.CharField(max_length=80)
    edition = models.CharField(max_length=80, default='community')
    license_path = models.CharField(max_length=160, default=None, null=True)
    license_hash = models.CharField(max_length=64, default=None, null=True)
    required = models.BooleanField(default=False)
    shared = models.BooleanField(default=False)
    constraint = models.JSONField(default=get_default_constraint)
    requires = models.JSONField(default=list)
    bound_to = models.JSONField(default=dict)
    adcm_min_version = models.CharField(max_length=80, default=None, null=True)
    description = models.TextField(blank=True)
    monitoring = models.CharField(max_length=16, choices=MONITORING_TYPE, default='active')
    config_group_customization = models.BooleanField(default=False)

    __error_code__ = 'PROTOTYPE_NOT_FOUND'

    def __str__(self):
        return str(self.name)

    class Meta:
        unique_together = (('type', 'parent', 'name', 'version'),)


class StageUpgrade(ADCMModel):
    name = models.CharField(max_length=160, blank=True)
    description = models.TextField(blank=True)
    min_version = models.CharField(max_length=80)
    max_version = models.CharField(max_length=80)
    min_strict = models.BooleanField(default=False)
    max_strict = models.BooleanField(default=False)
    from_edition = models.JSONField(default=get_default_from_edition)
    state_available = models.JSONField(default=list)
    state_on_success = models.CharField(max_length=64, blank=True)


class StageAction(AbstractAction):
    prototype = models.ForeignKey(StagePrototype, on_delete=models.CASCADE)
<<<<<<< HEAD
=======
    name = models.CharField(max_length=160)
    display_name = models.CharField(max_length=160, blank=True)
    description = models.TextField(blank=True)
    ui_options = models.JSONField(default=dict)

    type = models.CharField(max_length=16, choices=ACTION_TYPE)
    button = models.CharField(max_length=64, default=None, null=True)

    script = models.CharField(max_length=160)
    script_type = models.CharField(max_length=16, choices=SCRIPT_TYPE)

    state_on_success = models.CharField(max_length=64, blank=True)
    state_on_fail = models.CharField(max_length=64, blank=True)
    state_available = models.JSONField(default=list)

    params = models.JSONField(default=dict)
    log_files = models.JSONField(default=list)

    hostcomponentmap = models.JSONField(default=list)
    allow_to_terminate = models.BooleanField(default=False)
    partial_execution = models.BooleanField(default=False)
    host_action = models.BooleanField(default=False)

    def __str__(self):
        return f"{self.prototype}:{self.name}"

    class Meta:
        unique_together = (('prototype', 'name'),)
>>>>>>> 9b924e4f


class StageSubAction(ADCMModel):
    action = models.ForeignKey(StageAction, on_delete=models.CASCADE)
    name = models.CharField(max_length=160)
    display_name = models.CharField(max_length=160, blank=True)
    script = models.CharField(max_length=160)
    script_type = models.CharField(max_length=16, choices=SCRIPT_TYPE)
    state_on_fail = models.CharField(max_length=64, blank=True)
    params = models.JSONField(default=dict)


class StagePrototypeConfig(ADCMModel):
    prototype = models.ForeignKey(StagePrototype, on_delete=models.CASCADE)
    action = models.ForeignKey(StageAction, on_delete=models.CASCADE, null=True, default=None)
    name = models.CharField(max_length=160)
    subname = models.CharField(max_length=160, blank=True)
    default = models.TextField(blank=True)
    type = models.CharField(max_length=16, choices=CONFIG_FIELD_TYPE)
    display_name = models.CharField(max_length=160, blank=True)
    description = models.TextField(blank=True)
    limits = models.JSONField(default=dict)
    ui_options = models.JSONField(blank=True, default=dict)
    required = models.BooleanField(default=True)
    group_customization = models.BooleanField(null=True)

    class Meta:
        unique_together = (('prototype', 'action', 'name', 'subname'),)


class StagePrototypeExport(ADCMModel):
    prototype = models.ForeignKey(StagePrototype, on_delete=models.CASCADE)
    name = models.CharField(max_length=160)

    class Meta:
        unique_together = (('prototype', 'name'),)


class StagePrototypeImport(ADCMModel):
    prototype = models.ForeignKey(StagePrototype, on_delete=models.CASCADE)
    name = models.CharField(max_length=160)
    min_version = models.CharField(max_length=80)
    max_version = models.CharField(max_length=80)
    min_strict = models.BooleanField(default=False)
    max_strict = models.BooleanField(default=False)
    default = models.JSONField(null=True, default=None)
    required = models.BooleanField(default=False)
    multibind = models.BooleanField(default=False)

    class Meta:
        unique_together = (('prototype', 'name'),)


class DummyData(ADCMModel):
    date = models.DateTimeField(auto_now=True)


class MessageTemplate(ADCMModel):
    """
    Templates for `ConcernItem.reason
    There are two sources of templates - they are pre-created in migrations or loaded from bundles

    expected template format is
        {
            'message': 'Lorem ${ipsum} dolor sit ${amet}',
            'placeholder': {
                'lorem': {'type': 'cluster'},
                'amet': {'type': 'action'}
            }
        }

    placeholder fill functions have unified interface:
      @classmethod
      def _func(cls, placeholder_name, **kwargs) -> dict

    TODO: load from bundle
    TODO: check consistency on creation
    TODO: separate JSON processing logic from model
    """

    name = models.CharField(max_length=160, unique=True)
    template = models.JSONField()

    class KnownNames(Enum):
        LockedByAction = 'locked by action on target'  # kwargs=(action, target)
        ConfigIssue = 'object config issue'  # kwargs=(source, )
        RequiredServiceIssue = 'required service issue'  # kwargs=(source, )
        RequiredImportIssue = 'required import issue'  # kwargs=(source, )
        HostComponentIssue = 'host component issue'  # kwargs=(source, )

    class PlaceHolderType(Enum):
        Action = 'action'
        ADCMEntity = 'adcm_entity'
        ADCM = 'adcm'
        Cluster = 'cluster'
        Service = 'service'
        Component = 'component'
        Provider = 'provider'
        Host = 'host'

    @classmethod
    def get_message_from_template(cls, name: str, **kwargs) -> dict:
        """Find message template by its name and fill placeholders"""
        tpl = cls.obj.get(name=name).template
        filled_placeholders = {}
        try:
            for ph_name, ph_data in tpl['placeholder'].items():
                filled_placeholders[ph_name] = cls._fill_placeholder(ph_name, ph_data, **kwargs)
        except (KeyError, AttributeError, TypeError, AssertionError) as ex:
            if isinstance(ex, KeyError):
                msg = f'Message templating KeyError: "{ex.args[0]}" not found'
            elif isinstance(ex, AttributeError):
                msg = f'Message templating AttributeError: "{ex.args[0]}"'
            elif isinstance(ex, TypeError):
                msg = f'Message templating TypeError: "{ex.args[0]}"'
            elif isinstance(ex, AssertionError):
                msg = 'Message templating AssertionError: expected kwarg were not found'
            else:
                msg = None
            raise AdcmEx('MESSAGE_TEMPLATING_ERROR', msg=msg) from ex
        tpl['placeholder'] = filled_placeholders
        return tpl

    @classmethod
    def _fill_placeholder(cls, ph_name: str, ph_data: dict, **ph_source_data) -> dict:
        type_map = {
            cls.PlaceHolderType.Action.value: cls._action_placeholder,
            cls.PlaceHolderType.ADCMEntity.value: cls._adcm_entity_placeholder,
            cls.PlaceHolderType.ADCM.value: cls._adcm_entity_placeholder,
            cls.PlaceHolderType.Cluster.value: cls._adcm_entity_placeholder,
            cls.PlaceHolderType.Service.value: cls._adcm_entity_placeholder,
            cls.PlaceHolderType.Component.value: cls._adcm_entity_placeholder,
            cls.PlaceHolderType.Provider.value: cls._adcm_entity_placeholder,
            cls.PlaceHolderType.Host.value: cls._adcm_entity_placeholder,
        }
        return type_map[ph_data['type']](ph_name, **ph_source_data)

    @classmethod
    def _action_placeholder(cls, _, **kwargs) -> dict:
        action = kwargs.get('action')
        assert action
        target = kwargs.get('target')
        assert target

        ids = target.get_id_chain()
        ids['action'] = action.pk
        return {
            'type': cls.PlaceHolderType.Action.value,
            'name': action.display_name,
            'ids': ids,
        }

    @classmethod
    def _adcm_entity_placeholder(cls, ph_name, **kwargs) -> dict:
        obj = kwargs.get(ph_name)
        assert obj

        return {
            'type': obj.prototype.type,
            'name': obj.display_name,
            'ids': obj.get_id_chain(),
        }


class IssueType(Enum):
    Config = 'config'
    RequiredService = 'required_service'
    RequiredImport = 'required_import'
    HostComponent = 'host_component'

    def gen_issue_name(self, obj: ADCMEntity) -> str:
        """Generate unique issue name for object"""
        return f'{self.name} issue on {obj.prototype.type} {obj.pk}'


class ConcernType(models.TextChoices):
    Lock = 'lock', 'lock'
    Issue = 'issue', 'issue'
    Flag = 'flag', 'flag'


class ConcernItem(ADCMModel):
    """
    Representation for object's lock/issue/flag
    Man-to-many from ADCMEntities
    One-to-one from TaskLog
    ...

    `type` is literally type of concern
    `name` is used for (un)setting flags from ansible playbooks
    `reason` is used to display/notify on front-end, text template and data for URL generation
        should be generated from pre-created templates model `MessageTemplate`
    `blocking` blocks actions from running
    `related_objects` are back-refs from affected ADCMEntities.concerns
    """

    type = models.CharField(max_length=8, choices=ConcernType.choices, default=ConcernType.Lock)
    name = models.CharField(max_length=160, null=True, unique=True)
    reason = models.JSONField(default=dict)
    blocking = models.BooleanField(default=True)

    @property
    def related_objects(self) -> Iterable[ADCMEntity]:
        """List of objects that has that item in concerns"""
        return chain(
            self.adcm_entities.all(),
            self.cluster_entities.all(),
            self.clusterobject_entities.all(),
            self.servicecomponent_entities.all(),
            self.hostprovider_entities.all(),
            self.host_entities.all(),
        )<|MERGE_RESOLUTION|>--- conflicted
+++ resolved
@@ -371,16 +371,10 @@
         return own_name or fqdn or self.prototype.display_name or self.prototype.name
 
     def __str__(self):
-<<<<<<< HEAD
         own_name = getattr(self, 'name', None)
         fqdn = getattr(self, 'fqdn', None)
         name = own_name or fqdn or self.prototype.name
-        return '{} #{} "{}"'.format(self.prototype.type, self.id, name)
-=======
-        """Legacy `cm.adcm_config.obj_ref()` to avoid cyclic imports"""
-        name = getattr(self, 'name', None) or getattr(self, 'fqdn', self.prototype.name)
         return f'{self.prototype.type} #{self.id} "{name}"'
->>>>>>> 9b924e4f
 
     def set_state(self, state: str, event=None) -> None:
         self.state = state or self.state
@@ -862,7 +856,6 @@
     def prototype_type(self):
         return self.prototype.type
 
-<<<<<<< HEAD
     def get_id_chain(self, target_ids: dict) -> dict:
         """Get action ID chain for front-end URL generation in message templates"""
         target_ids['action'] = self.pk
@@ -872,10 +865,6 @@
             'ids': target_ids,
         }
         return result
-=======
-    def __str__(self):
-        return f"{self.prototype} {self.name}"
->>>>>>> 9b924e4f
 
     def allowed(self, obj: ADCMEntity) -> bool:
         """Check if action is allowed to be run on object"""
@@ -1175,37 +1164,6 @@
 
 class StageAction(AbstractAction):
     prototype = models.ForeignKey(StagePrototype, on_delete=models.CASCADE)
-<<<<<<< HEAD
-=======
-    name = models.CharField(max_length=160)
-    display_name = models.CharField(max_length=160, blank=True)
-    description = models.TextField(blank=True)
-    ui_options = models.JSONField(default=dict)
-
-    type = models.CharField(max_length=16, choices=ACTION_TYPE)
-    button = models.CharField(max_length=64, default=None, null=True)
-
-    script = models.CharField(max_length=160)
-    script_type = models.CharField(max_length=16, choices=SCRIPT_TYPE)
-
-    state_on_success = models.CharField(max_length=64, blank=True)
-    state_on_fail = models.CharField(max_length=64, blank=True)
-    state_available = models.JSONField(default=list)
-
-    params = models.JSONField(default=dict)
-    log_files = models.JSONField(default=list)
-
-    hostcomponentmap = models.JSONField(default=list)
-    allow_to_terminate = models.BooleanField(default=False)
-    partial_execution = models.BooleanField(default=False)
-    host_action = models.BooleanField(default=False)
-
-    def __str__(self):
-        return f"{self.prototype}:{self.name}"
-
-    class Meta:
-        unique_together = (('prototype', 'name'),)
->>>>>>> 9b924e4f
 
 
 class StageSubAction(ADCMModel):
