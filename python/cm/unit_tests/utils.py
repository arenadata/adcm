# Licensed under the Apache License, Version 2.0 (the "License");
# you may not use this file except in compliance with the License.
# You may obtain a copy of the License at
#
#      http://www.apache.org/licenses/LICENSE-2.0
#
# Unless required by applicable law or agreed to in writing, software
# distributed under the License is distributed on an "AS IS" BASIS,
# WITHOUT WARRANTIES OR CONDITIONS OF ANY KIND, either express or implied.
# See the License for the specific language governing permissions and
# limitations under the License.

from uuid import uuid4

<<<<<<< HEAD
from django.utils import timezone

import cm.models as models
=======
from cm import models
from django.utils import timezone
>>>>>>> 5054937d


def _gen_name(prefix: str, name='name'):
    """Generate unique name"""
    return {name: prefix + uuid4().hex}


def gen_bundle(name='') -> models.Bundle:
    """Generate some bundle"""
    return models.Bundle.objects.create(**_gen_name(name), version='1.0.0')


def gen_prototype(bundle: models.Bundle, proto_type) -> models.Prototype:
    """Generate prototype of specified type from bundle"""
    return models.Prototype.objects.create(
        type=proto_type,
        name=bundle.name,
        version=bundle.version,
        bundle=bundle,
    )


def gen_adcm() -> models.ADCM:
    """Generate or return existing the only ADCM object"""
    try:
        return models.ADCM.objects.get(name='ADCM')
    except models.ObjectDoesNotExist:
        bundle = gen_bundle()
        prototype = gen_prototype(bundle, 'adcm')
        return models.ADCM.objects.create(name='ADCM', prototype=prototype)


def gen_cluster(name='', bundle=None, prototype=None) -> models.Cluster:
    """Generate cluster from specified prototype"""
    if not prototype:
        bundle = bundle or gen_bundle()
        prototype = gen_prototype(bundle, 'cluster')
    return models.Cluster.objects.create(
        **_gen_name(name),
        prototype=prototype,
    )


def gen_service(cluster, bundle=None, prototype=None) -> models.ClusterObject:
    """Generate service of specified cluster and prototype"""
    if not prototype:
        bundle = bundle or gen_bundle()
        prototype = gen_prototype(bundle, 'service')
    return models.ClusterObject.objects.create(
        cluster=cluster,
        prototype=prototype,
    )


def gen_component(service, bundle=None, prototype=None) -> models.ServiceComponent:
    """Generate service component for specified service and prototype"""
    if not prototype:
        bundle = bundle or gen_bundle()
        prototype = gen_prototype(bundle, 'component')
    return models.ServiceComponent.objects.create(
        cluster=service.cluster,
        service=service,
        prototype=prototype,
    )


def gen_provider(name='', bundle=None, prototype=None) -> models.HostProvider:
    """Generate host provider for specified prototype"""
    if not prototype:
        bundle = bundle or gen_bundle()
        prototype = gen_prototype(bundle, 'provider')
    return models.HostProvider.objects.create(
        **_gen_name(name),
        prototype=prototype,
    )


def gen_host(provider, cluster=None, fqdn='', bundle=None, prototype=None) -> models.Host:
    """Generate host for specified cluster, provider, and prototype"""
    if not prototype:
        bundle = bundle or gen_bundle()
        prototype = gen_prototype(bundle, 'host')
    return models.Host.objects.create(
        **_gen_name(fqdn, 'fqdn'),
        cluster=cluster,
        provider=provider,
        prototype=prototype,
    )


def gen_host_component(component, host) -> models.HostComponent:
    """Generate host-component for specified host and component"""
    cluster = component.service.cluster
    if not host.cluster:
        host.cluster = cluster
        host.save()
    elif host.cluster != cluster:
        raise models.AdcmEx('Integrity error')
    return models.HostComponent.objects.create(
        host=host,
        cluster=cluster,
        service=component.service,
        component=component,
    )


<<<<<<< HEAD
def gen_concern_item(name=None, reason='Test') -> models.ConcernItem:
    """Generate ConcernItem object"""
    return models.ConcernItem.objects.create(name=name, reason=reason)
=======
def gen_concern_item(concern_type, name=None, reason='Test', blocking=True) -> models.ConcernItem:
    """Generate ConcernItem object"""
    return models.ConcernItem.objects.create(
        type=concern_type, name=name, reason=reason, blocking=blocking
    )
>>>>>>> 5054937d


def gen_action(name='', bundle=None, prototype=None) -> models.Action:
    """Generate action from specified prototype"""
    if not prototype:
        bundle = bundle or gen_bundle()
        prototype = gen_prototype(bundle, 'service')
    return models.Action.objects.create(
        **_gen_name(name),
        display_name=f'Test {prototype.type} action',
        prototype=prototype,
        type='task',
        script='',
        script_type='ansible',
    )


def gen_task_log(obj: models.ADCMEntity) -> models.TaskLog:
    return models.TaskLog.objects.create(
        action=gen_action(),
        object_id=obj.pk,
        status='CREATED',
        task_object=obj,
        start_date=timezone.now(),
        finish_date=timezone.now(),
    )


def gen_job_log(task) -> models.JobLog:
    return models.JobLog.objects.create(
        task=task,
        status='CREATED',
        start_date=timezone.now(),
        finish_date=timezone.now(),
    )


def generate_hierarchy():  # pylint: disable=too-many-locals,too-many-statements
    """
    Generates hierarchy:
        cluster - service - component - host - provider
    """
    gen_adcm()

    cluster_bundle = gen_bundle()
    provider_bundle = gen_bundle()

    cluster_pt = gen_prototype(cluster_bundle, 'cluster')
    cluster = gen_cluster(prototype=cluster_pt)

    service_pt = gen_prototype(cluster_bundle, 'service')
    service = gen_service(cluster, prototype=service_pt)

    component_pt = gen_prototype(cluster_bundle, 'component')
    component = gen_component(service, prototype=component_pt)

    provider_pt = gen_prototype(provider_bundle, 'provider')
    provider = gen_provider(prototype=provider_pt)

    host_pt = gen_prototype(provider_bundle, 'host')
    host = gen_host(provider, prototype=host_pt)

    gen_host_component(component, host)

    return dict(
        cluster=cluster,
        service=service,
        component=component,
        provider=provider,
        host=host,
    )<|MERGE_RESOLUTION|>--- conflicted
+++ resolved
@@ -12,14 +12,8 @@
 
 from uuid import uuid4
 
-<<<<<<< HEAD
-from django.utils import timezone
-
-import cm.models as models
-=======
 from cm import models
 from django.utils import timezone
->>>>>>> 5054937d
 
 
 def _gen_name(prefix: str, name='name'):
@@ -126,17 +120,11 @@
     )
 
 
-<<<<<<< HEAD
-def gen_concern_item(name=None, reason='Test') -> models.ConcernItem:
-    """Generate ConcernItem object"""
-    return models.ConcernItem.objects.create(name=name, reason=reason)
-=======
 def gen_concern_item(concern_type, name=None, reason='Test', blocking=True) -> models.ConcernItem:
     """Generate ConcernItem object"""
     return models.ConcernItem.objects.create(
         type=concern_type, name=name, reason=reason, blocking=blocking
     )
->>>>>>> 5054937d
 
 
 def gen_action(name='', bundle=None, prototype=None) -> models.Action:
