--- conflicted
+++ resolved
@@ -267,8 +267,10 @@
             service = comp.prototype
             req_list[i]['service'] = comp.prototype.name
         try:
-            req_comp = StageComponent.objects.get(name=item['component'], prototype=service)
-        except StageComponent.DoesNotExist:
+            req_comp = StagePrototype.objects.get(
+                    name=item['component'], type='component', parent=service
+            )
+        except StagePrototype.DoesNotExist:
             msg = 'Unknown component "{}" {}'
             err('COMPONENT_CONSTRAINT_ERROR', msg.format(item['component'], ref))
         if comp == req_comp:
@@ -278,11 +280,11 @@
     comp.save()
 
 
-def check_binded_component(comp):
-    if not comp.binded_to:
+def check_bound_component(comp):
+    if not comp.bound_to:
         return
-    ref = 'in "binded_to" of component "{}" of {}'.format(comp.name, proto_ref(comp.prototype))
-    bind = comp.binded_to
+    ref = 'in "bound_to" of component "{}" of {}'.format(comp.name, proto_ref(comp.parent))
+    bind = comp.bound_to
     try:
         service = StagePrototype.objects.get(name=bind['service'], type='service')
     except StagePrototype.DoesNotExist:
@@ -290,8 +292,10 @@
         err('COMPONENT_CONSTRAINT_ERROR', msg.format(bind['service'], ref))
 
     try:
-        bind_comp = StageComponent.objects.get(name=bind['component'], prototype=service)
-    except StageComponent.DoesNotExist:
+        bind_comp = StagePrototype.objects.get(
+            name=bind['component'], type='component', parent=service
+        )
+    except StagePrototype.DoesNotExist:
         msg = 'Unknown component "{}" {}'
         err('COMPONENT_CONSTRAINT_ERROR', msg.format(bind['component'], ref))
 
@@ -301,39 +305,9 @@
 
 
 def re_check_components():
-<<<<<<< HEAD
-    for comp in StageComponent.objects.all():
+    for comp in StagePrototype.objects.filter(type='component'):
         check_component_requires(comp)
-        check_binded_component(comp)
-=======
-    for comp in StagePrototype.objects.filter(type='component'):
-        if not comp.requires:
-            continue
-        ref = 'in requires of component "{}" of {}'.format(comp.name, proto_ref(comp.prototype))
-        req_list = comp.requires
-        for i, item in enumerate(req_list):
-            if 'service' in item:
-                try:
-                    service = StagePrototype.objects.get(name=item['service'], type='service')
-                except StagePrototype.DoesNotExist:
-                    msg = 'Unknown service "{}" {}'
-                    err('COMPONENT_CONSTRAINT_ERROR', msg.format(item['service'], ref))
-            else:
-                service = comp.prototype
-                req_list[i]['service'] = comp.prototype.name
-            try:
-                req_comp = StagePrototype.objects.get(
-                    name=item['component'], type='component', parent=service
-                )
-            except StagePrototype.DoesNotExist:
-                msg = 'Unknown component "{}" {}'
-                err('COMPONENT_CONSTRAINT_ERROR', msg.format(item['component'], ref))
-            if comp == req_comp:
-                msg = 'Component can not require themself {}'
-                err('COMPONENT_CONSTRAINT_ERROR', msg.format(ref))
-        comp.requires = req_list
-        comp.save()
->>>>>>> 7a110031
+        check_bound_component(comp)
 
 
 def re_check_config():
@@ -445,21 +419,11 @@
     SubAction.objects.bulk_create(sub_actions)
 
 
-<<<<<<< HEAD
-def copy_stage_component(stage_components, prototype):
-    components = prepare_bulk(
-        stage_components, Component, prototype, (
-            'name', 'display_name', 'description', 'params', 'monitoring', 'requires',
-            'binded_to', 'constraint'
-        )
-    )
-    Component.objects.bulk_create(components)
-=======
 def copy_stage_component(stage_components, stage_proto, prototype, bundle):
     componets = []
     for c in stage_components:
         comp = copy_obj(c, Prototype, (
-            'type', 'path', 'name', 'version', 'required', 'monitoring',
+            'type', 'path', 'name', 'version', 'required', 'monitoring', 'bound_to',
             'constraint', 'requires', 'display_name', 'description', 'adcm_min_version'
         ))
         comp.bundle = bundle
@@ -470,7 +434,6 @@
         p = Prototype.objects.get(name=sp.name, type='component', parent=prototype, bundle=bundle)
         copy_stage_actons(StageAction.objects.filter(prototype=sp), p)
         copy_stage_config(StagePrototypeConfig.objects.filter(prototype=sp), p)
->>>>>>> 7a110031
 
 
 def copy_stage_import(stage_imports, prototype):
@@ -554,28 +517,11 @@
             p.adcm_min_version = sp.adcm_min_version
         except Prototype.DoesNotExist:
             p = copy_obj(sp, Prototype, (
-                'type', 'path', 'name', 'version', 'required', 'shared', 'monitoring',
+                'type', 'path', 'name', 'version', 'required', 'shared', 'monitoring', 'bound_to',
                 'constraint', 'requires', 'display_name', 'description', 'adcm_min_version'
             ))
             p.bundle = bundle
         p.save()
-<<<<<<< HEAD
-        for scomp in StageComponent.objects.filter(prototype=sp):
-            try:
-                comp = Component.objects.get(prototype=p, name=scomp.name)
-                update_obj(comp, scomp, (
-                    'display_name', 'description', 'params', 'monitoring', 'requires',
-                    'binded_to', 'constraint'
-                ))
-            except Component.DoesNotExist:
-                comp = copy_obj(scomp, Component, (
-                    'name', 'display_name', 'description', 'params', 'requires',
-                    'binded_to', 'constraint'
-                ))
-                comp.prototype = p
-            comp.save()
-=======
->>>>>>> 7a110031
         for saction in StageAction.objects.filter(prototype=sp):
             try:
                 action = Action.objects.get(prototype=p, name=saction.name)
