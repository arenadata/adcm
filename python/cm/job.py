# Licensed under the Apache License, Version 2.0 (the "License");
# you may not use this file except in compliance with the License.
# You may obtain a copy of the License at
#
#      http://www.apache.org/licenses/LICENSE-2.0
#
# Unless required by applicable law or agreed to in writing, software
# distributed under the License is distributed on an "AS IS" BASIS,
# WITHOUT WARRANTIES OR CONDITIONS OF ANY KIND, either express or implied.
# See the License for the specific language governing permissions and
# limitations under the License.

# pylint: disable=too-many-lines

import copy
import json
import subprocess
from configparser import ConfigParser
from pathlib import Path
from typing import Any, Hashable, List, Optional, Tuple, Union

from django.db import transaction
from django.utils import timezone

from audit.cases.common import get_or_create_audit_obj
from audit.cef_logger import cef_logger
from audit.models import (
    MODEL_TO_AUDIT_OBJECT_TYPE_MAP,
    AuditLog,
    AuditLogOperationResult,
    AuditLogOperationType,
)
from cm.adcm_config import (
    check_attr,
    check_config_spec,
    get_prototype_config,
    process_file_type,
)
from cm.api import (
    check_hc,
    check_maintenance_mode,
    check_sub_key,
    get_hc,
    make_host_comp_list,
    save_hc,
)
from cm.api_context import ctx
from cm.config import (
    BASE_DIR,
    BUNDLE_DIR,
    CODE_DIR,
    LOG_DIR,
    PYTHON_SITE_PACKAGES,
    RUN_DIR,
    STATUS_SECRET_KEY,
    Job,
)
from cm.errors import AdcmEx, raise_adcm_ex
from cm.hierarchy import Tree
<<<<<<< HEAD
from cm.inventory import get_obj_config, prepare_job_inventory, process_config_and_attr
from cm.issue import (
    check_bound_components,
    check_component_constraint,
    check_component_requires,
    check_object_concern,
)
=======
from cm.inventory import get_obj_config, process_config_and_attr
from cm.issue import update_hierarchy_issues
>>>>>>> 2c874b70
from cm.logger import logger
from cm.models import (
    ADCM,
    Action,
    ActionType,
    ADCMEntity,
    Cluster,
    ClusterObject,
    ConfigLog,
    DummyData,
    Host,
    HostComponent,
    HostProvider,
    JobLog,
    LogStorage,
    ObjectType,
    Prototype,
    ServiceComponent,
    SubAction,
    TaskLog,
    Upgrade,
    get_object_cluster,
)
from cm.status_api import post_event
from cm.variant import process_variant
from rbac.roles import re_apply_policy_for_jobs


def start_task(
    action: Action,
    obj: ADCMEntity,
    conf: dict,
    attr: dict,
    hc: List[HostComponent],
    hosts: List[Host],
    verbose: bool,
) -> TaskLog:
    if action.type not in ActionType.values:
        msg = f'unknown type "{action.type}" for action {action} on {obj}'
        raise_adcm_ex("WRONG_ACTION_TYPE", msg)

    task = prepare_task(action, obj, conf, attr, hc, hosts, verbose)
    ctx.event.send_state()
    run_task(task, ctx.event)
    ctx.event.send_state()

    return task


def check_action_hosts(action: Action, obj: ADCMEntity, cluster: Cluster, hosts: List[Host]):
    provider = None
    if obj.prototype.type == "provider":
        provider = obj

    if not hosts:
        return

    if not action.partial_execution:
        raise_adcm_ex(
            "TASK_ERROR", "Only action with partial_execution permission can receive host list"
        )

    if not isinstance(hosts, list):
        raise_adcm_ex("TASK_ERROR", "Hosts should be array")

    for host_id in hosts:
        if not isinstance(host_id, int):
            raise_adcm_ex("TASK_ERROR", f"host id should be integer ({host_id})")

        host = Host.obj.get(id=host_id)
        if cluster and host.cluster != cluster:
            raise_adcm_ex("TASK_ERROR", f"host #{host_id} does not belong to cluster #{cluster.pk}")

        if provider and host.provider != provider:
            raise_adcm_ex(
                "TASK_ERROR", f"host #{host_id} does not belong to host provider #{provider.pk}"
            )


def prepare_task(
    action: Action,
    obj: ADCMEntity,
    conf: dict,
    attr: dict,
    hc: List[HostComponent],
    hosts: List[Host],
    verbose: bool,
) -> TaskLog:  # pylint: disable=too-many-locals
    cluster = get_object_cluster(obj)
    check_action_state(action, obj, cluster)
    _, spec = check_action_config(action, obj, conf, attr)
    if conf and not spec:
        raise_adcm_ex("CONFIG_VALUE_ERROR", "Absent config in action prototype")

    check_action_hosts(action, obj, cluster, hosts)
    old_hc = get_hc(cluster)
    host_map, post_upgrade_hc = check_hostcomponentmap(cluster, action, hc)

    if hasattr(action, "upgrade") and not action.hostcomponentmap:
        check_constraints_for_upgrade(cluster, action.upgrade, get_actual_hc(cluster))

    if not attr:
        attr = {}

    with transaction.atomic():  # pylint: disable=too-many-locals
        DummyData.objects.filter(id=1).update(date=timezone.now())

        task = create_task(action, obj, conf, attr, old_hc, hosts, verbose, post_upgrade_hc)
        if host_map or (hasattr(action, "upgrade") and host_map is not None):
            save_hc(cluster, host_map)

        if conf:
            new_conf = process_config_and_attr(task, conf, attr, spec)
            process_file_type(task, spec, conf)
            task.config = new_conf
            task.save()

    re_apply_policy_for_jobs(obj, task)

    return task


def restart_task(task: TaskLog):
    if task.status in (Job.CREATED, Job.RUNNING):
        raise_adcm_ex("TASK_ERROR", f"task #{task.pk} is running")
    elif task.status == Job.SUCCESS:
        run_task(task, ctx.event)
        ctx.event.send_state()
    elif task.status in (Job.FAILED, Job.ABORTED):
        run_task(task, ctx.event, "restart")
        ctx.event.send_state()
    else:
        raise_adcm_ex("TASK_ERROR", f"task #{task.pk} has unexpected status: {task.status}")


def cancel_task(task: TaskLog):
    task.cancel(ctx.event)


def get_host_object(action: Action, cluster: Cluster) -> Optional[ADCMEntity]:
    obj = None
    if action.prototype.type == "service":
        obj = ClusterObject.obj.get(cluster=cluster, prototype=action.prototype)
    elif action.prototype.type == "component":
        obj = ServiceComponent.obj.get(cluster=cluster, prototype=action.prototype)
    elif action.prototype.type == "cluster":
        obj = cluster

    return obj


def check_action_state(action: Action, task_object: ADCMEntity, cluster: Cluster):
    if action.host_action:
        obj = get_host_object(action, cluster)
    else:
        obj = task_object

    check_object_concern(obj)

    if action.allowed(obj):
        return

    raise_adcm_ex("TASK_ERROR", "action is disabled")


def check_action_config(
    action: Action, obj: ADCMEntity, conf: dict, attr: dict
) -> Tuple[dict, dict]:
    proto = action.prototype
    spec, flat_spec, _, _ = get_prototype_config(proto, action)
    if not spec:
        return {}, {}

    if not conf:
        raise_adcm_ex("TASK_ERROR", "action config is required")

    check_attr(proto, action, attr, flat_spec)
    process_variant(obj, spec, conf)
    new_conf = check_config_spec(proto, action, spec, flat_spec, conf, None, attr)

    return new_conf, spec


def add_to_dict(my_dict: dict, key: Hashable, subkey: Hashable, value: Any):
    if key not in my_dict:
        my_dict[key] = {}

    my_dict[key][subkey] = value


def check_action_hc(
    action_hc: List[dict], service: ClusterObject, component: ServiceComponent, action: Action
) -> bool:
    for item in action_hc:
        if item["service"] == service and item["component"] == component:
            if item["action"] == action:
                return True

    return False


def cook_comp_key(name, subname):
    return f"{name}.{subname}"


def cook_delta(  # pylint: disable=too-many-branches
    cluster: Cluster,
    new_hc: List[Tuple[ClusterObject, Host, ServiceComponent]],
    action_hc: List[dict],
    old: dict = None,
) -> dict:
    def add_delta(_delta, action, _key, fqdn, _host):
        _service, _comp = _key.split(".")
        if not check_action_hc(action_hc, _service, _comp, action):
            msg = (
                f'no permission to "{action}" component "{_comp}" of '
                f'service "{_service}" to/from hostcomponentmap'
            )
            raise_adcm_ex("WRONG_ACTION_HC", msg)

        add_to_dict(_delta[action], _key, fqdn, _host)

    new = {}
    for service, host, comp in new_hc:
        key = cook_comp_key(service.prototype.name, comp.prototype.name)
        add_to_dict(new, key, host.fqdn, host)

    if old is None:
        old = {}
        for hc in HostComponent.objects.filter(cluster=cluster):
            key = cook_comp_key(hc.service.prototype.name, hc.component.prototype.name)
            add_to_dict(old, key, hc.host.fqdn, hc.host)

    delta = {"add": {}, "remove": {}}
    for key, value in new.items():
        if key in old:
            for host in value:
                if host not in old[key]:
                    add_delta(delta, "add", key, host, value[host])

            for host in old[key]:
                if host not in value:
                    add_delta(delta, "remove", key, host, old[key][host])
        else:
            for host in value:
                add_delta(delta, "add", key, host, value[host])

    for key, value in old.items():
        if key not in new:
            for host in value:
                add_delta(delta, "remove", key, host, value[host])

    logger.debug("OLD: %s", old)
    logger.debug("NEW: %s", new)
    logger.debug("DELTA: %s", delta)

    return delta


def check_hostcomponentmap(cluster: Cluster, action: Action, new_hc: List[dict]):
    if not action.hostcomponentmap:
        return None, []

    if not new_hc:
        raise_adcm_ex("TASK_ERROR", "hc is required")

    if not cluster:
        raise_adcm_ex("TASK_ERROR", "Only cluster objects can have action with hostcomponentmap")

    for host_comp in new_hc:
        if not hasattr(action, "upgrade"):
            host = Host.obj.get(id=host_comp.get("host_id", 0))
            check_object_concern(host)

    post_upgrade_hc, clear_hc = check_upgrade_hc(action, new_hc)

    old_hc = get_old_hc(get_hc(cluster))
    if not hasattr(action, "upgrade"):
        prepared_hc_list = check_hc(cluster, clear_hc)
    else:
        check_sub_key(clear_hc)
        prepared_hc_list = make_host_comp_list(cluster, clear_hc)
        check_constraints_for_upgrade(cluster, action.upgrade, prepared_hc_list)

    cook_delta(cluster, prepared_hc_list, action.hostcomponentmap, old_hc)

    return prepared_hc_list, post_upgrade_hc


def check_constraints_for_upgrade(cluster, upgrade, host_comp_list):
    try:
        for service in ClusterObject.objects.filter(cluster=cluster):
            try:
                prototype = Prototype.objects.get(
                    name=service.name, type="service", bundle=upgrade.bundle
                )
                check_component_constraint(
                    cluster,
                    prototype,
                    [i for i in host_comp_list if i[0] == service],
                    cluster.prototype.bundle,
                )
            except Prototype.DoesNotExist:
                pass

        check_component_requires(host_comp_list)
        check_bound_components(host_comp_list)
        check_maintenance_mode(cluster, host_comp_list)
    except AdcmEx as e:
        if e.code == "COMPONENT_CONSTRAINT_ERROR":
            e.msg = (
                f"Host-component map of upgraded cluster should satisfy "
                f"constraints of new bundle. Now error is: {e.msg}"
            )

        raise_adcm_ex(e.code, e.msg)


def check_upgrade_hc(action, new_hc):
    post_upgrade_hc = []
    clear_hc = copy.deepcopy(new_hc)
    buff = 0
    for host_comp in new_hc:
        if "component_prototype_id" in host_comp:
            if not hasattr(action, "upgrade"):
                raise_adcm_ex(
                    "WRONG_ACTION_HC",
                    "Hc map with components prototype available only in upgrade action",
                )

            proto = Prototype.obj.get(
                type="component",
                id=host_comp["component_prototype_id"],
                bundle=action.upgrade.bundle,
            )
            for hc_acl in action.hostcomponentmap:
                if proto.name == hc_acl["component"]:
                    buff += 1
                    if hc_acl["action"] != "add":
                        raise_adcm_ex(
                            "WRONG_ACTION_HC",
                            "New components from bundle with upgrade you can only add, not remove",
                        )

            if buff == 0:
                raise_adcm_ex("INVALID_INPUT", "hc_acl doesn't allow actions with this component")

            post_upgrade_hc.append(host_comp)
            clear_hc.remove(host_comp)

    return post_upgrade_hc, clear_hc


def check_service_task(cluster_id: int, action: Action) -> ClusterObject | None:
    cluster = Cluster.obj.get(id=cluster_id)
    try:
        service = ClusterObject.objects.get(cluster=cluster, prototype=action.prototype)
        return service
    except ClusterObject.DoesNotExist:
        msg = (
            f"service #{action.prototype.pk} for action "
            f'"{action.name}" is not installed in cluster #{cluster.pk}'
        )
        raise_adcm_ex("CLUSTER_SERVICE_NOT_FOUND", msg)

    return None


def check_component_task(cluster_id: int, action: Action) -> ServiceComponent | None:
    cluster = Cluster.obj.get(id=cluster_id)
    try:
        component = ServiceComponent.objects.get(cluster=cluster, prototype=action.prototype)

        return component
    except ServiceComponent.DoesNotExist:
        msg = (
            f"component #{action.prototype.pk} for action "
            f'"{action.name}" is not installed in cluster #{cluster.pk}'
        )
        raise_adcm_ex("COMPONENT_NOT_FOUND", msg)

    return None


def check_cluster(cluster_id: int) -> Cluster:
    return Cluster.obj.get(id=cluster_id)


def check_provider(provider_id: int) -> HostProvider:
    return HostProvider.obj.get(id=provider_id)


def check_adcm(adcm_id: int) -> ADCM:
    return ADCM.obj.get(id=adcm_id)


def get_bundle_root(action: Action) -> str:
    if action.prototype.type == "adcm":
        return str(Path(BASE_DIR, "conf"))

    return BUNDLE_DIR


def cook_script(action: Action, sub_action: SubAction):
    prefix = action.prototype.bundle.hash
    script = action.script

    if sub_action:
        script = sub_action.script

    if script[0:2] == "./":
        script = Path(action.prototype.path, script[2:])

    return str(Path(get_bundle_root(action), prefix, script))


def get_adcm_config():
    adcm = ADCM.obj.get()

    return get_obj_config(adcm)


def get_actual_hc(cluster: Cluster):
    new_hc = []
    for hc in HostComponent.objects.filter(cluster=cluster):
        new_hc.append((hc.service, hc.host, hc.component))
    return new_hc


def get_old_hc(saved_hc: List[dict]):
    if not saved_hc:
        return {}

    old_hc = {}
    for hc in saved_hc:
        service = ClusterObject.objects.get(id=hc["service_id"])
        comp = ServiceComponent.objects.get(id=hc["component_id"])
        host = Host.objects.get(id=hc["host_id"])
        key = cook_comp_key(service.prototype.name, comp.prototype.name)
        add_to_dict(old_hc, key, host.fqdn, host)

    return old_hc


def re_prepare_job(task: TaskLog, job: JobLog):
    conf = None
    hosts = None
    delta = {}
    if task.config:
        conf = task.config

    if task.hosts:
        hosts = task.hosts

    action = task.action
    obj = task.task_object
    cluster = get_object_cluster(obj)
    sub_action = None
    if job.sub_action_id:
        sub_action = job.sub_action

    if action.hostcomponentmap:
        new_hc = get_actual_hc(cluster)
        old_hc = get_old_hc(task.hostcomponentmap)
        delta = cook_delta(cluster, new_hc, action.hostcomponentmap, old_hc)

    prepare_job(action, sub_action, job.pk, obj, conf, delta, hosts, task.verbose)


def prepare_job(  # pylint: disable=too-many-arguments
    action: Action,
    sub_action: SubAction,
    job_id: int,
    obj: ADCM | Cluster | ClusterObject | ServiceComponent | HostProvider | Host,
    conf: dict,
    delta: dict,
    hosts: List[Host],
    verbose: bool,
):
    prepare_job_config(action, sub_action, job_id, obj, conf, verbose)
    prepare_job_inventory(obj, job_id, action, delta, hosts)
    prepare_ansible_config(job_id, action, sub_action)


def get_selector(
    obj: ADCM | Cluster | ClusterObject | ServiceComponent | HostProvider | Host, action: Action
) -> dict:
    selector = {obj.prototype.type: {"id": obj.pk, "name": obj.display_name}}

    if obj.prototype.type == ObjectType.Service:
        selector[ObjectType.Cluster] = {"id": obj.cluster.pk, "name": obj.cluster.display_name}
    elif obj.prototype.type == ObjectType.Component:
        selector[ObjectType.Service] = {"id": obj.service.pk, "name": obj.service.display_name}
        selector[ObjectType.Cluster] = {"id": obj.cluster.pk, "name": obj.cluster.display_name}
    elif obj.prototype.type == ObjectType.Host:
        if action.host_action:
            cluster = obj.cluster
            selector[ObjectType.Cluster] = {"id": cluster.pk, "name": cluster.display_name}
            if action.prototype.type == ObjectType.Service:
                service = ClusterObject.objects.get(prototype=action.prototype, cluster=cluster)
                selector[ObjectType.Service] = {"id": service.pk, "name": service.display_name}
            elif action.prototype.type == ObjectType.Component:
                service = ClusterObject.objects.get(
                    prototype=action.prototype.parent, cluster=cluster
                )
                selector[ObjectType.Service] = {"id": service.pk, "name": service.display_name}
                component = ServiceComponent.objects.get(
                    prototype=action.prototype, cluster=cluster, service=service
                )
                selector[ObjectType.Component] = {
                    "id": component.pk,
                    "name": component.display_name,
                }
        else:
            selector[ObjectType.Provider] = {
                "id": obj.provider.pk,
                "name": obj.provider.display_name,
            }

    return selector


def prepare_context(
    action: Action, obj: ADCM | Cluster | ClusterObject | ServiceComponent | HostProvider | Host
) -> dict:

    selector = get_selector(obj, action)
    context = {f"{k}_id": v["id"] for k, v in selector.items()}
    context["type"] = obj.prototype.type

    if obj.prototype.type == ObjectType.Host and action.host_action:
        context["type"] = action.prototype.type

    return context


def prepare_job_config(
    action: Action,
    sub_action: SubAction,
    job_id: int,
    obj: ADCM | Cluster | ClusterObject | ServiceComponent | HostProvider | Host,
    conf: dict,
    verbose: bool,
):
    # pylint: disable=too-many-branches,too-many-statements

    job_conf = {
        "adcm": {"config": get_adcm_config()},
        "context": prepare_context(action, obj),
        "env": {
            "run_dir": RUN_DIR,
            "log_dir": LOG_DIR,
            "tmp_dir": str(Path(RUN_DIR, f"{job_id}", "tmp")),
            "stack_dir": str(Path(get_bundle_root(action), action.prototype.bundle.hash)),
            "status_api_token": STATUS_SECRET_KEY,
        },
        "job": {
            "id": job_id,
            "action": action.name,
            "job_name": action.name,
            "command": action.name,
            "script": action.script,
            "verbose": verbose,
            "playbook": cook_script(action, sub_action),
        },
    }

    if action.params:
        job_conf["job"]["params"] = action.params

    if sub_action:
        job_conf["job"]["script"] = sub_action.script
        job_conf["job"]["job_name"] = sub_action.name
        job_conf["job"]["command"] = sub_action.name
        if sub_action.params:
            job_conf["job"]["params"] = sub_action.params

    cluster = get_object_cluster(obj)
    if cluster:
        job_conf["job"]["cluster_id"] = cluster.pk

    if action.prototype.type == "service":
        if action.host_action:
            service = ClusterObject.obj.get(prototype=action.prototype, cluster=cluster)
            job_conf["job"]["hostgroup"] = service.name
            job_conf["job"]["service_id"] = service.pk
            job_conf["job"]["service_type_id"] = service.prototype.pk
        else:
            job_conf["job"]["hostgroup"] = obj.prototype.name
            job_conf["job"]["service_id"] = obj.pk
            job_conf["job"]["service_type_id"] = obj.prototype.pk
    elif action.prototype.type == "component":
        if action.host_action:
            service = ClusterObject.obj.get(prototype=action.prototype.parent, cluster=cluster)
            comp = ServiceComponent.obj.get(
                prototype=action.prototype, cluster=cluster, service=service
            )
            job_conf["job"]["hostgroup"] = f"{service.name}.{comp.name}"
            job_conf["job"]["service_id"] = service.pk
            job_conf["job"]["component_id"] = comp.pk
            job_conf["job"]["component_type_id"] = comp.prototype.pk
        else:
            job_conf["job"]["hostgroup"] = f"{obj.service.prototype.name}.{obj.prototype.name}"
            job_conf["job"]["service_id"] = obj.service.pk
            job_conf["job"]["component_id"] = obj.pk
            job_conf["job"]["component_type_id"] = obj.prototype.pk
    elif action.prototype.type == "cluster":
        job_conf["job"]["hostgroup"] = "CLUSTER"
    elif action.prototype.type == "host":
        job_conf["job"]["hostgroup"] = "HOST"
        job_conf["job"]["hostname"] = obj.fqdn
        job_conf["job"]["host_id"] = obj.pk
        job_conf["job"]["host_type_id"] = obj.prototype.pk
        job_conf["job"]["provider_id"] = obj.provider.pk
    elif action.prototype.type == "provider":
        job_conf["job"]["hostgroup"] = "PROVIDER"
        job_conf["job"]["provider_id"] = obj.pk
    elif action.prototype.type == "adcm":
        job_conf["job"]["hostgroup"] = "127.0.0.1"
    else:
        raise_adcm_ex("NOT_IMPLEMENTED", f'unknown prototype type "{action.prototype.type}"')

    if conf:
        job_conf["job"]["config"] = conf

    fd = open(Path(RUN_DIR, f"{job_id}", "config.json"), "w", encoding="utf_8")
    json.dump(job_conf, fd, indent=3, sort_keys=True)
    fd.close()


def create_task(  # pylint: disable=too-many-arguments
    action: Action,
    obj: ADCM | Cluster | ClusterObject | ServiceComponent | HostProvider | Host,
    conf: dict,
    attr: dict,
    hc: List[HostComponent],
    hosts: List[Host],
    verbose: bool,
    post_upgrade_hc: List[dict],
) -> TaskLog:
    task = TaskLog.objects.create(
        action=action,
        task_object=obj,
        config=conf,
        attr=attr,
        hostcomponentmap=hc,
        hosts=hosts,
        post_upgrade_hc_map=post_upgrade_hc,
        verbose=verbose,
        start_date=timezone.now(),
        finish_date=timezone.now(),
        status=Job.CREATED,
        selector=get_selector(obj, action),
    )
    set_task_status(task, Job.CREATED, ctx.event)

    if action.type == ActionType.Job.value:
        sub_actions = [None]
    else:
        sub_actions = SubAction.objects.filter(action=action).all()

    for sub_action in sub_actions:
        job = JobLog.obj.create(
            task=task,
            action=action,
            sub_action=sub_action,
            log_files=action.log_files,
            start_date=timezone.now(),
            finish_date=timezone.now(),
            status=Job.CREATED,
            selector=get_selector(obj, action),
        )
        log_type = sub_action.script_type if sub_action else action.script_type
        LogStorage.objects.create(job=job, name=log_type, type="stdout", format="txt")
        LogStorage.objects.create(job=job, name=log_type, type="stderr", format="txt")
        set_job_status(job.pk, Job.CREATED, ctx.event)
        Path(RUN_DIR, f"{job.pk}", "tmp").mkdir(parents=True, exist_ok=True)

    tree = Tree(obj)
    affected = (node.value for node in tree.get_all_affected(tree.built_from))
    task.lock_affected(affected)

    return task


def get_state(
    action: Action, job: JobLog, status: str
) -> Tuple[Optional[str], List[str], List[str]]:
    sub_action = None
    if job and job.sub_action:
        sub_action = job.sub_action

    if status == Job.SUCCESS:
        multi_state_set = action.multi_state_on_success_set
        multi_state_unset = action.multi_state_on_success_unset
        state = action.state_on_success
        if not state:
            logger.warning('action "%s" success state is not set', action.name)
    elif status == Job.FAILED:
        state = getattr_first("state_on_fail", sub_action, action)
        multi_state_set = getattr_first("multi_state_on_fail_set", sub_action, action)
        multi_state_unset = getattr_first("multi_state_on_fail_unset", sub_action, action)
        if not state:
            logger.warning('action "%s" fail state is not set', action.name)
    else:
        logger.error("unknown task status: %s", status)
        state = None
        multi_state_set = []
        multi_state_unset = []

    return state, multi_state_set, multi_state_unset


def set_action_state(
    action: Action,
    task: TaskLog,
    obj: ADCMEntity,
    state: str = None,
    multi_state_set: List[str] = None,
    multi_state_unset: List[str] = None,
):
    if not obj:
        logger.warning("empty object for action %s of task #%s", action.name, task.pk)

        return

    logger.info(
        'action "%s" of task #%s will set %s state to "%s" '
        'add to multi_states "%s" and remove from multi_states "%s"',
        action.name,
        task.pk,
        obj,
        state,
        multi_state_set,
        multi_state_unset,
    )

    if state:
        obj.set_state(state, ctx.event)

    for m_state in multi_state_set or []:
        obj.set_multi_state(m_state, ctx.event)

    for m_state in multi_state_unset or []:
        obj.unset_multi_state(m_state, ctx.event)


def restore_hc(task: TaskLog, action: Action, status: str):
    if status not in [Job.FAILED, Job.ABORTED]:
        return
    if not action.hostcomponentmap:
        return

    cluster = get_object_cluster(task.task_object)
    if cluster is None:
        logger.error("no cluster in task #%s", task.pk)

        return

    host_comp_list = []
    for hc in task.hostcomponentmap:
        host = Host.objects.get(id=hc["host_id"])
        service = ClusterObject.objects.get(id=hc["service_id"], cluster=cluster)
        comp = ServiceComponent.objects.get(id=hc["component_id"], cluster=cluster, service=service)
        host_comp_list.append((service, host, comp))

    logger.warning("task #%s is failed, restore old hc", task.pk)
    save_hc(cluster, host_comp_list)


def set_before_upgrade_state(action: Action, obj: Union[Cluster, HostProvider]) -> None:
    if action.upgrade is not None:
        obj.before_upgrade["state"] = obj.state
        obj.save()


def finish_task(task: TaskLog, job: Optional[JobLog], status: str):
    action = task.action
    obj = task.task_object
    state, multi_state_set, multi_state_unset = get_state(action, job, status)

    with transaction.atomic():
        DummyData.objects.filter(id=1).update(date=timezone.now())
        if hasattr(action, "upgrade"):
            set_before_upgrade_state(action, obj)

        set_action_state(action, task, obj, state, multi_state_set, multi_state_unset)
        restore_hc(task, action, status)
        task.unlock_affected()
        set_task_status(task, status, ctx.event)
        update_hierarchy_issues(obj)

    upgrade = Upgrade.objects.filter(action=action).first()
    if upgrade:
        operation_name = f"{action.display_name} upgrade completed"
    else:
        operation_name = f"{action.display_name} action completed"

    obj_type = MODEL_TO_AUDIT_OBJECT_TYPE_MAP.get(obj.__class__)
    if not obj_type:
        return

    audit_object = get_or_create_audit_obj(
        object_id=obj.pk,
        object_name=obj.name,
        object_type=obj_type,
    )
    if status == "success":
        operation_result = AuditLogOperationResult.Success
    else:
        operation_result = AuditLogOperationResult.Fail

    audit_log = AuditLog.objects.create(
        audit_object=audit_object,
        operation_name=operation_name,
        operation_type=AuditLogOperationType.Update,
        operation_result=operation_result,
        object_changes={},
    )

    cef_logger(audit_instance=audit_log, signature_id="Action completion")

    ctx.event.send_state()


def cook_log_name(tag, level, ext="txt"):
    return f"{tag}-{level}.{ext}"


def log_custom(job_id, name, log_format, body):
    job = JobLog.obj.get(id=job_id)
    l1 = LogStorage.objects.create(job=job, name=name, type="custom", format=log_format, body=body)
    post_event(
        "add_job_log",
        "job",
        job_id,
        {
            "id": l1.pk,
            "type": l1.type,
            "name": l1.name,
            "format": l1.format,
        },
    )


def run_task(task: TaskLog, event, args: str = ""):
    err_file = open(Path(LOG_DIR, "task_runner.err"), "a+", encoding="utf_8")
    cmd = [
        "/adcm/python/job_venv_wrapper.sh",
        task.action.venv,
        str(Path(CODE_DIR, "task_runner.py")),
        str(task.pk),
        args,
    ]
    logger.info("task run cmd: %s", " ".join(cmd))
    proc = subprocess.Popen(
        cmd,
        stderr=err_file,
    )
    logger.info("task run #%s, python process %s", task.pk, proc.pid)

    set_task_status(task, Job.RUNNING, event)


def prepare_ansible_config(job_id: int, action: Action, sub_action: SubAction):
    config_parser = ConfigParser()
    config_parser["defaults"] = {
        "stdout_callback": "yaml",
        "callback_whitelist": "profile_tasks",
    }
    adcm_object = ADCM.objects.get(id=1)
    cl = ConfigLog.objects.get(obj_ref=adcm_object.config, id=adcm_object.config.current)
    adcm_conf = cl.config
    mitogen = adcm_conf["ansible_settings"]["mitogen"]

    if mitogen:
        config_parser["defaults"]["strategy"] = "mitogen_linear"
        config_parser["defaults"]["strategy_plugins"] = str(
            Path(PYTHON_SITE_PACKAGES, "ansible_mitogen", "plugins", "strategy")
        )
        config_parser["defaults"]["host_key_checking"] = "False"

    forks = adcm_conf["ansible_settings"]["forks"]
    config_parser["defaults"]["forks"] = str(forks)
    params = action.params

    if sub_action:
        params = sub_action.params

    if "jinja2_native" in params:
        config_parser["defaults"]["jinja2_native"] = str(params["jinja2_native"])

    with open(Path(RUN_DIR, f"{job_id}", "ansible.cfg"), "w", encoding="utf_8") as config_file:
        config_parser.write(config_file)


def set_task_status(task: TaskLog, status: str, event):
    task.status = status
    task.finish_date = timezone.now()
    task.save()
    event.set_task_status(task.pk, status)


def set_job_status(job_id: int, status: str, event, pid: int = 0):
    JobLog.objects.filter(id=job_id).update(status=status, pid=pid, finish_date=timezone.now())
    event.set_job_status(job_id, status)


def abort_all(event):
    for task in TaskLog.objects.filter(status=Job.RUNNING):
        set_task_status(task, Job.ABORTED, event)
        task.unlock_affected()
    for job in JobLog.objects.filter(status=Job.RUNNING):
        set_job_status(job.pk, Job.ABORTED, event)

    ctx.event.send_state()


def getattr_first(attr: str, *objects: Any, default: Any = None) -> Any:
    """Get first truthy attr from list of object or use last one or default if set"""
    result = None
    for obj in objects:
        result = getattr(obj, attr, None)
        if result:
            return result
    if default is not None:
        return default
    else:
        return result  # it could any falsy value from objects<|MERGE_RESOLUTION|>--- conflicted
+++ resolved
@@ -24,12 +24,8 @@
 
 from audit.cases.common import get_or_create_audit_obj
 from audit.cef_logger import cef_logger
-from audit.models import (
-    MODEL_TO_AUDIT_OBJECT_TYPE_MAP,
-    AuditLog,
-    AuditLogOperationResult,
-    AuditLogOperationType,
-)
+from audit.models import (AuditLog, AuditLogOperationResult, AuditLogOperationType,
+                          MODEL_TO_AUDIT_OBJECT_TYPE_MAP)
 from cm.adcm_config import (
     check_attr,
     check_config_spec,
@@ -45,53 +41,23 @@
     save_hc,
 )
 from cm.api_context import ctx
-from cm.config import (
-    BASE_DIR,
-    BUNDLE_DIR,
-    CODE_DIR,
-    LOG_DIR,
-    PYTHON_SITE_PACKAGES,
-    RUN_DIR,
-    STATUS_SECRET_KEY,
-    Job,
-)
+from cm.config import (BASE_DIR, BUNDLE_DIR, CODE_DIR, Job, LOG_DIR, PYTHON_SITE_PACKAGES, RUN_DIR,
+                       STATUS_SECRET_KEY)
 from cm.errors import AdcmEx, raise_adcm_ex
 from cm.hierarchy import Tree
-<<<<<<< HEAD
 from cm.inventory import get_obj_config, prepare_job_inventory, process_config_and_attr
 from cm.issue import (
     check_bound_components,
     check_component_constraint,
     check_component_requires,
     check_object_concern,
+    update_hierarchy_issues,
 )
-=======
-from cm.inventory import get_obj_config, process_config_and_attr
-from cm.issue import update_hierarchy_issues
->>>>>>> 2c874b70
 from cm.logger import logger
-from cm.models import (
-    ADCM,
-    Action,
-    ActionType,
-    ADCMEntity,
-    Cluster,
-    ClusterObject,
-    ConfigLog,
-    DummyData,
-    Host,
-    HostComponent,
-    HostProvider,
-    JobLog,
-    LogStorage,
-    ObjectType,
-    Prototype,
-    ServiceComponent,
-    SubAction,
-    TaskLog,
-    Upgrade,
-    get_object_cluster,
-)
+from cm.models import (Action, ActionType, ADCM, ADCMEntity, Cluster, ClusterObject, ConfigLog,
+                       DummyData, get_object_cluster, Host, HostComponent, HostProvider, JobLog,
+                       LogStorage, ObjectType, Prototype, ServiceComponent, SubAction, TaskLog,
+                       Upgrade)
 from cm.status_api import post_event
 from cm.variant import process_variant
 from rbac.roles import re_apply_policy_for_jobs
@@ -817,8 +783,9 @@
 
 
 def restore_hc(task: TaskLog, action: Action, status: str):
-    if status not in [Job.FAILED, Job.ABORTED]:
+    if status not in {Job.FAILED, Job.ABORTED}:
         return
+
     if not action.hostcomponentmap:
         return
 
