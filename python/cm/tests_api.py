--- conflicted
+++ resolved
@@ -65,9 +65,8 @@
             }
         )
 
-<<<<<<< HEAD
+
     @patch('cm.status_api.load_service_map')
-=======
     def test_push_obj(self):
 
         data = [
@@ -85,7 +84,6 @@
                 self.assertEqual(cluster.stack, [state])
 
     @patch('cm.api.load_service_map')
->>>>>>> ff62d767
     @patch('cm.issue.update_hierarchy_issues')
     @patch('cm.status_api.post_event')
     def test_save_hc(self, mock_post_event, mock_update_issues, mock_load_service_map):
@@ -114,12 +112,9 @@
         mock_update_issues.assert_called_once_with(self.cluster)
         mock_load_service_map.assert_called_once()
 
-<<<<<<< HEAD
     @patch('cm.api.ctx')
     @patch('cm.status_api.load_service_map')
-=======
     @patch('cm.api.load_service_map')
->>>>>>> ff62d767
     @patch('cm.issue.update_hierarchy_issues')
     def test_save_hc__big_update__locked_hierarchy(self, mock_post, mock_load, ctx):
         """
