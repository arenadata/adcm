# Licensed under the Apache License, Version 2.0 (the "License");
# you may not use this file except in compliance with the License.
# You may obtain a copy of the License at
#
#      http://www.apache.org/licenses/LICENSE-2.0
#
# Unless required by applicable law or agreed to in writing, software
# distributed under the License is distributed on an "AS IS" BASIS,
# WITHOUT WARRANTIES OR CONDITIONS OF ANY KIND, either express or implied.
# See the License for the specific language governing permissions and
# limitations under the License.
from unittest.mock import patch

from django.test import TestCase
from django.utils import timezone

import cm.api as api_module
import cm.hierarchy
from cm import models
from cm.unit_tests import utils


class TestApi(TestCase):
    def setUp(self):
        utils.gen_adcm()
        self.bundle = models.Bundle.objects.create(
            **{
                'name': 'ADB',
                'version': '2.5',
                'version_order': 4,
                'edition': 'community',
                'license': 'absent',
                'license_path': None,
                'license_hash': None,
                'hash': '2232f33c6259d44c23046fce4382f16c450f8ba5',
                'description': '',
                'date': timezone.now(),
            }
        )

        self.prototype = models.Prototype.objects.create(
            **{
                'bundle_id': self.bundle.id,
                'type': 'cluster',
                'name': 'ADB',
                'display_name': 'ADB',
                'version': '2.5',
                'version_order': 11,
                'required': False,
                'shared': False,
                'adcm_min_version': None,
                'monitoring': 'active',
                'description': '',
            }
        )
        self.object_config = models.ObjectConfig.objects.create(**{'current': 1, 'previous': 1})

        self.cluster = models.Cluster.objects.create(
            **{
                'prototype_id': self.prototype.id,
                'name': 'Fear Limpopo',
                'description': '',
                'config_id': self.object_config.id,
                'state': 'installed',
<<<<<<< HEAD
                'issue': {},
=======
>>>>>>> 5054937d
            }
        )

    @patch('cm.status_api.load_service_map')
    @patch('cm.issue.update_hierarchy_issues')
    @patch('cm.status_api.post_event')
    def test_save_hc(self, mock_post_event, mock_update_issues, mock_load_service_map):
        cluster_object = models.ClusterObject.objects.create(
            prototype=self.prototype, cluster=self.cluster
        )
        host = models.Host.objects.create(prototype=self.prototype, cluster=self.cluster)
        component = models.Prototype.objects.create(
            parent=self.prototype, type='component', bundle_id=self.bundle.id, name='node'
        )
        service_component = models.ServiceComponent.objects.create(
            cluster=self.cluster, service=cluster_object, prototype=component
        )

        models.HostComponent.objects.create(
            cluster=self.cluster, host=host, service=cluster_object, component=service_component
        )

        host_comp_list = [(cluster_object, host, service_component)]
        hc_list = api_module.save_hc(self.cluster, host_comp_list)

        self.assertListEqual(hc_list, [models.HostComponent.objects.get(id=2)])
        mock_post_event.assert_called_once_with(
            'change_hostcomponentmap', 'cluster', self.cluster.id
        )
        mock_update_issues.assert_called_once_with(self.cluster)
        mock_load_service_map.assert_called_once()

    @patch('cm.api.ctx')
    @patch('cm.status_api.load_service_map')
    @patch('cm.issue.update_hierarchy_issues')
    def test_save_hc__big_update__locked_hierarchy(self, mock_post, mock_load, ctx):
        """
        Update bigger HC map - move `component_2` from `host_2` to `host_3`
        On locked hierarchy (from ansible task)
        Test:
            host_1 remains the same
            host_2 is unlocked
            host_3 became locked
        """
        service = utils.gen_service(self.cluster)
        component_1 = utils.gen_component(service)
        component_2 = utils.gen_component(service)
        provider = utils.gen_provider()
        host_1 = utils.gen_host(provider, cluster=self.cluster)
        host_2 = utils.gen_host(provider, cluster=self.cluster)
        host_3 = utils.gen_host(provider, cluster=self.cluster)
        utils.gen_host_component(component_1, host_1)
        utils.gen_host_component(component_2, host_2)

        task = utils.gen_task_log(service)
        tree = cm.hierarchy.Tree(self.cluster)
        affected = (node.value for node in tree.get_all_affected(tree.built_from))
        task.lock_affected(affected)
        ctx.lock = task.lock

        # refresh due to new instances were updated in task.lock_affected()
        host_1.refresh_from_db()
        host_2.refresh_from_db()
        host_3.refresh_from_db()
        self.assertTrue(host_1.is_locked)
        self.assertTrue(host_2.is_locked)
        self.assertFalse(host_3.is_locked)

        new_hc_list = [
            (service, host_1, component_1),
            (service, host_3, component_2),
        ]
        api_module.save_hc(self.cluster, new_hc_list)

        # refresh due to new instances were updated in save_hc()
        host_1.refresh_from_db()
        host_2.refresh_from_db()
        host_3.refresh_from_db()
        self.assertTrue(host_1.is_locked)
        self.assertFalse(host_2.is_locked)
        self.assertTrue(host_3.is_locked)

    @patch('cm.status_api.load_service_map')
    @patch('cm.issue.update_hierarchy_issues')
    def test_save_hc__big_update__unlocked_hierarchy(self, mock_update, mock_load):
        """
        Update bigger HC map - move `component_2` from `host_2` to `host_3`
        On unlocked hierarchy (from API)
        Test:
            host_1 remains unlocked
            host_2 remains unlocked
            host_3 remains unlocked
        """
        service = utils.gen_service(self.cluster)
        component_1 = utils.gen_component(service)
        component_2 = utils.gen_component(service)
        provider = utils.gen_provider()
        host_1 = utils.gen_host(provider, cluster=self.cluster)
        host_2 = utils.gen_host(provider, cluster=self.cluster)
        host_3 = utils.gen_host(provider, cluster=self.cluster)
        utils.gen_host_component(component_1, host_1)
        utils.gen_host_component(component_2, host_2)

        host_1.refresh_from_db()
        host_2.refresh_from_db()
        host_3.refresh_from_db()
        self.assertFalse(host_1.is_locked)
        self.assertFalse(host_2.is_locked)
        self.assertFalse(host_3.is_locked)

        new_hc_list = [
            (service, host_1, component_1),
            (service, host_3, component_2),
        ]
        api_module.save_hc(self.cluster, new_hc_list)

        # refresh due to new instances were updated in save_hc()
        host_1.refresh_from_db()
        host_2.refresh_from_db()
        host_3.refresh_from_db()
        self.assertFalse(host_1.is_locked)
        self.assertFalse(host_2.is_locked)
        self.assertFalse(host_3.is_locked)<|MERGE_RESOLUTION|>--- conflicted
+++ resolved
@@ -62,10 +62,6 @@
                 'description': '',
                 'config_id': self.object_config.id,
                 'state': 'installed',
-<<<<<<< HEAD
-                'issue': {},
-=======
->>>>>>> 5054937d
             }
         )
 
