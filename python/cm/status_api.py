--- conflicted
+++ resolved
@@ -15,10 +15,6 @@
 
 import requests
 
-<<<<<<< HEAD
-=======
-from cm.logger import log
->>>>>>> ff62d767
 from cm.config import STATUS_SECRET_KEY
 from cm.logger import log
 from cm.models import HostComponent, ServiceComponent, ClusterObject, Host, ADCMEntity
@@ -176,7 +172,6 @@
 
 
 def get_component_status(comp_id):
-<<<<<<< HEAD
     return get_status('/component/{}/'.format(comp_id))
 
 
@@ -231,7 +226,4 @@
         obj_id=obj.pk,
         det_type='concern',
         det_val=concerns,
-    )
-=======
-    return get_status('/component/{}/'.format(comp_id))
->>>>>>> ff62d767
+    )