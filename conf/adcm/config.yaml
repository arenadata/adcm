-

  type: adcm
  name: ADCM
  version: 1.7

  actions:
    run_ldap_sync:
      type: job
      script_type: python
<<<<<<< HEAD
      script: python/run_ldap_sync.py
=======
      script: python_scripts/run_ldap_sync.py
>>>>>>> c01d6387
      display_name: Run LDAP sync
      allow_in_maintenance_mode: true
      states:
        available: any
    test_ldap_connection:
      type: job
      script_type: python
<<<<<<< HEAD
      script: python/test_ldap_connection.py
=======
      script: python_scripts/testing_ldap_connection.py
>>>>>>> c01d6387
      display_name: Test LDAP connection
      allow_to_terminate: true
      allow_in_maintenance_mode: true
      states:
        available: any

  config:
    - name: "global"
      display_name: "Global Options"
      type: "group"
      subs:
        - name: "adcm_url"
          display_name: "ADCM's URL"
          description: |
            We have to know ADCM's Url to send information from host. We try to gues that information from url you enter in browser.
            But if your network has more complicated structure and we gues wrong, please fix that here.
          type: string
    - name: "google_oauth"
      display_name: "Google Auth"
      type: "group"
      subs:
        - name: "client_id"
          type: string
          required: false
        - name: "secret"
          type: password
          required: false
          ui_options:
            no_confirm: true
        - name: "whitelisted_domains"
          type: list
          required: false
    - name: "job_log"
      display_name: "Job Log"
      type: "group"
      subs:
        - name: "log_rotation_on_fs"
          display_name: "Log rotation from file system"
          type: integer
          required: false
          default: 365
          min: 0
          description: |
            You can set the time (number of days) after which the logs will be deleted from the file system.
        - name: "log_rotation_in_db"
          display_name: "Log rotation from database"
          type: integer
          required: false
          default: 365
          min: 0
          description: |
            You can set the time (number of days) after which the logs will be deleted from the database.
    - name: "ansible_settings"
      display_name: "Ansible Settings"
      type: "group"
      subs:
        - name: "mitogen"
          display_name: "Use Mitogen"
          description: |
            Mitogen for Ansible is a completely redesigned UNIX connection layer and module runtime for Ansible.
          type: boolean
          ui_options:
            invisible: true
          default: false
        - name: "forks"
          display_name: "Forks"
          description: |
            This is the default number of parallel processes to spawn when communicating with remote hosts.
          type: integer
          default: 5
          min: 1
          max: 100
    - name: "logrotate"
      display_name: "Nginx Server Logrotate"
      type: "group"
      activatable: true
      subs:
        - name: size
          display_name: "Max file size"
          description: |
            Specifies the allowed size (in Mb) the log file can reach before it is archived
          type: integer
          default: 10
          min: 1
        - name: max_history
          display_name: "Max files history"
          description: |
            Controls the maximum number of archive files to keep
          type: integer
          default: 10
          min: 1
        - name: compress
          display_name: "Enable compression"
          description: |
            Compress the rotated files
          type: boolean
          default: false
    - name: "config_rotation"
      display_name: "Configuration rotation"
      description: |
        You can enable Clusters/Services/Components configurations deleting mechanism.
      type: "group"
      subs:
        - name: "config_rotation_in_db"
          display_name: "Objects configurations rotation period"
          type: integer
          required: false
          default: 365
          min: 0
          description: |
            You can set the time (number of days) after which the Objects configuration will be deleted from the database.
    - name: "ldap_integration"
      display_name: "LDAP integration"
      type: "group"
      activatable: true
      active: false
      subs:
        - name: "ldap_uri"
          display_name: "LDAP URI"
          description: |
            The URI of the LDAP server.
          type: string
        - name: "ldap_user"
          display_name: "Bind DN"
          description: |
            The distinguished name (DN) of the user that is used to connect to the LDAP server. For example: "cn=admin,dc=ad,dc=ranger-test".
          type: string
        - name: "ldap_password"
          display_name: "Bind Password"
          description: |
            Password for access to the LDAP server of the user specified in the "LDAP User" field.
          type: password
        - name: "user_search_base"
          display_name: "User search base"
          description: |
            The distinguished name (DN) of the directory object from which to search for entries. For example: "ou=Peoples,dc=ad,dc=ranger-test".
          type: string
        - name: "user_object_class"
          display_name: "User object class"
          description: |
            Object class to identify user entries.
          type: string
          default: "user"
        - name: "user_name_attribute"
          display_name: "User name attribute"
          description: |
            Attribute from user entry that would be treated as user name.
          type: string
          default: "sAMAccountName"
        - name: "group_search_base"
          display_name: "Group search base"
          description: |
            The distinguished name (DN) of the directory object from which to search for entries. For example: "ou=Groups,dc=ad,dc=ranger-test".
          type: string
        - name: "group_object_class"
          display_name: "Group object class"
          description: |
            Object class to identify group entries.
          type: string
          default: "group"
        - name: "group_name_attribute"
          display_name: "Group name attribute"
          description: |
            Attribute from group entry that would be treated as group name.
          type: string
          default: "cn"
        - name: "group_member_attribute_name"
          display_name: "Group member attribute name"
          description: |
            Attribute from group entry that is list of members.
          type: string
          default: "member"
        - name: "sync_interval"
          display_name: "Sync interval"
          description: |
            Amount of time in minutes that group memberships and user distinguished names are synchronized between AD and ADCM.
          type: integer
          default: 60
        - name: "tls_ca_cert_file"
          display_name: "TLS CA certificate file path"
          description: |
            CA certificate path in ADCM container volume.
          type: string
          required: false<|MERGE_RESOLUTION|>--- conflicted
+++ resolved
@@ -8,11 +8,7 @@
     run_ldap_sync:
       type: job
       script_type: python
-<<<<<<< HEAD
-      script: python/run_ldap_sync.py
-=======
       script: python_scripts/run_ldap_sync.py
->>>>>>> c01d6387
       display_name: Run LDAP sync
       allow_in_maintenance_mode: true
       states:
@@ -20,11 +16,7 @@
     test_ldap_connection:
       type: job
       script_type: python
-<<<<<<< HEAD
-      script: python/test_ldap_connection.py
-=======
       script: python_scripts/testing_ldap_connection.py
->>>>>>> c01d6387
       display_name: Test LDAP connection
       allow_to_terminate: true
       allow_in_maintenance_mode: true
