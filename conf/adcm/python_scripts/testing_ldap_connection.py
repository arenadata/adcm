--- conflicted
+++ resolved
@@ -35,11 +35,7 @@
             configure_tls(is_tls(ldap_URI), os.environ.get(CERT_ENV_KEY, ''), conn)
             conn.simple_bind_s(ldap_config['BIND_DN'], ldap_config['BIND_PASSWORD'])
         except ldap.LDAPError as e:
-<<<<<<< HEAD
-            print(f"Can't connect to {ldap_URI} with user: {ldap_config['BIND_DN']}. Error: {e}")
-=======
-            sys.stderr.write(f"Can't connect to {ldap_URI} with user: {BASE_USER}. Error: {e}\n")
->>>>>>> 7c064749
+            sys.stderr.write(f"Can't connect to {ldap_URI} with user: {ldap_config['BIND_DN']}. Error: {e}\n")
             raise
         sys.stdout.write(f"Connection successful to {ldap_URI}\n")
 
