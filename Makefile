# Set number of threads
BRANCH_NAME ?= $(shell git rev-parse --abbrev-ref HEAD)

ADCMBASE_IMAGE ?= hub.arenadata.io/adcm/base
<<<<<<< HEAD
ADCMBASE_TAG ?= 20211125152316

=======
ADCMTEST_IMAGE ?= hub.arenadata.io/adcm/test
ADCMBASE_TAG ?= 20211205195158
>>>>>>> 56028aa9

APP_IMAGE ?= hub.adsw.io/adcm/adcm
APP_TAG ?= $(subst /,_,$(BRANCH_NAME))

SELENOID_HOST ?= 10.92.2.65
SELENOID_PORT ?= 4444


# Default target
.PHONY: help

help: ## Shows that help
	@grep -E '^[a-zA-Z_-]+:.*?## .*$$' $(MAKEFILE_LIST) | sort | awk 'BEGIN {FS = ":.*?## "}; {printf "\033[36m%-30s\033[0m %s\n", $$1, $$2}'

clean: ## Cleanup. Just a cleanup.
	@docker run -i --rm  -v $(CURDIR):/code -w /code  busybox:latest /bin/sh -c "rm -rf /code/web/node_modules/ /code/web/package-lock.json /code/wwwroot /code/.version /code/go/bin /code/go/pkg /code/go/src/github.com"

##################################################
#                 B U I L D
##################################################

describe: ## Create .version file with output of describe
	./gues_version.sh

buildss: ## Build status server
	@docker run -i --rm -v $(CURDIR)/go:/code -w /code  golang:1.15-alpine3.13 sh -c "apk --update add make git && make && rm -f /code/adcm/go.sum"

buildjs: ## Build client side js/html/css in directory wwwroot
	@docker run -i --rm -v $(CURDIR)/wwwroot:/wwwroot -v $(CURDIR)/web:/code -w /code  node:12-alpine ./build.sh

build: describe buildss buildjs ## Build final docker image and all depended targets except baseimage.
	@docker build --no-cache=true \
	-f assemble/app/Dockerfile \
	-t $(APP_IMAGE):$(APP_TAG) \
	--build-arg  ADCMBASE_IMAGE=$(ADCMBASE_IMAGE) --build-arg  ADCMBASE_TAG=$(ADCMBASE_TAG) \
	.

##################################################
#                 T E S T S
##################################################

testpyreqs: ## Install test prereqs into user's pip target dir
	pip install --user -r requirements-test.txt

unittests: ## Run unittests
	docker pull $(ADCMBASE_IMAGE):$(ADCMBASE_TAG)
	docker run -i --rm -v $(CURDIR)/:/adcm -w /adcm/tests/base $(ADCMBASE_IMAGE):$(ADCMBASE_TAG) /bin/sh -e ./run_test.sh

pytest: ## Run functional tests
	docker pull hub.adsw.io/library/functest:3.8.6.slim.buster-x64
	docker run -i --rm --shm-size=4g -v /var/run/docker.sock:/var/run/docker.sock --network=host -v $(CURDIR)/:/adcm -w /adcm/ \
	-e BUILD_TAG=${BUILD_TAG} -e ADCMPATH=/adcm/ -e PYTHONPATH=${PYTHONPATH}:python/ \
	-e SELENOID_HOST="${SELENOID_HOST}" -e SELENOID_PORT="${SELENOID_PORT}" \
	hub.adsw.io/library/functest:3.8.6.slim.buster-x64 /bin/sh -e \
	./pytest.sh -m "not full" --adcm-image='hub.adsw.io/adcm/adcm:$(subst /,_,$(BRANCH_NAME))'

pytest_release: ## Run functional tests on release
	docker pull hub.adsw.io/library/functest:3.8.6.slim.buster.firefox-x64
	docker run -i --rm --shm-size=4g -v /var/run/docker.sock:/var/run/docker.sock --network=host -v $(CURDIR)/:/adcm -w /adcm/ \
	-e BUILD_TAG=${BUILD_TAG} -e ADCMPATH=/adcm/ -e PYTHONPATH=${PYTHONPATH}:python/ \
	-e SELENOID_HOST="${SELENOID_HOST}" -e SELENOID_PORT="${SELENOID_PORT}" \
	hub.adsw.io/library/functest:3.8.6.slim.buster.firefox-x64 /bin/sh -e \
	./pytest.sh --adcm-image='hub.adsw.io/adcm/adcm:$(subst /,_,$(BRANCH_NAME))'

ng_tests: ## Run Angular tests
	docker pull hub.adsw.io/library/functest:3.8.6.slim.buster-x64
	docker run -i --rm -v $(CURDIR)/:/adcm -w /adcm/web hub.adsw.io/library/functest:3.8.6.slim.buster-x64 ./ng_test.sh

linters : ## Run linters
	docker pull $(ADCMTEST_IMAGE):$(ADCMBASE_TAG)
	docker run -i --rm -v $(CURDIR)/:/source -w /source $(ADCMTEST_IMAGE):$(ADCMBASE_TAG) \
        /bin/sh -xeo pipefail -c "/linters.sh shellcheck pylint && \
        /linters.sh -b ./tests -f ../tests pylint && \
        /linters.sh -f ./tests black && \
        /linters.sh -f ./tests/functional flake8_pytest_style && \
        /linters.sh -f ./tests/ui_tests flake8_pytest_style"

npm_check: ## Run npm-check
	docker run -i --rm -v $(CURDIR)/wwwroot:/wwwroot -v $(CURDIR)/web:/code -w /code  node:12-alpine ./npm_check.sh

django_tests : ## Run django tests.
	docker pull $(ADCMBASE_IMAGE):$(ADCMBASE_TAG)
	docker run -e DJANGO_SETTINGS_MODULE=adcm.test -i --rm -v $(CURDIR)/:/adcm -w /adcm/ $(ADCMBASE_IMAGE):$(ADCMBASE_TAG) python python/manage.py test cm<|MERGE_RESOLUTION|>--- conflicted
+++ resolved
@@ -2,13 +2,8 @@
 BRANCH_NAME ?= $(shell git rev-parse --abbrev-ref HEAD)
 
 ADCMBASE_IMAGE ?= hub.arenadata.io/adcm/base
-<<<<<<< HEAD
-ADCMBASE_TAG ?= 20211125152316
-
-=======
 ADCMTEST_IMAGE ?= hub.arenadata.io/adcm/test
 ADCMBASE_TAG ?= 20211205195158
->>>>>>> 56028aa9
 
 APP_IMAGE ?= hub.adsw.io/adcm/adcm
 APP_TAG ?= $(subst /,_,$(BRANCH_NAME))
