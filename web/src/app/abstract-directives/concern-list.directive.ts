--- conflicted
+++ resolved
@@ -32,11 +32,6 @@
   ngOnInit() {
     super.ngOnInit();
 
-<<<<<<< HEAD
-    this.concernService.events().pipe(this.takeUntil()).subscribe();
-
-=======
->>>>>>> 30404844
     this.concernService.events({ types: this.eventTypes })
       .pipe(this.takeUntil())
       .subscribe(resp => {
