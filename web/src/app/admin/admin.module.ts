// Licensed under the Apache License, Version 2.0 (the "License");
// you may not use this file except in compliance with the License.
// You may obtain a copy of the License at
//
//      http://www.apache.org/licenses/LICENSE-2.0
//
// Unless required by applicable law or agreed to in writing, software
// distributed under the License is distributed on an "AS IS" BASIS,
// WITHOUT WARRANTIES OR CONDITIONS OF ANY KIND, either express or implied.
// See the License for the specific language governing permissions and
// limitations under the License.
import { CommonModule } from '@angular/common';
import { NgModule } from '@angular/core';
import { RouterModule, Routes } from '@angular/router';

import { SharedModule } from '@app/shared/shared.module';
import { AuthGuard } from '@app/core/auth/auth.guard';
import { IntroComponent } from './intro.component';
import { PatternComponent } from './pattern.component';
import { SettingsComponent } from './settings.component';
import { UsersComponent } from './users/users.component';
<<<<<<< HEAD
import { AdwpFormElementModule } from '../../../../../adwp_ui/projects/widgets/src/lib/form-element/form-element.module';
import { RbacGroupModule } from '../components/rbac/group/rbac-group.module';
import { RbacUserModule } from '../components/rbac/user/rbac-user.module';
import { RbacRoleModule } from '../components/rbac/role/rbac-role.module';

=======
import { GroupsComponent } from './groups/groups.component';
import { RolesComponent } from './roles/roles.component';
import { PoliciesComponent } from './policies/policies.component';
>>>>>>> 5fe0afe6

const routes: Routes = [
  {
    path: '',
    component: PatternComponent,
    canActivate: [AuthGuard],
    canActivateChild: [AuthGuard],
    children: [
      {
        path: '',
        redirectTo: 'intro',
        pathMatch: 'full',
      },
      {
        path: 'intro',
        component: IntroComponent,
      },
      {
        path: 'settings',
        component: SettingsComponent,
      },
      {
        path: 'users',
        component: UsersComponent,
      },
      {
        path: 'groups',
        component: GroupsComponent,
      },
      {
        path: 'roles',
        component: RolesComponent,
      },
      {
        path: 'policies',
        component: PoliciesComponent,
      }
    ],
  },
];

@NgModule({
<<<<<<< HEAD
  imports: [RouterModule.forChild(routes)],
  exports: [RouterModule],
})
export class AdminRoutingModule {
}

@NgModule({
  imports: [CommonModule, AdminRoutingModule, SharedModule, AdwpFormElementModule, RbacUserModule, RbacGroupModule, RbacUserModule, RbacRoleModule],
  declarations: [IntroComponent, SettingsComponent, UsersComponent, PatternComponent],
=======
  imports: [
    CommonModule,
    RouterModule.forChild(routes),
    SharedModule,
  ],
  declarations: [
    IntroComponent,
    SettingsComponent,
    UsersComponent,
    PatternComponent,
    GroupsComponent,
    RolesComponent,
    PoliciesComponent,
  ],
>>>>>>> 5fe0afe6
})
export class AdminModule {
}<|MERGE_RESOLUTION|>--- conflicted
+++ resolved
@@ -12,24 +12,16 @@
 import { CommonModule } from '@angular/common';
 import { NgModule } from '@angular/core';
 import { RouterModule, Routes } from '@angular/router';
+import { AuthGuard } from '../core/auth/auth.guard';
+import { SharedModule } from '@app/shared/shared.module';
 
-import { SharedModule } from '@app/shared/shared.module';
-import { AuthGuard } from '@app/core/auth/auth.guard';
 import { IntroComponent } from './intro.component';
 import { PatternComponent } from './pattern.component';
 import { SettingsComponent } from './settings.component';
 import { UsersComponent } from './users/users.component';
-<<<<<<< HEAD
-import { AdwpFormElementModule } from '../../../../../adwp_ui/projects/widgets/src/lib/form-element/form-element.module';
-import { RbacGroupModule } from '../components/rbac/group/rbac-group.module';
-import { RbacUserModule } from '../components/rbac/user/rbac-user.module';
-import { RbacRoleModule } from '../components/rbac/role/rbac-role.module';
-
-=======
 import { GroupsComponent } from './groups/groups.component';
 import { RolesComponent } from './roles/roles.component';
 import { PoliciesComponent } from './policies/policies.component';
->>>>>>> 5fe0afe6
 
 const routes: Routes = [
   {
@@ -72,17 +64,6 @@
 ];
 
 @NgModule({
-<<<<<<< HEAD
-  imports: [RouterModule.forChild(routes)],
-  exports: [RouterModule],
-})
-export class AdminRoutingModule {
-}
-
-@NgModule({
-  imports: [CommonModule, AdminRoutingModule, SharedModule, AdwpFormElementModule, RbacUserModule, RbacGroupModule, RbacUserModule, RbacRoleModule],
-  declarations: [IntroComponent, SettingsComponent, UsersComponent, PatternComponent],
-=======
   imports: [
     CommonModule,
     RouterModule.forChild(routes),
@@ -97,7 +78,5 @@
     RolesComponent,
     PoliciesComponent,
   ],
->>>>>>> 5fe0afe6
 })
-export class AdminModule {
-}+export class AdminModule {}