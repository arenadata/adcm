// Licensed under the Apache License, Version 2.0 (the "License");
// you may not use this file except in compliance with the License.
// You may obtain a copy of the License at
//
//      http://www.apache.org/licenses/LICENSE-2.0
//
// Unless required by applicable law or agreed to in writing, software
// distributed under the License is distributed on an "AS IS" BASIS,
// WITHOUT WARRANTIES OR CONDITIONS OF ANY KIND, either express or implied.
// See the License for the specific language governing permissions and
// limitations under the License.
import { Component, Input, OnInit, ViewChild } from '@angular/core';
import { AbstractControl, FormGroup } from '@angular/forms';
import { MatExpansionPanel } from '@angular/material/expansion';
import { MatSlideToggleChange } from '@angular/material/slide-toggle';
import { FieldService } from '@app/shared/configuration/field.service';

<<<<<<< HEAD
import { FieldService } from '../field.service';
import { IFieldOptions, IPanelOptions } from '../types';
=======
import { FieldOptions, PanelOptions } from '../types';
>>>>>>> a865e52a

@Component({
  selector: 'app-group-fields',
  templateUrl: './group-fields.component.html',
  styles: [
    '.title {font-size: 22px;}',
    '.title > mat-slide-toggle {margin-left: 20px;}',
    '.advanced {border: dotted 1px #00e676;}',
    'mat-panel-description {justify-content: flex-end;}',
  ],
})
export class GroupFieldsComponent implements OnInit {
  active = true;
  @Input() panel: IPanelOptions;
  @Input() form: FormGroup;
  @ViewChild('ep') expanel: MatExpansionPanel;

  constructor(private service: FieldService) {}

  ngOnInit(): void {
    if (this.panel.activatable) this.activatable(this.panel.active);
  }

  get isAdvanced() {
    return this.panel.ui_options && this.panel.ui_options.advanced;
  }

  activeToggle(e: MatSlideToggleChange) {
    this.panel.active = e.checked;
    this.activatable(e.checked);
  }

  activatable(flag: boolean) {
    this.active = flag;
    this.checkFields(this.active);
  }

  checkFields(flag: boolean) {
    this.panel.options
      .filter((a) => !('options' in a))
      .forEach((a: IFieldOptions) => {
        const split = a.key.split('/');
        const [name, ...other] = split;
        const currentFormGroup = (<unknown>other.reverse().reduce((p, c) => p.get(c), this.form)) as FormGroup;
        const formControl = currentFormGroup.controls[name];
        this.updateValidator(formControl, flag, a);
        if (a.type === 'password') this.updateValidator(currentFormGroup.controls['confirm_' + name], flag, a, formControl);
      });
  }

<<<<<<< HEAD
  updateValidator(formControl: AbstractControl, a: IFieldOptions, flag: boolean) {
=======
  updateValidator(formControl: AbstractControl, flag: boolean, a: FieldOptions, currentFormControl?: AbstractControl) {
>>>>>>> a865e52a
    if (formControl) {
      if (!flag) formControl.clearValidators();
      else formControl.setValidators(this.service.setValidator(a, currentFormControl));
      formControl.updateValueAndValidity();
      formControl.markAsTouched();
      this.form.updateValueAndValidity();
    }
  }
}<|MERGE_RESOLUTION|>--- conflicted
+++ resolved
@@ -15,12 +15,7 @@
 import { MatSlideToggleChange } from '@angular/material/slide-toggle';
 import { FieldService } from '@app/shared/configuration/field.service';
 
-<<<<<<< HEAD
-import { FieldService } from '../field.service';
-import { IFieldOptions, IPanelOptions } from '../types';
-=======
 import { FieldOptions, PanelOptions } from '../types';
->>>>>>> a865e52a
 
 @Component({
   selector: 'app-group-fields',
@@ -71,11 +66,7 @@
       });
   }
 
-<<<<<<< HEAD
-  updateValidator(formControl: AbstractControl, a: IFieldOptions, flag: boolean) {
-=======
   updateValidator(formControl: AbstractControl, flag: boolean, a: FieldOptions, currentFormControl?: AbstractControl) {
->>>>>>> a865e52a
     if (formControl) {
       if (!flag) formControl.clearValidators();
       else formControl.setValidators(this.service.setValidator(a, currentFormControl));
