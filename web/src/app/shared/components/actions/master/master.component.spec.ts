--- conflicted
+++ resolved
@@ -29,11 +29,7 @@
   let ApiServiceStub: Partial<ApiService>;
   let FieldServiceStub: Partial<FieldService>;
 
-<<<<<<< HEAD
-  beforeEach(async() => {
-=======
   beforeEach(async () => {
->>>>>>> 20e6bb00
     ApiServiceStub = {};
     FieldServiceStub = new FieldService({} as FormBuilder);
 
