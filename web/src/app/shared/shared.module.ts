// Licensed under the Apache License, Version 2.0 (the "License");
// you may not use this file except in compliance with the License.
// You may obtain a copy of the License at
//
//      http://www.apache.org/licenses/LICENSE-2.0
//
// Unless required by applicable law or agreed to in writing, software
// distributed under the License is distributed on an "AS IS" BASIS,
// WITHOUT WARRANTIES OR CONDITIONS OF ANY KIND, either express or implied.
// See the License for the specific language governing permissions and
// limitations under the License.
import { CommonModule } from '@angular/common';
import { NgModule } from '@angular/core';
import { FormsModule, ReactiveFormsModule } from '@angular/forms';
import { RouterModule } from '@angular/router';

import { AddingModule } from './add-component/adding.module';
import {
  ActionMasterComponent,
  ButtonSpinnerComponent,
  DialogComponent,
  ExportComponent,
  ImportComponent,
  IssueInfoComponent,
  MainInfoComponent,
  StatusComponent,
  StatusInfoComponent,
  UpgradeComponent,
} from './components';
import { ActionMasterConfigComponent } from './components/actions/master/action-master-config.component';
import { MultiSortDirective } from './components/list/multi-sort.directive';
import { ConfigurationModule } from './configuration/configuration.module';
import { DetailsModule } from './details/details.module';
import { DynamicDirective, HoverDirective } from './directives';
import { FormElementsModule } from './form-elements/form-elements.module';
import { HostComponentsMapModule } from './host-components-map/host-components-map.module';
import { MaterialModule } from './material.module';
import { BreakRowPipe, TagEscPipe } from './pipes';
import { StuffModule } from './stuff.module';
import { StatusColumnComponent } from '@app/components/columns/status-column/status-column.component';
import { StateColumnComponent } from '@app/components/columns/state-column/state-column.component';
import { EditionColumnComponent } from '@app/components/columns/edition-column/edition-column.component';
import { ClusterColumnComponent } from '@app/components/columns/cluster-column/cluster-column.component';
import { ServiceComponentsComponent } from '@app/components/service-components.component';
import { JobService } from '@app/services/job.service';
import { TaskService } from '@app/services/task.service';
import { ToDataSourcePipe } from '@app/pipes/to-data-source.pipe';
import { TranslateModule } from '@ngx-translate/core';
import { PickKeysPipe } from '@app/pipes/pick-keys.pipe';
import { TranslateKeysPipe } from '@app/pipes/translate-object-keys.pipe';
<<<<<<< HEAD
import { MatTreeModule } from '@angular/material/tree';
import { StatusTreeComponent } from '@app/components/status-tree/status-tree.component';
=======
import { TooltipModule } from '@app/shared/components/tooltip/tooltip.module';
>>>>>>> 684685d7

@NgModule({
  imports: [
    CommonModule,
    MaterialModule,
    FormsModule,
    ReactiveFormsModule,
    RouterModule,
    StuffModule,
    FormElementsModule,
    ConfigurationModule,
    AddingModule,
    HostComponentsMapModule,
    DetailsModule,
    TranslateModule,
<<<<<<< HEAD
    AdwpListModule.forRoot({
      itemsPerPage: [10, 25, 50, 100],
    }),
    MatTreeModule,
=======
    TooltipModule
>>>>>>> 684685d7
  ],
  declarations: [
    DialogComponent,
    BreakRowPipe,
    HoverDirective,
    DynamicDirective,
    ButtonSpinnerComponent,
    TagEscPipe,
    IssueInfoComponent,
    StatusComponent,
    StatusInfoComponent,
    MainInfoComponent,
    MultiSortDirective,
    ImportComponent,
    ExportComponent,
    ActionMasterComponent,
    ActionMasterConfigComponent,
    StatusColumnComponent,
    StateColumnComponent,
    EditionColumnComponent,
    ClusterColumnComponent,
    ServiceComponentsComponent,
    ToDataSourcePipe,
    PickKeysPipe,
    TranslateKeysPipe,
<<<<<<< HEAD
    StatusTreeComponent,
=======
>>>>>>> 684685d7
  ],
  exports: [
    FormsModule,
    ReactiveFormsModule,
    MaterialModule,
    StuffModule,
    FormElementsModule,
    ConfigurationModule,
    AddingModule,
    HostComponentsMapModule,
    DetailsModule,
    DialogComponent,
    BreakRowPipe,
    HoverDirective,
    DynamicDirective,
    ButtonSpinnerComponent,
    UpgradeComponent,
    TagEscPipe,
    StatusComponent,
    StatusInfoComponent,
    MainInfoComponent,
    ImportComponent,
    ExportComponent,
    StatusColumnComponent,
    StateColumnComponent,
    EditionColumnComponent,
    ClusterColumnComponent,
    ServiceComponentsComponent,
    ToDataSourcePipe,
    PickKeysPipe,
    TranslateKeysPipe,
    TooltipModule
  ],
  providers: [
    JobService,
    TaskService,
  ],
})
export class SharedModule {
}<|MERGE_RESOLUTION|>--- conflicted
+++ resolved
@@ -48,12 +48,7 @@
 import { TranslateModule } from '@ngx-translate/core';
 import { PickKeysPipe } from '@app/pipes/pick-keys.pipe';
 import { TranslateKeysPipe } from '@app/pipes/translate-object-keys.pipe';
-<<<<<<< HEAD
-import { MatTreeModule } from '@angular/material/tree';
-import { StatusTreeComponent } from '@app/components/status-tree/status-tree.component';
-=======
 import { TooltipModule } from '@app/shared/components/tooltip/tooltip.module';
->>>>>>> 684685d7
 
 @NgModule({
   imports: [
@@ -69,14 +64,7 @@
     HostComponentsMapModule,
     DetailsModule,
     TranslateModule,
-<<<<<<< HEAD
-    AdwpListModule.forRoot({
-      itemsPerPage: [10, 25, 50, 100],
-    }),
-    MatTreeModule,
-=======
     TooltipModule
->>>>>>> 684685d7
   ],
   declarations: [
     DialogComponent,
@@ -102,10 +90,6 @@
     ToDataSourcePipe,
     PickKeysPipe,
     TranslateKeysPipe,
-<<<<<<< HEAD
-    StatusTreeComponent,
-=======
->>>>>>> 684685d7
   ],
   exports: [
     FormsModule,
