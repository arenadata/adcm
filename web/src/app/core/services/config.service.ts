--- conflicted
+++ resolved
@@ -10,14 +10,10 @@
 // See the License for the specific language governing permissions and
 // limitations under the License.
 import { HttpClient } from '@angular/common/http';
-<<<<<<< HEAD
 import { Injectable } from '@angular/core';
 import { Observable } from 'rxjs';
 import { map } from 'rxjs/operators';
-=======
-import { Observable, of } from 'rxjs';
-import { tap, map, switchMap } from 'rxjs/operators';
->>>>>>> 82c9ce73
+
 
 const CONFIG_URL = '/assets/config.json';
 export interface IConfig {
