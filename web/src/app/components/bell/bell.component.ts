--- conflicted
+++ resolved
@@ -174,11 +174,7 @@
         this.successCount.next(this.successCount.value + 1);
         this.decRunningCount();
         this.afterCountChanged();
-<<<<<<< HEAD
-      } else if (status === 'failed' || status === 'aborted') {
-=======
       } else if (status === 'failed' || status === 'aborted') { // fix if aborted counter will be added
->>>>>>> 2afac10d
         this.failedCount.next(this.failedCount.value + 1);
         this.decRunningCount();
         this.afterCountChanged();
