{
  "name": "adcm",
  "version": "0.0.1",
  "license": "MIT",
  "scripts": {
    "ng": "ng",
    "start": "ng serve",
    "build": "ng build",
    "test": "ng test",
    "lint": "ng lint",
    "e2e": "ng e2e"
  },
  "private": true,
  "dependencies": {
    "@angular/animations": "^9.1.0",
    "@angular/cdk": "^9.2.0",
    "@angular/common": "9.1.0",
    "@angular/compiler": "9.1.0",
    "@angular/core": "^9.1.0",
    "@angular/forms": "9.1.0",
    "@angular/material": "9.2.0",
    "@angular/platform-browser": "9.1.0",
    "@angular/platform-browser-dynamic": "9.1.0",
    "@angular/router": "9.1.0",
    "@ngrx/effects": "^9.0.0",
    "@ngrx/entity": "^9.0.0",
    "@ngrx/router-store": "^9.0.0",
    "@ngrx/store": "^9.0.0",
    "@ngrx/store-devtools": "^9.0.0",
    "rxjs": "^6.5.4",
    "tslib": "^1.11.1",
    "zone.js": "~0.10.3"
  },
  "devDependencies": {
<<<<<<< HEAD
    "@angular-devkit/build-angular": "~0.900.6",
    "@angular/cli": "^9.0.6",
    "@angular/compiler-cli": "9.0.7",
=======
    "@angular-devkit/build-angular": "~0.901.0",
    "@angular/cli": "^9.1.0",
    "@angular/compiler-cli": "9.1.0",
>>>>>>> 371586b3
    "@angular/language-service": "9.1.0",
    "@ngrx/schematics": "^9.0.0",
    "@types/jasmine": "~3.5.10",
    "@types/jasminewd2": "~2.0.8",
    "@types/node": "^12.12.31",
    "codelyzer": "^5.2.1",
    "eslint": "^6.8.0",
    "jasmine-core": "~3.5.0",
    "jasmine-spec-reporter": "~5.0.1",
    "karma": "~4.4.1",
    "karma-chrome-launcher": "~3.1.0",
    "karma-cli": "~2.0.0",
    "karma-coverage-istanbul-reporter": "^2.1.1",
    "karma-jasmine": "~3.1.1",
    "karma-jasmine-html-reporter": "^1.5.3",
    "node-sass": "^4.13.1",
    "protractor": "~5.4.3",
    "ts-node": "~8.8.1",
    "tslint": "~6.1.0",
    "typescript": "~3.7.5"
  }
}<|MERGE_RESOLUTION|>--- conflicted
+++ resolved
@@ -32,15 +32,9 @@
     "zone.js": "~0.10.3"
   },
   "devDependencies": {
-<<<<<<< HEAD
-    "@angular-devkit/build-angular": "~0.900.6",
-    "@angular/cli": "^9.0.6",
-    "@angular/compiler-cli": "9.0.7",
-=======
     "@angular-devkit/build-angular": "~0.901.0",
     "@angular/cli": "^9.1.0",
     "@angular/compiler-cli": "9.1.0",
->>>>>>> 371586b3
     "@angular/language-service": "9.1.0",
     "@ngrx/schematics": "^9.0.0",
     "@types/jasmine": "~3.5.10",
