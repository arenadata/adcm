--- conflicted
+++ resolved
@@ -22,14 +22,12 @@
 from _pytest.python import Function
 from allure_commons.model2 import TestResult, Parameter
 from allure_pytest.listener import AllureListener
-<<<<<<< HEAD
 from selenium.common.exceptions import WebDriverException
 
 from tests.ui_tests.app.app import ADCMTest
 from tests.ui_tests.app.page.admin_intro.page import AdminIntroPage
 from tests.ui_tests.app.page.login.page import LoginPage
-=======
->>>>>>> 8fe94d77
+
 
 pytest_plugins = "adcm_pytest_plugin"
 
@@ -90,13 +88,9 @@
 @pytest.fixture()
 def bundle_archive(request, tmp_path):
     """
-<<<<<<< HEAD
-    return {'username': 'admin', 'password': 'admin'}
-=======
     Prepare tar file from dir without using bundle packer
     """
     return _pack_bundle(request.param, tmp_path)
->>>>>>> 8fe94d77
 
 
 def _pack_bundle(stack_dir, archive_dir):
@@ -104,16 +98,7 @@
     with tarfile.open(archive_name, "w") as tar:
         for sub in os.listdir(stack_dir):
             tar.add(os.path.join(stack_dir, sub), arcname=sub)
-<<<<<<< HEAD
     return archive_name
-
-
-@pytest.fixture()
-def bundle_archive(request, tmp_path):
-    """
-    Prepare tar file from dir without using bundle packer
-    """
-    return _pack_bundle(request.param, tmp_path)
 
 
 @allure.title("Login in ADCM over API")
@@ -137,7 +122,4 @@
     login = LoginPage(app_fs.driver, app_fs.adcm.url).open()
     login.login_user(**adcm_credentials)
     login.wait_url_contains_path(AdminIntroPage(app_fs.driver, app_fs.adcm.url).path)
-    login.wait_config_loaded()
-=======
-    return archive_name
->>>>>>> 8fe94d77
+    login.wait_config_loaded()