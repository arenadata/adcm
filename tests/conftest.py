--- conflicted
+++ resolved
@@ -13,12 +13,9 @@
 import os
 import sys
 import tarfile
-<<<<<<< HEAD
 import tempfile
 from typing import Optional, List
-=======
-from typing import Optional
->>>>>>> 8fe94d77
+
 
 import pytest
 from _pytest.python import Function
@@ -94,16 +91,7 @@
     with tarfile.open(archive_name, "w") as tar:
         for sub in os.listdir(stack_dir):
             tar.add(os.path.join(stack_dir, sub), arcname=sub)
-<<<<<<< HEAD
     return archive_name
-
-
-@pytest.fixture()
-def bundle_archive(request, tmp_path):
-    """
-    Prepare tar file from dir without using bundle packer
-    """
-    return _pack_bundle(request.param, tmp_path)
 
 
 @pytest.fixture()
@@ -111,17 +99,4 @@
     """
     Prepare multiple bundles as in bundle_archive fixture
     """
-    return [_pack_bundle(bundle_path, tmp_path) for bundle_path in request.param]
-
-
-@pytest.fixture(scope="function")
-def auth_to_adcm(app_fs, adcm_credentials):
-    """Perform login on Login page ADCM"""
-
-    login = LoginPage(app_fs.driver, app_fs.adcm.url).open()
-    login.login_user(**adcm_credentials)
-    login.wait_url_contains_path(AdminIntroPage(app_fs.driver, app_fs.adcm.url).path)
-    login.wait_config_loaded()
-=======
-    return archive_name
->>>>>>> 8fe94d77
+    return [_pack_bundle(bundle_path, tmp_path) for bundle_path in request.param]