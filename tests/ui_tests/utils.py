<<<<<<< HEAD
# pylint: disable=too-many-ancestors
import os
=======
# Licensed under the Apache License, Version 2.0 (the "License");
# you may not use this file except in compliance with the License.
# You may obtain a copy of the License at
#
#      http://www.apache.org/licenses/LICENSE-2.0
#
# Unless required by applicable law or agreed to in writing, software
# distributed under the License is distributed on an "AS IS" BASIS,
# WITHOUT WARRANTIES OR CONDITIONS OF ANY KIND, either express or implied.
# See the License for the specific language governing permissions and
# limitations under the License.

>>>>>>> 36606e60
from collections import UserDict
from contextlib import contextmanager
from typing import Callable, TypeVar, Any, Union, Optional, Dict, Tuple

import allure
from adcm_client.objects import ADCMClient, Cluster
from adcm_pytest_plugin.utils import random_string, wait_until_step_succeeds
from selenium.webdriver.remote.webdriver import WebDriver
from selenium.webdriver.support import expected_conditions as EC
from selenium.webdriver.support.ui import WebDriverWait as WDW

from tests.ui_tests.app.configuration import Configuration

ValueType = TypeVar('ValueType')
FuncType = TypeVar('FuncType')


def prepare_cluster(sdk_client: ADCMClient, path) -> Cluster:
    bundle = sdk_client.upload_from_fs(path)
    cluster_name = "_".join(path.split("/")[-1:] + [random_string()])
    cluster = bundle.cluster_create(name=cluster_name)
    return cluster


@allure.step("Prepare cluster and get config")
def prepare_cluster_and_get_config(sdk_client: ADCMClient, path, app):
    cluster = prepare_cluster(sdk_client, path)
    config = Configuration(app.driver, f"{app.adcm.url}/cluster/{cluster.cluster_id}/config")
    return cluster, config


class BundleObjectDefinition(UserDict):
    def __init__(self, obj_type=None, name=None, version=None):
        super().__init__()
        self["type"] = obj_type
        self["name"] = name
        if version is not None:
            self["version"] = version

    def _set_ui_option(self, option, value):
        if "ui_options" not in self:
            self["ui_options"] = {}
        self["ui_options"][option] = value

    def set_advanced(self, value):
        self._set_ui_option("advanced", value)

    @classmethod
    def to_dict(cls, obj) -> dict:
        if isinstance(obj, cls):
            obj = cls.to_dict(obj.data)
        elif isinstance(obj, list):
            for i, v in enumerate(obj):
                obj[i] = cls.to_dict(v)
        elif isinstance(obj, dict):
            for k in obj:
                obj[k] = cls.to_dict(obj[k])
        return obj


class ClusterDefinition(BundleObjectDefinition):
    def __init__(self, name=None, version=None):
        super().__init__(obj_type="cluster", name=name, version=version)


class ServiceDefinition(BundleObjectDefinition):
    def __init__(self, name=None, version=None):
        super().__init__(obj_type="service", name=name, version=version)


class ProviderDefinition(BundleObjectDefinition):
    def __init__(self, name=None, version=None):
        super().__init__(obj_type="provider", name=name, version=version)


class HostDefinition(BundleObjectDefinition):
    def __init__(self, name=None, version=None):
        super().__init__(obj_type="host", name=name, version=version)


class GroupDefinition(BundleObjectDefinition):
    def __init__(self, name=None):
        super().__init__(obj_type="group", name=name)
        self["activatable"] = True
        self["subs"] = []

    def add_fields(self, *fields):
        for field in fields:
            self["subs"].append(field)
        return self


class FieldDefinition(BundleObjectDefinition):
    def __init__(self, prop_type, prop_name=None):
        super().__init__(obj_type=prop_type, name=prop_name)
        self["required"] = False


@allure.step('Wait for a new window after action')
@contextmanager
def wait_for_new_window(driver: WebDriver, wait_time: int = 10):
    """Wait a new window is opened after some action"""

    tabs = driver.window_handles
    yield
    WDW(driver, wait_time).until(EC.new_window_is_opened(tabs))
    tabs = driver.window_handles
    driver.switch_to.window(tabs[len(tabs) - 1])


@allure.step('Close current tab')
def close_current_tab(driver: WebDriver):
    """Close current tab and switch to first tab"""

    tabs = driver.window_handles
    driver.close()
    driver.switch_to.window(tabs[0])


def check_rows_amount(page, expected_amount: int, table_page_num: int):
    """
    Check rows count is equal to expected
    :param page: Page object with table attribute
    :param expected_amount: Expected amount of rows in table on that page
    :param table_page_num: Number of the current page (for assertion error message)
    """
    assert (
        row_count := page.table.row_count
    ) == expected_amount, f'Page #{table_page_num} should contain {expected_amount}, not {row_count}'


# !===== UI Information Comparator Function =====!


def is_equal(first_value: ValueType, second_value: ValueType) -> bool:
    """Check if two values are equal (==)"""
    return first_value == second_value


def is_empty(first_value: ValueType) -> bool:
    """Check if first value is empty (=='')"""
    return first_value == ''


def is_not_empty(first_value: ValueType) -> bool:
    """Check if first value is not empty (!='')"""
    return first_value != ''


def wait_and_assert_ui_info(
    expected_values: Dict[
        str,
        Union[
            Union[ValueType, Callable[[ValueType], bool]],
            Tuple[ValueType, Callable[[ValueType, ValueType], bool]],
        ],
    ],
    get_info_func: Union[Callable[[Any], FuncType]],
    get_info_kwargs: Optional[dict] = None,
    timeout: Union[int, float] = 5,
    period: Union[int, float] = 0.5,
):
    """
    Wait for some information on UI to be correct.
    Use it to avoid getting data from UI a bit earlier than it is fully loaded.

    As dict value for `expected_values` argument you can provide:

    - simple value to pass it to "is_equal" function as expected value;
    - tuple with expected value and callable that takes two arguments;
    - callable that takes exactly 1 argument (actual value).
    Callable should return bool and in case only callable is provided
    it's name is used in assertion message.

    :param expected_values: Dictionary with values that are expected to be found
                            in UI information object.
    :param get_info_func: Function to get UI information object.
    :param get_info_kwargs: Dictionary with keyword arguments to pass to `get_info_func`.
    :param timeout: Timeout for retries.
    :param period: Period between retries.
    """
    get_info_kwargs = get_info_kwargs or {}
    info = get_info_func(**get_info_kwargs)
    # to make assertion message more verbal
    ui_info_classname = info.__class__.__name__
    human_key_names = {k: k.replace("_", " ").capitalize() for k in expected_values.keys()}

    def check_info_from_ui():
        ui_info: FuncType = get_info_func(**get_info_kwargs)
        for key, value in expected_values.items():
            actual_value = ui_info[key] if isinstance(ui_info, dict) else getattr(ui_info, key)
            # we may want if out of loop someday
            if callable(value):
                # expected callable with 1 argument like 'is_empty', etc.
                compare_func = value
                assert compare_func(actual_value), (
                    f'{human_key_names[key]} in {ui_info_classname} '
                    f'failed to pass check "{compare_func.__name__}", '
                    f'actual value is {actual_value}'
                )
                return
            if isinstance(value, tuple):
                expected_value, compare_func = value
            else:
                expected_value = value
                compare_func = is_equal
            assert compare_func(actual_value, expected_value), (
                f'{human_key_names[key]} in {ui_info_classname} ' f'should be {expected_value}, not {actual_value}'
            )

    with allure.step('Check information is correct on UI'):
        wait_until_step_succeeds(check_info_from_ui, timeout=timeout, period=period)


def check_host_value(key: str, actual_value, expected_value):
    """
    Assert that actual value equals to expected value
    Argument `key` is used in failed assertion message
    """
    assert actual_value == expected_value, f"Host {key} should be {expected_value}, not {actual_value}"


def assert_enough_rows(required_row_num: int, row_count: int):
    """
    Assert that row "is presented" by comparing row index and amount of rows
    Provide row as index (starting with 0)
    """
    assert (
        required_row_num + 1 <= row_count
    ), f"Table has only {row_count} rows when row #{required_row_num} was requested"


<<<<<<< HEAD
@allure.step('Wait file {filename} is presented in directory {dirname}')
def wait_file_is_presented(
    filename: str,
    dirname: os.PathLike,
    timeout: Union[int, float] = 70,
    period: Union[int, float] = 1,
):
    """Checks if file is presented in directory"""

    def check_file_is_presented():
        assert filename in os.listdir(dirname), f'File {filename} not found in {dirname}'

    wait_until_step_succeeds(check_file_is_presented, timeout=timeout, period=period)
=======
@allure.step('Check that all fields and groups invisible')
def check_that_all_fields_and_groups_invisible(sdk_client: ADCMClient, path, app):
    """Prepare cluster from `path` and check that all fields and groups invisible."""

    _, config = prepare_cluster_and_get_config(sdk_client, path, app)

    fields = config.get_field_groups()
    for field in fields:
        assert not field.is_displayed(), f"Field should be invisible. Field classes: {field.get_attribute('class')}"
    group_names = config.get_group_elements()
    assert not group_names, "Group elements should be invisible"
    config.show_advanced()
    assert config.advanced, "Advanced fields should be expanded"
    fields = config.get_field_groups()
    group_names = config.get_group_elements()
    assert not group_names, "Advanced group elements should ve invisible"
    for field in fields:
        assert (
            not field.is_displayed()
        ), f"Advanced field should be invisible. Field classes: {field.get_attribute('class')}"
>>>>>>> 36606e60
<|MERGE_RESOLUTION|>--- conflicted
+++ resolved
@@ -1,7 +1,3 @@
-<<<<<<< HEAD
-# pylint: disable=too-many-ancestors
-import os
-=======
 # Licensed under the Apache License, Version 2.0 (the "License");
 # you may not use this file except in compliance with the License.
 # You may obtain a copy of the License at
@@ -14,12 +10,14 @@
 # See the License for the specific language governing permissions and
 # limitations under the License.
 
->>>>>>> 36606e60
+# pylint: disable=too-many-ancestors
 from collections import UserDict
 from contextlib import contextmanager
 from typing import Callable, TypeVar, Any, Union, Optional, Dict, Tuple
 
+import os
 import allure
+
 from adcm_client.objects import ADCMClient, Cluster
 from adcm_pytest_plugin.utils import random_string, wait_until_step_succeeds
 from selenium.webdriver.remote.webdriver import WebDriver
@@ -247,7 +245,6 @@
     ), f"Table has only {row_count} rows when row #{required_row_num} was requested"
 
 
-<<<<<<< HEAD
 @allure.step('Wait file {filename} is presented in directory {dirname}')
 def wait_file_is_presented(
     filename: str,
@@ -261,7 +258,8 @@
         assert filename in os.listdir(dirname), f'File {filename} not found in {dirname}'
 
     wait_until_step_succeeds(check_file_is_presented, timeout=timeout, period=period)
-=======
+
+    
 @allure.step('Check that all fields and groups invisible')
 def check_that_all_fields_and_groups_invisible(sdk_client: ADCMClient, path, app):
     """Prepare cluster from `path` and check that all fields and groups invisible."""
@@ -281,5 +279,4 @@
     for field in fields:
         assert (
             not field.is_displayed()
-        ), f"Advanced field should be invisible. Field classes: {field.get_attribute('class')}"
->>>>>>> 36606e60
+        ), f"Advanced field should be invisible. Field classes: {field.get_attribute('class')}"