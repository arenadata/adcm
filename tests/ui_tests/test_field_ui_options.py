--- conflicted
+++ resolved
@@ -9,11 +9,7 @@
 
 @parametrize_by_data_subdirs(__file__, "invisible_true", 'advanced_true')
 def test_ui_option_invisible_true_advanced_true(
-<<<<<<< HEAD
-        sdk_client_fs: ADCMClient, path, app_fs, login_to_adcm_over_api
-=======
-    sdk_client_fs: ADCMClient, path, app_fs, login_to_adcm
->>>>>>> 2a1659f5
+    sdk_client_fs: ADCMClient, path, app_fs, login_to_adcm_over_api
 ):
     _, config = prepare_cluster_and_get_config(sdk_client_fs, path, app_fs)
     groups = config.get_field_groups()
@@ -59,11 +55,7 @@
 
 @parametrize_by_data_subdirs(__file__, "invisible_false", 'advanced_false')
 def test_ui_option_invisible_false_advanced_false(
-<<<<<<< HEAD
-        sdk_client_fs: ADCMClient, path, app_fs, login_to_adcm_over_api
-=======
-    sdk_client_fs: ADCMClient, path, app_fs, login_to_adcm
->>>>>>> 2a1659f5
+    sdk_client_fs: ADCMClient, path, app_fs, login_to_adcm_over_api
 ):
     _, config = prepare_cluster_and_get_config(sdk_client_fs, path, app_fs)
     groups = config.get_field_groups()
