--- conflicted
+++ resolved
@@ -9,24 +9,18 @@
 # WITHOUT WARRANTIES OR CONDITIONS OF ANY KIND, either express or implied.
 # See the License for the specific language governing permissions and
 # limitations under the License.
-<<<<<<< HEAD
 from dataclasses import asdict
 from typing import Union, List
-=======
-from typing import Union
->>>>>>> 03d08e2b
 
 import os
+
 import pytest
 import allure
 
-<<<<<<< HEAD
 from adcm_pytest_plugin import utils
 from adcm_pytest_plugin.steps.actions import (
     run_cluster_action_and_assert_result,
 )
-=======
->>>>>>> 03d08e2b
 from adcm_client.objects import (
     ADCMClient,
     Cluster,
@@ -40,11 +34,12 @@
 )
 
 from tests.ui_tests.app.app import ADCMTest
+from tests.ui_tests.app.page.cluster_list.page import ClusterListPage
+from tests.ui_tests.app.page.job.page import JobPageStdout
 from tests.ui_tests.app.page.job_list.page import (
     JobListPage,
     JobStatus,
 )
-<<<<<<< HEAD
 from tests.ui_tests.utils import (
     wait_and_assert_ui_info,
     is_not_empty,
@@ -52,9 +47,6 @@
     wait_file_is_presented,
     wait_until_step_succeeds,
 )
-=======
-from tests.ui_tests.utils import wait_and_assert_ui_info, is_not_empty, is_empty
->>>>>>> 03d08e2b
 
 LONG_ACTION_DISPLAY_NAME = 'Long action'
 SUCCESS_ACTION_DISPLAY_NAME = 'Success action'
@@ -103,7 +95,6 @@
     return provider_bundle.provider_create('Awesome Provider')
 
 
-<<<<<<< HEAD
 @pytest.fixture()
 def created_hosts(provider: Provider) -> List[Host]:
     """Create 11 hosts for "parallel" actions execution"""
@@ -446,62 +437,6 @@
 
 
 # !==== HELPERS =====!
-=======
-@pytest.mark.smoke()
-def test_cluster_action_job(cluster: Cluster, page: JobListPage):
-    """Run action on cluster and validate job in table and popup"""
-    _test_run_action(page, cluster)
-
-
-@pytest.mark.smoke()
-def test_service_action_job(cluster: Cluster, page: JobListPage):
-    """Run action on service and validate job in table and popup"""
-    _test_run_action(page, cluster.service_list()[0])
-
-
-@pytest.mark.smoke()
-def test_provider_action_job(provider: Provider, page: JobListPage):
-    """Run action on host provider and validate job in table and popup"""
-    _test_run_action(page, provider)
-
-
-@pytest.mark.smoke()
-def test_host_action_job(provider: Provider, page: JobListPage):
-    """Run action on host and validate job in table and popup"""
-    _test_run_action(page, provider.host_create('some-fqdn'))
-
-
-@pytest.mark.smoke()
-@pytest.mark.parametrize(
-    'job_info',
-    [
-        {
-            'expected_status': 'success',
-            'status': JobStatus.SUCCESS,
-            'action_name': SUCCESS_ACTION_DISPLAY_NAME,
-        },
-        {
-            'expected_status': 'failed',
-            'status': JobStatus.FAILED,
-            'action_name': FAIL_ACTION_DISPLAY_NAME,
-        },
-    ],
-    ids=['success_job', 'failed_job'],
-)
-def test_finished_job_has_correct_info(job_info: dict, cluster: Cluster, page: JobListPage):
-    """Run action that finishes (success/failed) and check it is displayed correctly"""
-    expected_info_in_popup = {**job_info}
-    expected_status = expected_info_in_popup.pop('expected_status')
-    expected_info_in_table = {**expected_info_in_popup, 'invoker_objects': cluster.name}
-    with allure.step(f'Run action and wait for "{expected_status}" status'):
-        action = cluster.action(display_name=expected_info_in_popup['action_name'])
-        run_cluster_action_and_assert_result(cluster, action.name, status=expected_status)
-    _check_finished_job_info_in_table(page, expected_info_in_table)
-    open_filter_on_page = getattr(page, f'select_filter_{expected_status}_tab')
-    open_filter_on_page()
-    _check_finished_job_info_in_table(page, expected_info_in_table)
-    _check_job_info_in_popup(page, expected_info_in_popup)
->>>>>>> 03d08e2b
 
 
 def _test_run_action(page: JobListPage, action_owner: Union[Cluster, Service, Provider, Host]):
@@ -551,7 +486,6 @@
 def _check_job_info_in_popup(page: JobListPage, expected_info: dict):
     """Get job info from popup and check it"""
     with page.header.open_jobs_popup():
-<<<<<<< HEAD
         wait_and_assert_ui_info({**expected_info}, page.get_task_info_from_popup)
 
 
@@ -603,7 +537,4 @@
             ), f'Action "{display_name}" is not presented on host {host.fqdn}. Actions: {host.action_list()}'
 
     utils.wait_until_step_succeeds(wait_for_action_to_be_presented, period=0.1, timeout=10)
-    return host.action(display_name=display_name)
-=======
-        wait_and_assert_ui_info({**expected_info}, page.get_task_info_from_popup)
->>>>>>> 03d08e2b
+    return host.action(display_name=display_name)