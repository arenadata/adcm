# Licensed under the Apache License, Version 2.0 (the "License");
# you may not use this file except in compliance with the License.
# You may obtain a copy of the License at
#
#      http://www.apache.org/licenses/LICENSE-2.0
#
# Unless required by applicable law or agreed to in writing, software
# distributed under the License is distributed on an "AS IS" BASIS,
# WITHOUT WARRANTIES OR CONDITIONS OF ANY KIND, either express or implied.
# See the License for the specific language governing permissions and
# limitations under the License.
from dataclasses import dataclass
<<<<<<< HEAD
from enum import Enum
from typing import TypeVar, Union, List

import allure

=======
from typing import TypeVar, Union

import allure

from enum import Enum
>>>>>>> 03d08e2b
from selenium.webdriver.remote.webelement import WebElement

from tests.ui_tests.app.helpers.locator import Locator
from tests.ui_tests.app.page.common.base_page import (
    BasePageObject,
    PageHeader,
    PageFooter,
)
from tests.ui_tests.app.page.common.header import AuthorizedHeaderLocators
from tests.ui_tests.app.page.common.table.page import CommonTableObj
from tests.ui_tests.app.page.common.tooltip_links.locator import CommonToolbarLocators
from tests.ui_tests.app.page.job_list.locators import TaskListLocators


class JobStatus(Enum):
    RUNNING = 'running'
    SUCCESS = 'success'
    FAILED = 'failed'


@dataclass
class PopupTaskInfo:
    """Info about the job from popup"""

    action_name: str
    status: JobStatus


@dataclass
class TableTaskInfo(PopupTaskInfo):
    """Info about the job from table row"""

    invoker_objects: str
    start_date: str
    finish_date: str


@dataclass
class SubTaskJobInfo:
    """Information about job in task's list of jobs"""

    name: str
    status: JobStatus


TaskInfo = TypeVar('TaskInfo', bound=Union[PopupTaskInfo, TableTaskInfo])


class JobListPage(BasePageObject):
    def __init__(self, driver, base_url):
        super().__init__(driver, base_url, "/task")
        self.header = PageHeader(self.driver, self.base_url)
        self.footer = PageFooter(self.driver, self.base_url)
        self.table = CommonTableObj(self.driver, self.base_url, TaskListLocators.Table)

    def get_task_info_from_table(self, row_num: int = 0, *, full_invoker_objects_link: bool = False) -> TableTaskInfo:
        """
        Get job information from row

        :param row_num: Index of row in table
        :param full_invoker_objects_link: Use it to get full object link (with "parent" objects)
                                          or just object which invoked the action
        """
        row = self.table.get_row(row_num)
        row_locators = TaskListLocators.Table.Row
        if full_invoker_objects_link:
            invoker_objects = self.find_children(row, row_locators.invoker_objects)
            object_link = '/'.join(obj.text.strip() for obj in invoker_objects)
        else:
            object_link = self.find_child(row, row_locators.invoker_objects).text.strip()
        return TableTaskInfo(
            action_name=self.find_child(row, row_locators.action_name).text,
            invoker_objects=object_link,
            start_date=self.find_child(row, row_locators.start_date).text,
            finish_date=self.find_child(row, row_locators.finish_date).text,
            status=self._get_status_from_class_string(self.find_child(row, row_locators.status)),
        )

    def get_task_info_from_popup(self, row_num: int = 0) -> PopupTaskInfo:
        """Get job information from list in popup"""
        job = self.header.get_single_job_row_from_popup(row_num)
        popup_locators = AuthorizedHeaderLocators.JobPopup
        return PopupTaskInfo(
            action_name=self.find_child(job, popup_locators.job_name).text,
            status=self._get_status_from_class_string(self.find_child(job, popup_locators.job_status)),
        )

    def get_all_jobs_info(self) -> List[SubTaskJobInfo]:
        """
        Returns information about all jobs
        from expanded first task's jobs list
        """
        expand_task_locators = TaskListLocators.Table.ExpandedTask
        job_rows = self.find_elements(expand_task_locators.row)
        return [
            SubTaskJobInfo(
                name=self.find_child(job, expand_task_locators.Row.job_name).text,
                status=self._get_status_from_class_string(self.find_child(job, expand_task_locators.Row.job_status)),
            )
            for job in job_rows
        ]

    @allure.step('Expand task in row {row_num}')
    def expand_task_in_row(self, row_num: int = 0):
        """Click on expand jobs button"""
        table_locators = TaskListLocators.Table
        row = self.table.get_row(row_num)
        self.find_child(row, table_locators.Row.expand_task).click()
        self.wait_element_visible(table_locators.ExpandedTask.block)

    @allure.step("Click on job in task's job list")
    def click_on_job(self, job_num: int = 0):
        """Click on job in expanded first task's job list"""
        expand_task_locators = TaskListLocators.Table.ExpandedTask
        job_rows = self.find_elements(expand_task_locators.row)
        assert job_num < len(job_rows), 'Not enough jobs in this task'
        self.find_child(job_rows[job_num], expand_task_locators.Row.job_name).click()

    @allure.step('Click on action name')
    def click_on_action_name_in_row(self, row: WebElement):
        """Click on action name in row"""
        locator = TaskListLocators.Table.Row.action_name
        row.find_element(locator.by, locator.value).click()

    @allure.step('Select the "All" filter tab')
    def select_filter_all_tab(self):
        """Show all tasks"""
        self._select_filter(TaskListLocators.Filter.all)

    @allure.step('Select the "Running" filter tab')
    def select_filter_running_tab(self):
        """Show only running tasks"""
        self._select_filter(TaskListLocators.Filter.running)

    @allure.step('Select the "Success" filter tab')
    def select_filter_success_tab(self):
        """Show only success tasks"""
        self._select_filter(TaskListLocators.Filter.success)

    @allure.step('Select the "Failed" filter tab')
    def select_filter_failed_tab(self):
        """Show only failed tasks"""
        self._select_filter(TaskListLocators.Filter.failed)

    def _select_filter(self, filter_locator: Locator):
        """Click on filter tab and wait it is pressed"""
        self.find_and_click(filter_locator)
        self.wait_element_attribute(filter_locator, 'aria-pressed', "true")
        self.wait_element_hide(CommonToolbarLocators.progress_bar)

    @staticmethod
    def _get_status_from_class_string(status_element: WebElement) -> JobStatus:
        """Get JobStatus from @class string"""
        class_string = status_element.get_attribute('class')
        for status in JobStatus:
            if status.value in class_string:
                return status
        raise KeyError('Job status not found in class string: %s' % str(class_string))<|MERGE_RESOLUTION|>--- conflicted
+++ resolved
@@ -10,19 +10,11 @@
 # See the License for the specific language governing permissions and
 # limitations under the License.
 from dataclasses import dataclass
-<<<<<<< HEAD
 from enum import Enum
 from typing import TypeVar, Union, List
 
 import allure
 
-=======
-from typing import TypeVar, Union
-
-import allure
-
-from enum import Enum
->>>>>>> 03d08e2b
 from selenium.webdriver.remote.webelement import WebElement
 
 from tests.ui_tests.app.helpers.locator import Locator
@@ -180,4 +172,9 @@
         for status in JobStatus:
             if status.value in class_string:
                 return status
-        raise KeyError('Job status not found in class string: %s' % str(class_string))+        raise KeyError('Job status not found in class string: %s' % str(class_string))
+
+    def get_selected_filter(self):
+        for filter_element in self.find_elements(TaskListLocators.Filter.filter_btn):
+            if filter_element.get_attribute("aria-pressed") == "true":
+                return filter_element.text