--- conflicted
+++ resolved
@@ -12,12 +12,8 @@
 
 """Admin pages PageObjects classes"""
 
-<<<<<<< HEAD
+from dataclasses import dataclass
 from typing import List, Optional
-=======
-from dataclasses import dataclass
-from typing import List
->>>>>>> 6b80095a
 
 import allure
 from selenium.common.exceptions import TimeoutException
