# Licensed under the Apache License, Version 2.0 (the "License");
# you may not use this file except in compliance with the License.
# You may obtain a copy of the License at
#
#      http://www.apache.org/licenses/LICENSE-2.0
#
# Unless required by applicable law or agreed to in writing, software
# distributed under the License is distributed on an "AS IS" BASIS,
# WITHOUT WARRANTIES OR CONDITIONS OF ANY KIND, either express or implied.
# See the License for the specific language governing permissions and
# limitations under the License.

"""Admin pages PageObjects classes"""

from dataclasses import dataclass
<<<<<<< HEAD
from typing import (
    List,
    Optional,
)
=======
from typing import List, Optional
>>>>>>> f350bf9d

import allure
from selenium.common.exceptions import TimeoutException
from selenium.webdriver.remote.webelement import WebElement

from tests.ui_tests.app.helpers.locator import Locator
from tests.ui_tests.app.page.admin.locators import (
    AdminUsersLocators,
    AdminIntroLocators,
    AdminSettingsLocators,
    AdminRolesLocators,
)
from tests.ui_tests.app.page.common.base_page import (
    BasePageObject,
    PageHeader,
    PageFooter,
)
from tests.ui_tests.app.page.common.common_locators import ObjectPageMenuLocators
from tests.ui_tests.app.page.common.configuration.page import CommonConfigMenuObj
from tests.ui_tests.app.page.common.dialogs_locators import DeleteDialog
from tests.ui_tests.app.page.common.table.locator import CommonTable
from tests.ui_tests.app.page.common.table.page import CommonTableObj
from tests.ui_tests.app.page.common.tooltip_links.locator import CommonToolbarLocators
from tests.ui_tests.app.page.common.tooltip_links.page import CommonToolbar


@dataclass
class AdminRoleInfo:
    """Information about role"""

    name: str
    description: str
    permissions: str


class GeneralAdminPage(BasePageObject):
    """Base class for admin pages"""

    MENU_SUFFIX: str
    MAIN_ELEMENTS: List[Locator]
    header: PageHeader
    footer: PageFooter
    config: CommonConfigMenuObj
    table: CommonTableObj
    toolbar: CommonToolbar

    def __init__(self, driver, base_url):
        if self.MENU_SUFFIX is None:
            raise AttributeError('You should explicitly set MENU_SUFFIX in class definition')
        super().__init__(driver, base_url, "/admin/" + self.MENU_SUFFIX)
        self.header = PageHeader(self.driver, self.base_url)
        self.footer = PageFooter(self.driver, self.base_url)
        self.config = CommonConfigMenuObj(self.driver, self.base_url)
        self.table = CommonTableObj(self.driver, self.base_url)
        self.toolbar = CommonToolbar(self.driver, self.base_url)

    @allure.step("Assert that all main elements are presented on the page")
    def check_all_elements(self):
        """Assert presence of the MAIN_ELEMENTS"""

        if len(self.MAIN_ELEMENTS) == 0:
            raise AttributeError('MAIN_ELEMENTS should contain at least 1 element')
        self.assert_displayed_elements(self.MAIN_ELEMENTS)

    @allure.step("Check admin toolbar")
    def check_admin_toolbar(self):
        """Check that admin toolbar has all required elements in place"""
        self.assert_displayed_elements([CommonToolbarLocators.admin_link])

    @allure.step('Open Admin Intro page by left menu item click')
    def open_intro_menu(self) -> "AdminIntroPage":
        """Open Admin Intro page by menu object click"""

        self.find_and_click(ObjectPageMenuLocators.intro_tab)
        page = AdminIntroPage(self.driver, self.base_url)
        page.wait_page_is_opened()
        return page

    @allure.step('Open Admin Settings page by left menu item click')
    def open_settings_menu(self) -> "AdminSettingsPage":
        """Open Admin Settings page by menu object click"""

        self.find_and_click(ObjectPageMenuLocators.settings_tab)
        page = AdminSettingsPage(self.driver, self.base_url)
        page.wait_page_is_opened()
        return page

    @allure.step('Open Admin Users page by left menu item click')
    def open_users_menu(self) -> "AdminUsersPage":
        """Open Admin Users page by menu object click"""

        self.find_and_click(ObjectPageMenuLocators.users_tab)
        page = AdminUsersPage(self.driver, self.base_url)
        page.wait_page_is_opened()
        return page

    @allure.step('Open Admin Roles page by left menu item click')
    def open_roles_menu(self) -> "AdminRolesPage":
        """Open Admin Roles page by menu object click"""

        self.find_and_click(ObjectPageMenuLocators.roles_tab)
        page = AdminRolesPage(self.driver, self.base_url)
        page.wait_page_is_opened()
        return page


class AdminIntroPage(GeneralAdminPage):
    """Admin Intro Page class"""

    MENU_SUFFIX = 'intro'
    MAIN_ELEMENTS = [
        AdminIntroLocators.intro_title,
        AdminIntroLocators.intro_text,
        CommonToolbarLocators.admin_link,
    ]


class AdminSettingsPage(GeneralAdminPage):
    """Admin Settings Page class"""

    MENU_SUFFIX = 'settings'
    MAIN_ELEMENTS = [
        AdminSettingsLocators.save_btn,
        AdminSettingsLocators.search_input,
        AdminSettingsLocators.advanced_label,
        CommonToolbarLocators.admin_link,
    ]


class AdminUsersPage(GeneralAdminPage):
    """Admin Users Page class"""

    MENU_SUFFIX = 'users'
    MAIN_ELEMENTS = [
        AdminUsersLocators.create_user_button,
        AdminUsersLocators.user_row,
        CommonToolbarLocators.admin_link,
    ]

    def get_all_user_rows(self) -> List[WebElement]:
        """Get all user rows (locator differs from self.table.get_all_rows())"""
        try:
            return self.find_elements(AdminUsersLocators.user_row, timeout=5)
        except TimeoutException:
            return []

    @allure.step('Get user row where username is {username}')
    def get_user_row_by_username(self, username: str) -> WebElement:
        """Search for user row by username and return it"""
        for row in self.get_all_user_rows():
            if self.find_child(row, AdminUsersLocators.Row.username).text == username:
                return row
        raise AssertionError(f'User row with username "{username}" was not found')

    def is_user_presented(self, username: str) -> bool:
        """Check if user is presented in users list"""
        for row in self.get_all_user_rows():
            if self.find_child(row, AdminUsersLocators.Row.username).text == username:
                return True
        return False

    @allure.step('Create new user "{username}" with password "{password}"')
    def create_user(
        self, username: str, password: str, first_name: str, last_name: str, email: str
    ):  # pylint: disable-next=too-many-arguments
        """Create new user via add user popup"""
        self.find_and_click(AdminUsersLocators.create_user_button)
        self.wait_element_visible(AdminUsersLocators.AddUserPopup.block)
        self.send_text_to_element(AdminUsersLocators.AddUserPopup.username, username)
        self.send_text_to_element(AdminUsersLocators.AddUserPopup.password, password)
        self.send_text_to_element(AdminUsersLocators.AddUserPopup.password_confirm, password)
        self.send_text_to_element(AdminUsersLocators.AddUserPopup.first_name, first_name)
        self.send_text_to_element(AdminUsersLocators.AddUserPopup.last_name, last_name)
        self.send_text_to_element(AdminUsersLocators.AddUserPopup.email, email)
        self.find_and_click(AdminUsersLocators.AddUserPopup.create_button)
        self.wait_element_hide(AdminUsersLocators.AddUserPopup.block)

    @allure.step('Update user {username} info')
    def update_user_info(
        self,
        username: str,
        password: Optional[str] = None,
        first_name: Optional[str] = None,
        last_name: Optional[str] = None,
        email: Optional[str] = None,
    ):  # pylint: disable-next=too-many-arguments
        """Update some of fields for user"""
        if not (password or first_name or last_name or email):
            raise ValueError("You should provide at least one field's value to make an update")
        user_row = self.get_user_row_by_username(username)
        self.find_child(user_row, AdminUsersLocators.Row.username).click()
        self.wait_element_visible(AdminUsersLocators.AddUserPopup.block)
        popup_locators = AdminUsersLocators.AddUserPopup
        for value, locator in (
            (password, popup_locators.password),
            (first_name, popup_locators.first_name),
            (last_name, popup_locators.last_name),
            (email, popup_locators.email),
        ):
            if value:
                self.send_text_to_element(locator, value)
        self.find_and_click(AdminUsersLocators.AddUserPopup.update_button)
        self.wait_element_hide(AdminUsersLocators.AddUserPopup.block)

    @allure.step('Change password of user {username} to {password}')
    def change_user_password(self, username: str, password: str):
        """Change user password"""
        user_row = self.get_user_row_by_username(username)
        self.find_child(user_row, AdminUsersLocators.Row.username).click()
        self.wait_element_visible(AdminUsersLocators.AddUserPopup.block)
        self.send_text_to_element(AdminUsersLocators.AddUserPopup.password, password)
        self.send_text_to_element(AdminUsersLocators.AddUserPopup.password_confirm, password)
        self.find_and_click(AdminUsersLocators.AddUserPopup.update_button)
        self.wait_element_hide(AdminUsersLocators.AddUserPopup.block)

    @allure.step('Delete user {username}')
    def delete_user(self, username: str):
        """Delete existing user"""
        user_row = self.get_user_row_by_username(username)
        self.find_child(user_row, AdminUsersLocators.Row.select_checkbox).click()
        self.find_and_click(AdminUsersLocators.Row.delete_btn)
        self.wait_element_visible(DeleteDialog.body)
        self.find_and_click(DeleteDialog.yes)
        self.wait_element_hide(DeleteDialog.body)

    @allure.step('Check delete button is not presented for user {username}')
    def check_delete_button_not_presented(self, username: str):
        """Check that delete button is not presented in user row"""
        user_row = self.get_user_row_by_username(username)
        assert not self.is_child_displayed(user_row, AdminUsersLocators.Row.delete_btn, timeout=3)


class AdminRolesPage(GeneralAdminPage):
    """Admin Roles Page class"""

    MENU_SUFFIX = 'roles'
    MAIN_ELEMENTS = [
        AdminIntroLocators.intro_title,
        AdminIntroLocators.intro_text,
        AdminRolesLocators.create_role_btn,
        AdminRolesLocators.delete_btn,
        CommonTable.header,
        CommonTable.visible_row,
    ]

    def get_all_roles_info(self) -> [AdminRoleInfo]:
        """Get all roles info."""

        roles_items = []
        role_rows = self.table.get_all_rows()
        for row in role_rows:
            row_item = AdminRoleInfo(
                name=self.find_child(row, AdminRolesLocators.RoleRow.name).text,
                description=self.find_child(row, AdminRolesLocators.RoleRow.description).text,
                permissions=self.find_child(row, AdminRolesLocators.RoleRow.permissions).text,
            )
            roles_items.append(row_item)
        return roles_items

    @allure.step('Check default roles')
    def check_default_roles(self):
<<<<<<< HEAD
        default_roles = [
            AdminRoleInfo(
                name='ADCM User',
                description='',
                permissions='View application configurations, View infrastructure configurations, View imports, '
                'View host-components, Base role',
            ),
=======
        """Check default roles are listed on admin page"""
        default_roles = [
            AdminRoleInfo(name='ADCM User', description='', permissions='View configurations, View imports, Base role'),
>>>>>>> f350bf9d
            AdminRoleInfo(
                name='Service Administrator',
                description='',
                permissions='Edit application configurations, Manage imports, ADCM User',
            ),
            AdminRoleInfo(
                name='Cluster Administrator',
                description='',
                permissions='Create host, Upload bundle, Add service, Remove service, Remove hosts, Map hosts, '
                'Unmap hosts, Edit host-components, Upgrade application bundle, Remove bundle, '
                'Service Administrator',
            ),
            AdminRoleInfo(
                name='Provider Administrator',
                description='',
                permissions='Create host, Upload bundle, Edit infrastructure configurations, Remove hosts, '
                'Upgrade infrastructure bundle, Remove bundle',
            ),
            AdminRoleInfo(
                name='ADCM Administrator',
                description='',
                permissions='Create provider, Create cluster, Remove cluster, Remove provider, View ADCM settings, '
                'Edit ADCM settings, View users, Create user, Edit user, Remove user, View roles, Create '
                'custom role, Edit role, Remove roles, View group, Create group, Edit group, Remove group, '
                'View policy, Create policy, Edit policy, Remove policy, Cluster Administrator',
            ),
        ]

        roles = self.get_all_roles_info()
<<<<<<< HEAD
        for role in default_roles:
            assert role in roles, f"Default role {role.name} is wrong or missing"

    @allure.step('Check custom roles')
    def check_custom_role(self, role: AdminRoleInfo):
        assert role in self.get_all_roles_info(), f"Role {role.name} is wrong or missing"

    @allure.step('Open create role popup')
    def open_create_role_popup(self):
        self.find_and_click(AdminRolesLocators.create_role_btn)
        self.wait_element_visible(AdminRolesLocators.AddRolePopup.block)

    @allure.step('Fill role name {role_name}')
    def fill_role_name_in_role_popup(self, role_name: str):
        self.send_text_to_element(AdminRolesLocators.AddRolePopup.role_name_input, role_name, clean_input=True)

    @allure.step('Fill description {description}')
    def fill_description_in_role_popup(self, description: str):
        self.send_text_to_element(AdminRolesLocators.AddRolePopup.description_name_input, description, clean_input=True)

    @allure.step('Create new role')
    def create_role(self, role: AdminRoleInfo):
        self.open_create_role_popup()
        self.fill_role_name_in_role_popup(role.name)
        self.fill_description_in_role_popup(role.description)
        for permission in role.permissions.split(", "):
            self.select_permission_in_add_role_popup(permission)
        self.wait_element_visible(AdminRolesLocators.AddRolePopup.PermissionItemsBlock.item)
        self.click_save_btn_in_role_popup()
        self.wait_element_hide(CommonToolbarLocators.progress_bar)

    @allure.step('Select permission {permission}')
    def select_permission_in_add_role_popup(self, permission: str):
        available_permissions = self.find_elements(
            AdminRolesLocators.AddRolePopup.SelectPermissionsBlock.permissions_item_row
        )
        for perm in available_permissions:
            if perm.text == permission:
                perm.click()
                self.find_and_click(AdminRolesLocators.AddRolePopup.SelectPermissionsBlock.select_btn)
                return
        raise ValueError(f"Permission {permission} has not found")

    @allure.step('Open role {role_name}')
    def open_role_by_name(self, role_name: str):
        role_rows = self.table.get_all_rows()
        for row in role_rows:
            if role_name in row.text:
                self.find_child(row, AdminRolesLocators.RoleRow.name).click()
                self.wait_element_visible(AdminRolesLocators.AddRolePopup.block)
                return
        raise ValueError(f"Role {role_name} has not found")

    @allure.step('Remove permissions {permissions_to_remove}')
    def remove_permissions_in_add_role_popup(
        self, permissions_to_remove: Optional[List], all_permissions: bool = False
    ):

        if all_permissions:
            self.find_and_click(AdminRolesLocators.AddRolePopup.PermissionItemsBlock.clear_all_btn)
        else:
            for permission_to_remove in permissions_to_remove:
                selected_permission = self.find_elements(AdminRolesLocators.AddRolePopup.PermissionItemsBlock.item)
                for permission in selected_permission:
                    if permission_to_remove in permission.text:
                        self.find_child(
                            permission, AdminRolesLocators.AddRolePopup.PermissionItemsBlock.PermissionItem.delete_btn
                        ).click()
                        break

    def click_save_btn_in_role_popup(self):
        self.find_and_click(AdminRolesLocators.AddRolePopup.save_btn)

    @allure.step('Check that save button is disabled')
    def check_save_button_disabled(self):
        assert (
            self.find_element(AdminRolesLocators.AddRolePopup.save_btn).get_attribute("disabled") == 'true'
        ), "Save role button should be disabled"

    @allure.step("Check {name} required error is presented")
    def check_field_is_required_in_role_popup(self, name: str):
        """Assert that message "{name} is required" is presented"""

        message = f'{name} is required.'
        self.check_element_should_be_visible(AdminRolesLocators.AddRolePopup.field_error(message))

    @allure.step("Check {name} not correct error is presented")
    def check_field_is_not_correct_in_role_popup(self, name: str):
        """Assert that message "{name} is not correct" is presented"""

        message = f'{name} is not correct.'
        self.check_element_should_be_visible(AdminRolesLocators.AddRolePopup.field_error(message))

    def select_all_roles(self):
        self.find_elements(self.table.locators.header)[0].click()

    def click_delete_button(self):
        self.find_and_click(AdminRolesLocators.delete_btn)
        self.wait_element_visible(DeleteDialog.body)
        self.find_and_click(DeleteDialog.yes)
        self.wait_element_hide(DeleteDialog.body)
=======
        assert roles == default_roles, "Some default roles are wrong or missing"
>>>>>>> f350bf9d
<|MERGE_RESOLUTION|>--- conflicted
+++ resolved
@@ -13,14 +13,10 @@
 """Admin pages PageObjects classes"""
 
 from dataclasses import dataclass
-<<<<<<< HEAD
 from typing import (
     List,
     Optional,
 )
-=======
-from typing import List, Optional
->>>>>>> f350bf9d
 
 import allure
 from selenium.common.exceptions import TimeoutException
@@ -282,7 +278,6 @@
 
     @allure.step('Check default roles')
     def check_default_roles(self):
-<<<<<<< HEAD
         default_roles = [
             AdminRoleInfo(
                 name='ADCM User',
@@ -290,11 +285,9 @@
                 permissions='View application configurations, View infrastructure configurations, View imports, '
                 'View host-components, Base role',
             ),
-=======
         """Check default roles are listed on admin page"""
         default_roles = [
             AdminRoleInfo(name='ADCM User', description='', permissions='View configurations, View imports, Base role'),
->>>>>>> f350bf9d
             AdminRoleInfo(
                 name='Service Administrator',
                 description='',
@@ -324,7 +317,6 @@
         ]
 
         roles = self.get_all_roles_info()
-<<<<<<< HEAD
         for role in default_roles:
             assert role in roles, f"Default role {role.name} is wrong or missing"
 
@@ -425,7 +417,4 @@
         self.find_and_click(AdminRolesLocators.delete_btn)
         self.wait_element_visible(DeleteDialog.body)
         self.find_and_click(DeleteDialog.yes)
-        self.wait_element_hide(DeleteDialog.body)
-=======
-        assert roles == default_roles, "Some default roles are wrong or missing"
->>>>>>> f350bf9d
+        self.wait_element_hide(DeleteDialog.body)