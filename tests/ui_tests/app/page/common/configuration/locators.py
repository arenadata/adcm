--- conflicted
+++ resolved
@@ -40,8 +40,6 @@
     config_version_option = TemplateLocator(
         By.XPATH, "//mat-option//span[contains(text(), '{}')]", "Config version with text: {}"
     )
-<<<<<<< HEAD
-=======
     # use it to check config diff existence by finding text entry
     config_diff = TemplateLocator(
         By.XPATH,
@@ -49,11 +47,9 @@
         'Config diff of option "{}" with "{}" in text',
     )
     config_row = Locator(By.XPATH, "//app-field", "Configuration row")
->>>>>>> f285b0de
 
     field_error = TemplateLocator(By.XPATH, "//mat-error[contains(text(), '{}')]", 'Error "{}"')
     loading_text = Locator(By.XPATH, "//span[text()='Loading...']", "Loading text")
-    config_row = Locator(By.XPATH, "//app-field", "Configuration row")
 
     class ConfigRow:
         name = Locator(By.XPATH, ".//label", "Row name")
@@ -75,21 +71,6 @@
         name = Locator(By.XPATH, ".//mat-panel-title/span", "Group name")
         expansion_btn = Locator(By.XPATH, ".//mat-expansion-panel-header", "Expansion button")
 
-<<<<<<< HEAD
-=======
-    loading_text = Locator(By.XPATH, "//span[text()='Loading...']", "Loading text")
-
-    class ConfigRow:
-        name = Locator(By.XPATH, ".//label", "Row name")
-        value = Locator(By.XPATH, ".//input", "Row value")
-        history = Locator(By.XPATH, ".//mat-list-item//span[2]", "Row history")
-        reset_btn = Locator(By.XPATH, ".//button[@mattooltip='Reset to default']", "Reset button")
-
-    class ConfigGroup:
-        name = Locator(By.XPATH, ".//mat-panel-title/span", "Group name")
-        expansion_btn = Locator(By.XPATH, ".//mat-expansion-panel-header", "Expansion button")
-
->>>>>>> f285b0de
     class HistoryRow:
         history_select = Locator(By.XPATH, "//mat-select[@placeholder='History']", "History select")
         compare_select = Locator(By.XPATH, "//mat-select[@placeholder='Compare to']", "Compare select")
