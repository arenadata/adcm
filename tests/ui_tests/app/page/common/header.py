--- conflicted
+++ resolved
@@ -32,10 +32,6 @@
 class AuthorizedHeaderLocators(CommonHeaderLocators):
     """ADCM header locators for authorized user"""
 
-<<<<<<< HEAD
-    job_block_previous = Locator(By.XPATH, "//app-bell/div", "Header jobs block previous version")
-=======
->>>>>>> a4efe391
     job_block = Locator(By.CSS_SELECTOR, "app-bell div", "Header jobs block previous version")
     job_popup = Locator(By.CSS_SELECTOR, "app-popover", "Header jobs pop up")
 
@@ -43,7 +39,6 @@
     account_button = Locator(By.CSS_SELECTOR, "button[adcm_test='account']", "Header button for account settings")
     popup_block = Locator(By.CSS_SELECTOR, "*.mat-menu-content", "Header popup block")
     bell_icon = Locator(By.CSS_SELECTOR, "div.circle", "Bell icon")
-<<<<<<< HEAD
 
     in_progress_job_button = Locator(
         By.XPATH,
@@ -54,32 +49,16 @@
         By.XPATH, "//button[@mattooltip='Show success jobs']", "Header button for success Jobs"
     )
     failed_job_button = Locator(By.XPATH, "//button[@mattooltip='Show failed jobs']", "Header button for failed Jobs")
-=======
->>>>>>> a4efe391
 
     class JobPopup:
         """ADCM header popup with jobs"""
 
         block = Locator(By.CSS_SELECTOR, "app-popover", "Popup block with jobs")
 
-<<<<<<< HEAD
-        success_jobs = Locator(By.XPATH, "//div[@mattooltip='Show success jobs']", "Success jobs")
-        in_progress_jobs = Locator(By.XPATH, "//div[@mattooltip='Show jobs in progress']", "In progress jobs")
-        failed_jobs = Locator(By.XPATH, "//div[@mattooltip='Show failed jobs']", "Failed jobs")
-=======
         success_jobs = Locator(By.CSS_SELECTOR, "div[mattooltip='Show success jobs']", "Success jobs")
         in_progress_jobs = Locator(By.CSS_SELECTOR, "div[mattooltip='Show jobs in progress']", "In progress jobs")
         failed_jobs = Locator(By.CSS_SELECTOR, "div[mattooltip='Show failed jobs']", "Failed jobs")
         job_row = Locator(By.CSS_SELECTOR, "div>div[class*='notification']", "Job row in popup list")
-
-        class JobRow:
-            job_status = Locator(By.CSS_SELECTOR, "mat-icon", "Job status in job row")
-            job_name = Locator(By.CSS_SELECTOR, "a", "Job row name in popup list")
->>>>>>> a4efe391
-
-        show_all_link = Locator(By.CSS_SELECTOR, "app-popover a[href='/task']", "Link to task page")
-        empty_text = Locator(By.CSS_SELECTOR, "app-notifications *.empty-label", "Text in popup")
-        acknowledge_btn = Locator(By.CSS_SELECTOR, "a.acknowledge", "Acknowledge button")
 
         show_all_link = Locator(By.CSS_SELECTOR, "app-popover a[href='/task']", "Link to task page")
         empty_text = Locator(By.CSS_SELECTOR, "app-notifications *.empty-label", "Text in popup")
