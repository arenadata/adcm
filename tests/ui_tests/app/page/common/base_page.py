# Licensed under the Apache License, Version 2.0 (the "License");
# you may not use this file except in compliance with the License.
# You may obtain a copy of the License at
#
#      http://www.apache.org/licenses/LICENSE-2.0
#
# Unless required by applicable law or agreed to in writing, software
# distributed under the License is distributed on an "AS IS" BASIS,
# WITHOUT WARRANTIES OR CONDITIONS OF ANY KIND, either express or implied.
# See the License for the specific language governing permissions and
# limitations under the License.

from typing import Optional
from typing import Union

import allure
from adcm_pytest_plugin.utils import wait_until_step_succeeds
from selenium.common.exceptions import (
    NoSuchElementException,
    StaleElementReferenceException,
    TimeoutException,
)
from selenium.webdriver.common.action_chains import ActionChains
from selenium.webdriver.common.keys import Keys
from selenium.webdriver.remote.webdriver import WebDriver
from selenium.webdriver.remote.webdriver import WebElement
from selenium.webdriver.support import expected_conditions as EC
from selenium.webdriver.support.ui import WebDriverWait as WDW

from tests.ui_tests.app.helpers.locator import Locator
from tests.ui_tests.app.page.common.common_locators import CommonLocators
from tests.ui_tests.app.page.common.footer import CommonFooterLocators
from tests.ui_tests.app.page.common.header import (
    CommonHeaderLocators,
    AuthorizedHeaderLocators,
)
from tests.ui_tests.app.page.common.popups import CommonPopupLocators


class BasePageObject:
    """
    BasePageObject is parent class for all ADCM's pages.
    :param driver: Selenium WebDriver object, drives a browser
    :param base_url: string with page base url
    :param path: string with path to a specific page
    :param header: header object, eg PageHeader
    :param footer: footer object, eg PageFooter
    :param default_page_timeout: default timeout for actions with page, eg open page or reload
    :param default_loc_timeout: default timeout for actions with locators, eg wait to display
    """

    __slots__ = {
        "driver",
        "base_url",
        "path",
        "header",
        "footer",
        "table",
        "default_page_timeout",
        "default_loc_timeout",
    }

    def __init__(
        self,
        driver: WebDriver,
        base_url: str,
        path: str = "",
        default_page_timeout: int = 10,
        default_loc_timeout: int = 15,
    ):
        self.driver = driver
        self.base_url = base_url
        self.path = path
        self.default_page_timeout = default_page_timeout
        self.default_loc_timeout = default_loc_timeout

    def open(self, timeout: int = None):
        """Open page by its url and path."""

        url = self.base_url + self.path

        def open_page():
            if self.driver.current_url != url:
                with allure.step(f"Open {url}"):
                    self.driver.get(url)
                    assert self.path in self.driver.current_url

        wait_until_step_succeeds(
            open_page, period=0.5, timeout=timeout or self.default_page_timeout
        )
        return self

    @allure.step("Close popup at the bottom of the page")
    def close_info_popup(self):
        if self.is_element_displayed(CommonPopupLocators.block, timeout=5):
            self.find_and_click(CommonPopupLocators.hide_btn)
            self.wait_element_hide(CommonPopupLocators.block)

    @allure.step("Wait url to contain path {path}")
    def wait_url_contains_path(self, path: str, timeout: int = None) -> None:
        """Wait url to contain path."""

        url_timeout = timeout or self.default_page_timeout
        WDW(self.driver, url_timeout).until(
            EC.url_contains(path),
            message=f"Page with path '{path}' has not been " f"loaded for {url_timeout} seconds",
        )

    def find_element(self, locator: Locator, timeout: int = None) -> WebElement:
        """Find element on current page."""

        loc_timeout = timeout or self.default_loc_timeout
        with allure.step(f'Find element "{locator.name}" on page'):
            return WDW(self.driver, loc_timeout).until(
                EC.presence_of_element_located([locator.by, locator.value]),
                message=f"Can't find {locator.name} on page "
                f"{self.driver.current_url} for {loc_timeout} seconds",
            )

    def find_child(self, element: WebElement, child: Locator, timeout: int = None) -> WebElement:
        """Find child element on current page."""

        loc_timeout = timeout or self.default_loc_timeout
        with allure.step(f'Find element "{child.name}" on page'):
            return WDW(element, loc_timeout).until(
                EC.presence_of_element_located([child.by, child.value]),
                message=f"Can't find {child.name} on page "
                f"{self.driver.current_url} for {loc_timeout} seconds",
            )

    def find_elements(self, locator: Locator, timeout: int = None) -> [WebElement]:
        """Find elements on current page."""

        loc_timeout = timeout or self.default_loc_timeout
        with allure.step(f'Find elements "{locator.name}" on page'):
            return WDW(self.driver, loc_timeout).until(
                EC.presence_of_all_elements_located([locator.by, locator.value]),
                message=f"Can't find {locator.name} on page "
                f"{self.driver.current_url} for {loc_timeout} seconds",
            )

<<<<<<< HEAD
    def send_text_to_element(self, locator: Locator, text: str, timeout: Optional[int] = None):
        """
        Writes text to input element found by locator

        If value of input before and after is the same, then retries to send keys again,
        because sometimes text doesn't appear in input

        :param locator: Locator of element to write into (should be input)
        :param text: Text to use in .send_keys method
        :param timeout: Timeout on finding element
        """
        element = self.find_element(locator, timeout)
        expected_value = element.get_property('value') + text

        def send_keys_and_check():
            input_element = self.find_element(locator, timeout)
            input_element.send_keys(text)
            assert input_element.get_property('value') == expected_value

        wait_until_step_succeeds(send_keys_and_check, period=0.5, timeout=1.5)

    def is_element_displayed(self, locator: Locator, timeout: int = None) -> bool:
        """Checks if element is displayed.
        in case you'll need to divide methods for input params element and locator use dispatch decorator
        """
=======
    def is_element_displayed(
        self, element: Union[Locator, WebElement], timeout: int = None
    ) -> bool:
        """Checks if element is displayed."""
>>>>>>> 532e1dc3

        try:
            with allure.step(
                f'Check {element.name if isinstance(element, Locator) else element.text}'
            ):
                return (
                    element
                    if isinstance(element, WebElement)
                    else self.find_element(element, timeout=timeout or self.default_loc_timeout)
                ).is_displayed()
        except (
            TimeoutException,
            NoSuchElementException,
            StaleElementReferenceException,
            TimeoutError,
        ):
            return False

    def assert_displayed_elements(self, locators: list) -> None:
        """Asserts that list of elements is displayed."""

        for loc in locators:
            assert self.is_element_displayed(
                loc
            ), f"Locator {loc.name} isn't displayed on page {self.driver.current_url}"

    def check_element_should_be_hidden(
        self, element: Union[Locator, WebElement], timeout: Optional[int] = None
    ) -> None:
        """Raises assertion error if element is still visible after timeout"""
        try:
            self.wait_element_hide(element, timeout)
        except TimeoutException as e:
            raise AssertionError(e.msg)

    def check_element_should_be_visible(
        self, locator: Locator, timeout: Optional[int] = None
    ) -> None:
        """Raises assertion error if element is not visible after timeout"""
        try:
            self.wait_element_visible(locator, timeout)
        except TimeoutException as e:
            raise AssertionError(e.msg)

    def find_and_click(self, locator: Locator, is_js: bool = False) -> None:
        """Find element on current page and click on it."""

        if is_js:
            with allure.step(f'Click with js on "{locator.name}"'):
                loc = self.find_element(locator)
                self.driver.execute_script("arguments[0].click()", loc)
        else:
            with allure.step(f'Click on "{locator.name}"'):
                self.wait_element_clickable(locator)
                self.find_element(locator).click()

    def wait_element_clickable(self, locator: Locator, timeout: int = None) -> WebElement:
        """Wait for the element to become clickable."""

        loc_timeout = timeout or self.default_loc_timeout
        with allure.step(f'Wait "{locator.name}" clickable'):
            return WDW(self.driver, loc_timeout).until(
                EC.element_to_be_clickable([locator.by, locator.value]),
                message=f"locator {locator.name} hasn't become clickable for "
                f"{loc_timeout} seconds",
            )

    def wait_element_visible(self, locator: Locator, timeout: int = None) -> WebElement:
        """Wait for the element visibility."""

        loc_timeout = timeout or self.default_loc_timeout
        with allure.step(f'Wait "{locator.name}" presence'):
            return WDW(self.driver, loc_timeout).until(
                EC.visibility_of_element_located([locator.by, locator.value]),
                message=f"locator {locator.name} hasn't become visible for "
                f"{loc_timeout} seconds",
            )

    def wait_element_hide(self, element: Union[Locator, WebElement], timeout: int = None) -> None:
        """Wait the element to hide."""

        loc_timeout = timeout or self.default_loc_timeout
        el_name = element.name if isinstance(element, Locator) else element.text
        with allure.step(f'Check {el_name} to hide'):
            WDW(self.driver, loc_timeout).until(
                EC.invisibility_of_element_located(
                    [element.by, element.value] if isinstance(element, Locator) else element
                ),
                message=f"locator {el_name} hasn't hide for {loc_timeout} seconds",
            )

    def wait_page_is_opened(self, timeout: int = None):
        """Wait for current page to be opened"""
        timeout = timeout or self.default_page_timeout

        def assert_page_is_opened():
            assert (
                self.path in self.driver.current_url
            ), f'Page is not opened at path {self.path} in {timeout}'

        wait_until_step_succeeds(assert_page_is_opened, period=0.5, timeout=timeout)

    def set_locator_value(self, locator: Locator, value: str) -> None:
        """Fill locator with value."""

        with allure.step(f'Set value "{value}" to "{locator.name}"'):
            element = self.wait_element_clickable(locator)
            element.click()
            element.clear()
            element.send_keys(value)

    @allure.step('Clear element')
    def clear_by_keys(self, locator: Locator) -> None:
        """Clears element value by keyboard."""
        element = self.find_element(locator)
        element.send_keys(Keys.CONTROL + "a")
        element.send_keys(Keys.BACK_SPACE)

    @allure.step('Wait Config has been loaded after authentication')
    def wait_config_loaded(self):
        """
        Wait for hidden elements in DOM.
        Without this waiting and after the config finally is loaded
        there will be redirection to the greeting page.
        """

        self.find_element(CommonLocators.socket, timeout=30)
        self.find_element(CommonLocators.profile, timeout=30)

    def hover_element(self, element: Union[Locator, WebElement]):
        """
        Moves the cursor over an element and hovers it.
        """
        hover = ActionChains(self.driver).move_to_element(
            element if isinstance(element, WebElement) else self.find_element(element)
        )
        hover.perform()


class PageHeader(BasePageObject):
    """Class for header manipulating."""

    def __init__(self, driver, base_url):
        super().__init__(driver, base_url)

    @allure.step('Check elements in header for authorized user')
    def check_auth_page_elements(self):
        self.assert_displayed_elements(
            [
                AuthorizedHeaderLocators.arenadata_logo,
                AuthorizedHeaderLocators.clusters,
                AuthorizedHeaderLocators.hostproviders,
                AuthorizedHeaderLocators.hosts,
                AuthorizedHeaderLocators.jobs,
                AuthorizedHeaderLocators.bundles,
                AuthorizedHeaderLocators.job_block_previous,
                AuthorizedHeaderLocators.help_button,
                AuthorizedHeaderLocators.account_button,
            ]
        )

    @allure.step('Check elements in header for unauthorized user')
    def check_unauth_page_elements(self):
        self.wait_element_visible(CommonHeaderLocators.block)
        self.assert_displayed_elements(
            [
                CommonHeaderLocators.arenadata_logo,
                CommonHeaderLocators.clusters,
                CommonHeaderLocators.hostproviders,
                CommonHeaderLocators.hosts,
                CommonHeaderLocators.jobs,
                CommonHeaderLocators.bundles,
            ]
        )

    def click_arenadata_logo_in_header(self):
        self.find_and_click(CommonHeaderLocators.arenadata_logo)

    def click_cluster_tab_in_header(self):
        self.find_and_click(CommonHeaderLocators.clusters)

    def click_hostproviders_tab_in_header(self):
        self.find_and_click(CommonHeaderLocators.hostproviders)

    def click_hosts_tab_in_header(self):
        self.find_and_click(CommonHeaderLocators.hosts)

    def click_jobs_tab_in_header(self):
        self.find_and_click(CommonHeaderLocators.jobs)

    def click_bundles_tab_in_header(self):
        self.find_and_click(CommonHeaderLocators.bundles)

    def click_job_block_in_header(self):
        self.find_and_click(AuthorizedHeaderLocators.job_block_previous)

    def click_help_button_in_header(self):
        self.find_and_click(AuthorizedHeaderLocators.help_button)

    def click_account_button_in_header(self):
        self.find_and_click(AuthorizedHeaderLocators.account_button)

    def check_job_popup(self):
        assert self.is_element_displayed(AuthorizedHeaderLocators.job_popup)

    def check_help_popup(self):
        self.wait_element_visible(AuthorizedHeaderLocators.block)
        self.assert_displayed_elements(
            [
                AuthorizedHeaderLocators.HelpPopup.ask_link,
                AuthorizedHeaderLocators.HelpPopup.doc_link,
            ]
        )

    def click_ask_link_in_help_popup(self):
        self.find_and_click(AuthorizedHeaderLocators.HelpPopup.ask_link)

    def click_doc_link_in_help_popup(self):
        self.find_and_click(AuthorizedHeaderLocators.HelpPopup.doc_link)

    def check_account_popup(self):
        self.wait_element_visible(AuthorizedHeaderLocators.block)
        acc_popup = AuthorizedHeaderLocators.AccountPopup
        self.assert_displayed_elements(
            [
                acc_popup.settings_link,
                acc_popup.profile_link,
                acc_popup.logout_button,
            ]
        )

    def click_settings_link_in_acc_popup(self):
        self.find_and_click(AuthorizedHeaderLocators.AccountPopup.settings_link)

    def click_profile_link_in_acc_popup(self):
        self.find_and_click(AuthorizedHeaderLocators.AccountPopup.profile_link)

    def click_logout_in_acc_popup(self):
        self.find_and_click(AuthorizedHeaderLocators.AccountPopup.logout_button)

    def get_success_job_amount_from_header(self):
        self.hover_element(AuthorizedHeaderLocators.job_block_previous)
        self.wait_element_visible(AuthorizedHeaderLocators.job_popup)
        return self.find_element(AuthorizedHeaderLocators.JobPopup.success_jobs).text.split("\n")[1]

    def get_in_progress_job_amount_from_header(self):
        self.hover_element(AuthorizedHeaderLocators.job_block_previous)
        self.wait_element_visible(AuthorizedHeaderLocators.job_popup)
        return self.find_element(AuthorizedHeaderLocators.JobPopup.in_progress_jobs).text.split(
            "\n"
        )[1]


class PageFooter(BasePageObject):
    """Class for footer manipulating."""

    def __init__(self, driver, base_url):
        super().__init__(driver, base_url)

    @allure.step('Check elements in footer')
    def check_all_elements(self):
        self.assert_displayed_elements(
            [
                CommonFooterLocators.version_link,
                CommonFooterLocators.logo,
            ]
        )

    def click_version_link_in_footer(self):
        self.find_and_click(CommonFooterLocators.version_link)<|MERGE_RESOLUTION|>--- conflicted
+++ resolved
@@ -139,7 +139,6 @@
                 f"{self.driver.current_url} for {loc_timeout} seconds",
             )
 
-<<<<<<< HEAD
     def send_text_to_element(self, locator: Locator, text: str, timeout: Optional[int] = None):
         """
         Writes text to input element found by locator
@@ -161,16 +160,10 @@
 
         wait_until_step_succeeds(send_keys_and_check, period=0.5, timeout=1.5)
 
-    def is_element_displayed(self, locator: Locator, timeout: int = None) -> bool:
-        """Checks if element is displayed.
-        in case you'll need to divide methods for input params element and locator use dispatch decorator
-        """
-=======
     def is_element_displayed(
         self, element: Union[Locator, WebElement], timeout: int = None
     ) -> bool:
         """Checks if element is displayed."""
->>>>>>> 532e1dc3
 
         try:
             with allure.step(
