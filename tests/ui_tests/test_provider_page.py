# Licensed under the Apache License, Version 2.0 (the "License");
# you may not use this file except in compliance with the License.
# You may obtain a copy of the License at
#
#      http://www.apache.org/licenses/LICENSE-2.0
#
# Unless required by applicable law or agreed to in writing, software
# distributed under the License is distributed on an "AS IS" BASIS,
# WITHOUT WARRANTIES OR CONDITIONS OF ANY KIND, either express or implied.
# See the License for the specific language governing permissions and
# limitations under the License.

"""UI tests for /provider page"""

import os
import random

import allure
import pytest
from _pytest.fixtures import SubRequest
from adcm_client.objects import (
    ADCMClient,
    Bundle,
    Provider,
)
from adcm_pytest_plugin import utils

from tests.ui_tests.app.page.admin.page import AdminIntroPage
from tests.ui_tests.app.page.common.configuration.page import CONFIG_ITEMS
from tests.ui_tests.app.page.common.group_config_list.page import GroupConfigRowInfo
from tests.ui_tests.app.page.provider.page import (
    ProviderMainPage,
    ProviderConfigPage,
    ProviderGroupConfigPage,
)
from tests.ui_tests.app.page.provider_list.page import ProviderListPage

# pylint: disable=redefined-outer-name,no-self-use,unused-argument,too-few-public-methods


pytestmark = pytest.mark.usefixtures("login_to_adcm_over_api")
PROVIDER_NAME = 'test_provider'


# !===== Fixtures =====!


@pytest.fixture(params=["provider"])
@allure.title("Upload provider bundle")
def bundle(request: SubRequest, sdk_client_fs: ADCMClient) -> Bundle:
    """Upload provider bundle"""
    return sdk_client_fs.upload_from_fs(os.path.join(utils.get_data_dir(__file__), request.param))


@pytest.fixture()
@allure.title("Create provider from uploaded bundle")
def upload_and_create_test_provider(bundle) -> Provider:
    """Create provider from uploaded bundle"""
    return bundle.provider_create(PROVIDER_NAME)


# !===== Tests =====!


class TestProviderListPage:
    """Tests for provider list page"""

    @pytest.mark.smoke()
    @pytest.mark.parametrize(
        "bundle_archive", [pytest.param(utils.get_data_dir(__file__, "provider"), id="provider")], indirect=True
    )
    def test_create_provider_on_provider_list_page(self, app_fs, bundle_archive):
        """Tests create provider from provider list page"""
        provider_params = {
            "bundle": "test_provider 2.15 community",
            "state": "created",
        }
        provider_page = ProviderListPage(app_fs.driver, app_fs.adcm.url).open()
        with allure.step("Check no provider rows"):
            assert len(provider_page.table.get_all_rows()) == 0, "There should be no row with providers"
        provider_page.create_provider(bundle=bundle_archive)
        with allure.step("Check uploaded provider"):
            rows = provider_page.table.get_all_rows()
            assert len(rows) == 1, "There should be 1 row with providers"
            uploaded_provider = provider_page.get_provider_info_from_row(rows[0])
            assert (
                provider_params['bundle'] == uploaded_provider.bundle
            ), f"Provider bundle should be {provider_params['bundle']} and not {uploaded_provider.bundle}"
            assert (
                provider_params['state'] == uploaded_provider.state
            ), f"Provider state should be {provider_params['state']} and not {uploaded_provider.state}"

    @pytest.mark.smoke()
    @pytest.mark.parametrize(
        "bundle_archive", [pytest.param(utils.get_data_dir(__file__, "provider"), id="provider")], indirect=True
    )
    def test_create_custom_provider_on_provider_list_page(self, app_fs, bundle_archive):
        """Tests create provider from provider list page with custom params"""
        provider_params = {
            "name": "Test Provider",
            "description": "Test",
            "bundle": "test_provider 2.15 community",
            "state": "created",
        }
        provider_page = ProviderListPage(app_fs.driver, app_fs.adcm.url).open()
        with provider_page.table.wait_rows_change():
            provider_page.create_provider(
                bundle=bundle_archive, name=provider_params['name'], description=provider_params['description']
            )
        with allure.step("Check uploaded provider"):
            rows = provider_page.table.get_all_rows()
            uploaded_provider = provider_page.get_provider_info_from_row(rows[0])
            assert (
                provider_params['bundle'] == uploaded_provider.bundle
            ), f"Provider bundle should be {provider_params['bundle']} and not {uploaded_provider.bundle}"
            assert (
                provider_params['name'] == uploaded_provider.name
            ), f"Provider name should be {provider_params['name']} and not {uploaded_provider.name}"

    def test_check_provider_list_page_pagination(self, bundle, app_fs):
        """Tests provider list pagination"""
        with allure.step("Create 11 providers"):
            for i in range(11):
                bundle.provider_create(name=f"Test provider {i}")
        provider_page = ProviderListPage(app_fs.driver, app_fs.adcm.url).open()
        provider_page.close_info_popup()
        provider_page.table.check_pagination(second_page_item_amount=1)

    @pytest.mark.smoke()
    @pytest.mark.usefixtures("upload_and_create_test_provider")
    def test_run_action_on_provider_list_page(self, app_fs):
        """Tests run action from provider list page"""
        params = {"action_name": "test_action", "expected_state": "installed"}
        provider_page = ProviderListPage(app_fs.driver, app_fs.adcm.url).open()
        row = provider_page.table.get_all_rows()[0]
        with provider_page.wait_provider_state_change(row):
            provider_page.run_action_in_provider_row(row, params["action_name"])
        with allure.step("Check provider state has changed"):
            assert (
                provider_page.get_provider_info_from_row(row).state == params["expected_state"]
            ), f"provider state should be {params['expected_state']}"
        with allure.step("Check success provider job"):
            assert (
                provider_page.header.get_success_job_amount_from_header() == "1"
            ), "There should be 1 success provider job in header"

    @pytest.mark.smoke()
    def test_open_config_from_provider_list_page(self, app_fs, upload_and_create_test_provider):
        """Tests open provider config from provider list page"""
        provider_page = ProviderListPage(app_fs.driver, app_fs.adcm.url).open()
        row = provider_page.table.get_all_rows()[0]
        provider_page.click_config_btn_in_row(row)
        ProviderConfigPage(app_fs.driver, app_fs.adcm.url, upload_and_create_test_provider.id).wait_page_is_opened()

    @pytest.mark.smoke()
    def test_open_main_from_provider_list_page(self, app_fs, upload_and_create_test_provider):
        """Tests open provider main page from provider list page"""
        provider_page = ProviderListPage(app_fs.driver, app_fs.adcm.url).open()
        row = provider_page.table.get_all_rows()[0]
        provider_page.click_name_in_row(row)
        ProviderMainPage(app_fs.driver, app_fs.adcm.url, upload_and_create_test_provider.id).wait_page_is_opened()

    @pytest.mark.smoke()
    @pytest.mark.usefixtures("upload_and_create_test_provider")
    def test_delete_provider_from_provider_list_page(self, app_fs):
        """Tests delete provider from provider list page"""
        provider_page = ProviderListPage(app_fs.driver, app_fs.adcm.url).open()
        row = provider_page.table.get_all_rows()[0]
        with provider_page.table.wait_rows_change():
            provider_page.delete_provider_in_row(row)
        with allure.step("Check there are no rows"):
            assert len(provider_page.table.get_all_rows()) == 0, "Provider table should be empty"

    @pytest.mark.smoke()
    def test_get_error_from_delete_provider_from_provider_list_page(self, app_fs, upload_and_create_test_provider):
        """Tests delete provider error from provider list page"""
        params = {
            "message": '[ CONFLICT ] PROVIDER_CONFLICT -- '
            'There is host #1 "test_host" of host provider #1 "test_provider"'
        }
        upload_and_create_test_provider.host_create("test_host")
        provider_page = ProviderListPage(app_fs.driver, app_fs.adcm.url).open()
        row = provider_page.table.get_all_rows()[0]
        provider_page.delete_provider_in_row(row)
        with allure.step("Check error message"):
            assert provider_page.get_info_popup_text() == params["message"], "No error message"

    @pytest.mark.usefixtures("upload_and_create_test_provider")
    def test_open_admin_page_by_toolbar_from_provider_list_page(self, app_fs):
        """Tests open admin page from provider list page"""
        provider_page = ProviderListPage(app_fs.driver, app_fs.adcm.url).open()
        provider_page.toolbar.click_admin_link()
        AdminIntroPage(app_fs.driver, app_fs.adcm.url).wait_page_is_opened()


class TestProviderMainPage:
    """Tests for provider main page"""

    @pytest.mark.smoke()
    def test_open_by_tab_provider_main_page(self, app_fs, upload_and_create_test_provider):
        """Test provider main page from left menu"""
        provider_config_page = ProviderConfigPage(
            app_fs.driver, app_fs.adcm.url, upload_and_create_test_provider.id
        ).open()
        provider_main_page = provider_config_page.open_main_tab()
        provider_main_page.wait_page_is_opened()
        provider_main_page.check_all_elements()

    @pytest.mark.smoke()
    def test_run_upgrade_on_provider_page_by_toolbar(self, app_fs, sdk_client_fs, upload_and_create_test_provider):
        """Test provider upgrade from toolbar"""
        params = {"state": "upgradated"}
        with allure.step("Create provider to export"):
            provider_export = sdk_client_fs.upload_from_fs(
                os.path.join(utils.get_data_dir(__file__), "upgradable_provider")
            )
            provider_export.provider_create("upgradable_provider")
        main_page = ProviderMainPage(app_fs.driver, app_fs.adcm.url, upload_and_create_test_provider.id).open()
        main_page.toolbar.run_upgrade(PROVIDER_NAME, PROVIDER_NAME)
        with allure.step("Check that provider has been upgraded"):
            provider_page = ProviderListPage(app_fs.driver, app_fs.adcm.url).open()
            row = provider_page.table.get_all_rows()[0]
            assert (
                provider_page.get_provider_info_from_row(row).state == params["state"]
            ), f"Provider state should be {params['state']}"


class TestProviderConfigPage:
    """Tests for provider config page"""

    @pytest.mark.smoke()
    def test_open_by_tab_provider_config_page(self, app_fs, upload_and_create_test_provider):
        """Test provider config page from left menu"""
        provider_main_page = ProviderMainPage(app_fs.driver, app_fs.adcm.url, upload_and_create_test_provider.id).open()
        provider_config_page = provider_main_page.open_config_tab()
        provider_config_page.wait_page_is_opened()
        provider_config_page.check_all_elements()

    @pytest.mark.smoke()
    def test_filter_config_on_provider_config_page(self, app_fs, upload_and_create_test_provider):
        """Test config filter on provider config page"""
        params = {"search_param": "str_param", "group_name": "core-site"}
        provider_config_page = ProviderConfigPage(
            app_fs.driver, app_fs.adcm.url, upload_and_create_test_provider.id
        ).open()
        with provider_config_page.config.wait_rows_change(expected_rows_amount=1):
            provider_config_page.config.search(params["search_param"])
        with allure.step(f"Check that rows are filtered by {params['search_param']}"):
            config_rows = provider_config_page.config.get_all_config_rows()
            assert (
                provider_config_page.config.get_config_row_info(config_rows[0]).name == f"{params['search_param']}:"
            ), f"Name should be {params['search_param']}"
        with provider_config_page.config.wait_rows_change():
            provider_config_page.config.clear_search_input()
        with allure.step("Check that rows are not filtered"):
            config_rows = provider_config_page.config.get_all_config_rows()
            assert len(config_rows) == 4, "Rows are filtered: there should be 4 row"
        with provider_config_page.config.wait_rows_change(expected_rows_amount=2):
            provider_config_page.config.click_on_group(params["group_name"])

    @pytest.mark.smoke()
    @pytest.mark.parametrize("bundle", ["provider_with_all_config_params"], indirect=True)
    def test_save_custom_config_on_provider_config_page(self, app_fs, upload_and_create_test_provider):
        """Test save config on provider config page"""

        params = {
            "row_value_new": "test",
            "config_name_new": "test_name",
            "config_name_old": "init",
            "group_name": "group",
        }
        provider_config_page = ProviderConfigPage(
            app_fs.driver, app_fs.adcm.url, upload_and_create_test_provider.id
        ).open()
        config_rows = provider_config_page.config.get_all_config_rows()
        with allure.step("Change value in float type on provider config page"):
            provider_config_page.config.type_in_field_with_few_inputs(
                row=config_rows[0], values=[random.randint(10, 20)], clear=True
            )
        with allure.step("Change value in boolean type on provider config page"):
            provider_config_page.config.click_boolean_checkbox(config_rows[1])
        with allure.step("Change value in int type on provider config page"):
            provider_config_page.config.type_in_field_with_few_inputs(
                row=config_rows[2], values=[random.randint(20, 30)], clear=True
            )
        with allure.step("Change value in password type on provider config page"):
            provider_config_page.config.type_in_field_with_few_inputs(
                row=config_rows[3], values=[params["row_value_new"], params["row_value_new"]], clear=True
            )
        with allure.step("Change value in string type on provider config page"):
            provider_config_page.config.type_in_field_with_few_inputs(
                row=config_rows[4], values=[params["row_value_new"]], clear=True
            )
        with allure.step("Change value in list type on provider config page"):
            provider_config_page.config.type_in_field_with_few_inputs(
                row=config_rows[5],
                values=[params["row_value_new"], params["row_value_new"], params["row_value_new"]],
                clear=True,
            )
        with allure.step("Change value in text type on provider config page"):
            provider_config_page.config.type_in_field_with_few_inputs(
                row=config_rows[6], values=[params["row_value_new"]], clear=True
            )
        with allure.step("Deactivate group on provider config page"):
            provider_config_page.config.expand_or_close_group(params["group_name"], expand=False)
        with allure.step("Change value in structure type on provider config page"):
            provider_config_page.config.type_in_field_with_few_inputs(
                row=config_rows[11], values=["1", params["row_value_new"], "2", params["row_value_new"]], clear=True
            )
        with allure.step("Change value in map type on provider config page"):
            provider_config_page.config.type_in_field_with_few_inputs(
                row=config_rows[12],
                values=[
                    params["row_value_new"],
                    params["row_value_new"],
                    params["row_value_new"],
                    params["row_value_new"],
                ],
                clear=True,
            )
        with allure.step("Change value in secrettext type on provider config page"):
            provider_config_page.config.type_in_field_with_few_inputs(
                row=config_rows[13], values=[params["row_value_new"]], clear=True
            )
        with allure.step("Change value in json type on provider config page"):
            provider_config_page.config.type_in_field_with_few_inputs(row=config_rows[14], values=[f'{{}}'], clear=True)

        provider_config_page.config.set_description(params["config_name_new"])
        provider_config_page.config.save_config()
        provider_config_page.config.compare_versions(params["config_name_old"])
        with allure.step("Check row history on provider config page"):
            rows_with_history = provider_config_page.config.get_all_config_rows()
            with allure.step("Check history value in float type on provider config page"):
                provider_config_page.config.wait_history_row_with_value(rows_with_history[0], "0.1")
            with allure.step("Check history value in boolean type on provider config page"):
                provider_config_page.config.wait_history_row_with_value(rows_with_history[1], "true")
            with allure.step("Check history value in int type on provider config page"):
                provider_config_page.config.wait_history_row_with_value(rows_with_history[2], "16")
            with allure.step("Check history value in string type on provider config page"):
                provider_config_page.config.wait_history_row_with_value(rows_with_history[4], "string")
            with allure.step("Check history value in list type on provider config page"):
                provider_config_page.config.wait_history_row_with_value(
                    rows_with_history[5], '["/dev/rdisk0s1","/dev/rdisk0s2","/dev/rdisk0s3"]'
                )
            with allure.step("Check history value in text type on provider config page"):
                provider_config_page.config.wait_history_row_with_value(rows_with_history[6], 'file content')
            with allure.step("Check group in not active on provider config page"):
                provider_config_page.config.check_group_is_active(params["group_name"], is_active=False)
            with allure.step("Check history value in structure type on provider config page"):
                provider_config_page.config.wait_history_row_with_value(
                    rows_with_history[9], '[{"code":1,"country":"Test1"},{"code":2,"country":"Test2"}]'
                )
            with allure.step("Check history value in map type on provider config page"):
                provider_config_page.config.wait_history_row_with_value(
                    rows_with_history[10], '{"age":"24","name":"Joe","sex":"m"}'
                )
            with allure.step("Change value in secrettext type on provider config page"):
                provider_config_page.config.wait_history_row_with_value(rows_with_history[11], '****')
            with allure.step("Change value in json type on provider config page"):
                provider_config_page.config.wait_history_row_with_value(
                    rows_with_history[12], '{"age":"24","name":"Joe","sex":"m"}'
                )

    def test_reset_config_in_row_on_provider_config_page(self, app_fs, upload_and_create_test_provider):
        """Test config reset on provider config page"""
        params = {
            "row_name": "str_param",
            "row_value_new": "test",
            "row_value_old": "0000",
            "config_name": "test_name",
        }
        provider_config_page = ProviderConfigPage(
            app_fs.driver, app_fs.adcm.url, upload_and_create_test_provider.id
        ).open()
        config_row = provider_config_page.config.get_all_config_rows()[0]
        provider_config_page.config.type_in_field_with_few_inputs(
            row=config_row, values=[params["row_value_new"]], clear=True
        )
        provider_config_page.config.set_description(params["config_name"])
        provider_config_page.config.save_config()

        provider_config_page.config.reset_to_default(row=config_row)
        provider_config_page.config.assert_input_value_is(
            expected_value=params["row_value_old"], display_name=params["row_name"]
        )

    @pytest.mark.parametrize("bundle", ["provider_required_fields"], indirect=True)
    def test_field_validation_on_provider_config_page(self, app_fs, bundle, upload_and_create_test_provider):
        """Test config field validation on provider config page"""
        params = {
            'pass_name': 'Test password',
            'req_name': 'Test Required item',
            'not_req_name': 'Test item',
            'wrong_value': 'test',
        }
        provider_config_page = ProviderConfigPage(
            app_fs.driver, app_fs.adcm.url, upload_and_create_test_provider.id
        ).open()
        provider_config_page.config.check_password_confirm_required(params['pass_name'])
        provider_config_page.config.check_field_is_required(params['req_name'])
        config_row = provider_config_page.config.get_all_config_rows()[0]
        provider_config_page.config.type_in_field_with_few_inputs(row=config_row, values=[params['wrong_value']])
        provider_config_page.config.check_field_is_invalid(params['not_req_name'])
        provider_config_page.config.check_config_warn_icon_on_left_menu()
        provider_config_page.toolbar.check_warn_button(
            tab_name="test_provider", expected_warn_text=['test_provider has an issue with its config']
        )

    @pytest.mark.parametrize("bundle", ["provider_default_fields"], indirect=True)
    def test_field_validation_on_provider_config_page_with_default_value(
        self, app_fs, bundle, upload_and_create_test_provider
    ):
        """Test config field validation on provider config page"""

        params = {'field_name': 'string', 'new_value': 'test', "config_name": "test_name"}

        provider_config_page = ProviderConfigPage(
            app_fs.driver, app_fs.adcm.url, upload_and_create_test_provider.id
        ).open()
        provider_config_page.config.clear_field_by_keys(params['field_name'])
        provider_config_page.config.check_field_is_required(params['field_name'])
<<<<<<< HEAD
        provider_config_page.config.type_in_field_with_few_inputs(
            row=provider_config_page.config.get_all_config_rows()[0], values=[params['new_value']]
=======
        provider_config_page.config.type_in_config_field(
            params['new_value'], row=provider_config_page.config.get_all_config_rows()[0]
>>>>>>> 100bf224
        )
        provider_config_page.config.save_config()
        provider_config_page.config.assert_input_value_is(
            expected_value=params["new_value"], display_name=params["field_name"]
        )

    @pytest.mark.parametrize("bundle", ["provider_with_all_config_params"], indirect=True)
    def test_field_tooltips_on_provider_config_page(self, app_fs, bundle, upload_and_create_test_provider):
        """Test config fields tooltips on provider config page"""

        provider_config_page = ProviderConfigPage(
            app_fs.driver, app_fs.adcm.url, upload_and_create_test_provider.id
        ).open()
        for item in CONFIG_ITEMS:
            provider_config_page.config.check_text_in_tooltip(item, f"Test description {item}")


class TestProviderGroupConfigPage:
    """Tests for the /provider/{}/group_config page"""

    def test_open_by_tab_group_config_provider_page(self, app_fs, upload_and_create_test_provider):
        """Test open provider group_config from left menu"""

        provider_main_page = ProviderMainPage(app_fs.driver, app_fs.adcm.url, upload_and_create_test_provider.id).open()
        group_conf_page = provider_main_page.open_group_config_tab()
        group_conf_page.check_all_elements()

    def test_create_group_config_provider(self, app_fs, upload_and_create_test_provider):
        """Test create group config on /provider/{}/group_config page"""

        params = {
            'name': 'Test name',
            'description': 'Test description',
        }

        provider_group_conf_page = ProviderGroupConfigPage(
            app_fs.driver, app_fs.adcm.url, upload_and_create_test_provider.id
        ).open()
        with provider_group_conf_page.group_config.wait_rows_change(expected_rows_amount=1):
            provider_group_conf_page.group_config.create_group(name=params['name'], description=params['description'])
        group_row = provider_group_conf_page.group_config.get_all_config_rows()[0]
        with allure.step("Check created row in provider"):
            group_info = provider_group_conf_page.group_config.get_config_row_info(group_row)
            assert group_info == GroupConfigRowInfo(
                name=params['name'], description=params['description']
            ), "Row value differs in provider groups"
        with provider_group_conf_page.group_config.wait_rows_change(expected_rows_amount=0):
            provider_group_conf_page.group_config.delete_row(group_row)

    def test_check_pagination_on_group_config_provider_page(self, app_fs, upload_and_create_test_provider):
        """Test pagination on /cluster/{}/service/{}/component/{}/group_config page"""

        group_conf_page = ProviderGroupConfigPage(
            app_fs.driver, app_fs.adcm.url, upload_and_create_test_provider.id
        ).open()
        group_conf_page.group_config.create_few_groups(11)
        group_conf_page.table.check_pagination(second_page_item_amount=1)<|MERGE_RESOLUTION|>--- conflicted
+++ resolved
@@ -419,13 +419,8 @@
         ).open()
         provider_config_page.config.clear_field_by_keys(params['field_name'])
         provider_config_page.config.check_field_is_required(params['field_name'])
-<<<<<<< HEAD
-        provider_config_page.config.type_in_field_with_few_inputs(
-            row=provider_config_page.config.get_all_config_rows()[0], values=[params['new_value']]
-=======
         provider_config_page.config.type_in_config_field(
             params['new_value'], row=provider_config_page.config.get_all_config_rows()[0]
->>>>>>> 100bf224
         )
         provider_config_page.config.save_config()
         provider_config_page.config.assert_input_value_is(
