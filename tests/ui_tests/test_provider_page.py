# Licensed under the Apache License, Version 2.0 (the "License");
# you may not use this file except in compliance with the License.
# You may obtain a copy of the License at
#
#      http://www.apache.org/licenses/LICENSE-2.0
#
# Unless required by applicable law or agreed to in writing, software
# distributed under the License is distributed on an "AS IS" BASIS,
# WITHOUT WARRANTIES OR CONDITIONS OF ANY KIND, either express or implied.
# See the License for the specific language governing permissions and
# limitations under the License.

"""UI tests for /provider page"""

import os

import allure
import pytest
from _pytest.fixtures import SubRequest
from adcm_client.objects import (
    ADCMClient,
    Bundle,
    Provider,
)
from adcm_pytest_plugin import utils

from tests.ui_tests.app.page.admin.page import AdminIntroPage
from tests.ui_tests.app.page.common.group_config_list.page import GroupConfigRowInfo
from tests.ui_tests.app.page.provider.page import (
    ProviderMainPage,
    ProviderConfigPage,
    ProviderGroupConfigPage,
)
from tests.ui_tests.app.page.provider_list.page import ProviderListPage

# pylint: disable=redefined-outer-name,no-self-use,unused-argument,too-few-public-methods


pytestmark = pytest.mark.usefixtures("login_to_adcm_over_api")
PROVIDER_NAME = 'test_provider'


@pytest.fixture(params=["provider"])
@allure.title("Upload provider bundle")
def bundle(request: SubRequest, sdk_client_fs: ADCMClient) -> Bundle:
    """Upload provider bundle"""
    return sdk_client_fs.upload_from_fs(os.path.join(utils.get_data_dir(__file__), request.param))


@pytest.fixture()
@allure.title("Create provider from uploaded bundle")
def upload_and_create_test_provider(bundle) -> Provider:
    """Create provider from uploaded bundle"""
    return bundle.provider_create(PROVIDER_NAME)


class TestProviderListPage:
    """Tests for provider list page"""

    @pytest.mark.smoke()
    @pytest.mark.parametrize(
        "bundle_archive", [pytest.param(utils.get_data_dir(__file__, "provider"), id="provider")], indirect=True
    )
    def test_create_provider_on_provider_list_page(self, app_fs, bundle_archive):
        """Tests create provider from provider list page"""
        provider_params = {
            "bundle": "test_provider 2.15 community",
            "state": "created",
        }
        provider_page = ProviderListPage(app_fs.driver, app_fs.adcm.url).open()
        with allure.step("Check no provider rows"):
            assert len(provider_page.table.get_all_rows()) == 0, "There should be no row with providers"
        provider_page.create_provider(bundle=bundle_archive)
        with allure.step("Check uploaded provider"):
            rows = provider_page.table.get_all_rows()
            assert len(rows) == 1, "There should be 1 row with providers"
            uploaded_provider = provider_page.get_provider_info_from_row(rows[0])
            assert (
                provider_params['bundle'] == uploaded_provider.bundle
            ), f"Provider bundle should be {provider_params['bundle']} and not {uploaded_provider.bundle}"
            assert (
                provider_params['state'] == uploaded_provider.state
            ), f"Provider state should be {provider_params['state']} and not {uploaded_provider.state}"

    @pytest.mark.smoke()
    @pytest.mark.parametrize(
        "bundle_archive", [pytest.param(utils.get_data_dir(__file__, "provider"), id="provider")], indirect=True
    )
    def test_create_custom_provider_on_provider_list_page(self, app_fs, bundle_archive):
        """Tests create provider from provider list page with custom params"""
        provider_params = {
            "name": "Test Provider",
            "description": "Test",
            "bundle": "test_provider 2.15 community",
            "state": "created",
        }
        provider_page = ProviderListPage(app_fs.driver, app_fs.adcm.url).open()
        with provider_page.table.wait_rows_change():
            provider_page.create_provider(
                bundle=bundle_archive, name=provider_params['name'], description=provider_params['description']
            )
        with allure.step("Check uploaded provider"):
            rows = provider_page.table.get_all_rows()
            uploaded_provider = provider_page.get_provider_info_from_row(rows[0])
            assert (
                provider_params['bundle'] == uploaded_provider.bundle
            ), f"Provider bundle should be {provider_params['bundle']} and not {uploaded_provider.bundle}"
            assert (
                provider_params['name'] == uploaded_provider.name
            ), f"Provider name should be {provider_params['name']} and not {uploaded_provider.name}"

    def test_check_provider_list_page_pagination(self, bundle, app_fs):
        """Tests provider list pagination"""
        with allure.step("Create 11 providers"):
            for i in range(11):
                bundle.provider_create(name=f"Test provider {i}")
        provider_page = ProviderListPage(app_fs.driver, app_fs.adcm.url).open()
        provider_page.close_info_popup()
        provider_page.table.check_pagination(second_page_item_amount=1)

    @pytest.mark.smoke()
    @pytest.mark.usefixtures("upload_and_create_test_provider")
    def test_run_action_on_provider_list_page(self, app_fs):
        """Tests run action from provider list page"""
        params = {"action_name": "test_action", "expected_state": "installed"}
        provider_page = ProviderListPage(app_fs.driver, app_fs.adcm.url).open()
        row = provider_page.table.get_all_rows()[0]
        with provider_page.wait_provider_state_change(row):
            provider_page.run_action_in_provider_row(row, params["action_name"])
        with allure.step("Check provider state has changed"):
            assert (
                provider_page.get_provider_info_from_row(row).state == params["expected_state"]
            ), f"provider state should be {params['expected_state']}"
        with allure.step("Check success provider job"):
            assert (
                provider_page.header.get_success_job_amount_from_header() == "1"
            ), "There should be 1 success provider job in header"

    @pytest.mark.smoke()
    def test_open_config_from_provider_list_page(self, app_fs, upload_and_create_test_provider):
        """Tests open provider config from provider list page"""
        provider_page = ProviderListPage(app_fs.driver, app_fs.adcm.url).open()
        row = provider_page.table.get_all_rows()[0]
        provider_page.click_config_btn_in_row(row)
        ProviderConfigPage(app_fs.driver, app_fs.adcm.url, upload_and_create_test_provider.id).wait_page_is_opened()

    @pytest.mark.smoke()
    def test_open_main_from_provider_list_page(self, app_fs, upload_and_create_test_provider):
        """Tests open provider main page from provider list page"""
        provider_page = ProviderListPage(app_fs.driver, app_fs.adcm.url).open()
        row = provider_page.table.get_all_rows()[0]
        provider_page.click_name_in_row(row)
        ProviderMainPage(app_fs.driver, app_fs.adcm.url, upload_and_create_test_provider.id).wait_page_is_opened()

    @pytest.mark.smoke()
    @pytest.mark.usefixtures("upload_and_create_test_provider")
    def test_delete_provider_from_provider_list_page(self, app_fs):
        """Tests delete provider from provider list page"""
        provider_page = ProviderListPage(app_fs.driver, app_fs.adcm.url).open()
        row = provider_page.table.get_all_rows()[0]
        with provider_page.table.wait_rows_change():
            provider_page.delete_provider_in_row(row)
        with allure.step("Check there are no rows"):
            assert len(provider_page.table.get_all_rows()) == 0, "Provider table should be empty"

    @pytest.mark.smoke()
    def test_get_error_from_delete_provider_from_provider_list_page(self, app_fs, upload_and_create_test_provider):
        """Tests delete provider error from provider list page"""
        params = {
            "message": '[ CONFLICT ] PROVIDER_CONFLICT -- '
            'There is host #1 "test_host" of host provider #1 "test_provider"'
        }
        upload_and_create_test_provider.host_create("test_host")
        provider_page = ProviderListPage(app_fs.driver, app_fs.adcm.url).open()
        row = provider_page.table.get_all_rows()[0]
        provider_page.delete_provider_in_row(row)
        with allure.step("Check error message"):
            assert provider_page.get_info_popup_text() == params["message"], "No error message"

    @pytest.mark.usefixtures("upload_and_create_test_provider")
    def test_open_admin_page_by_toolbar_from_provider_list_page(self, app_fs):
        """Tests open admin page from provider list page"""
        provider_page = ProviderListPage(app_fs.driver, app_fs.adcm.url).open()
        provider_page.toolbar.click_admin_link()
        AdminIntroPage(app_fs.driver, app_fs.adcm.url).wait_page_is_opened()


class TestProviderMainPage:
    """Tests for provider main page"""

    @pytest.mark.smoke()
    def test_open_by_tab_provider_main_page(self, app_fs, upload_and_create_test_provider):
        """Test provider main page from left menu"""
        provider_config_page = ProviderConfigPage(
            app_fs.driver, app_fs.adcm.url, upload_and_create_test_provider.id
        ).open()
        provider_main_page = provider_config_page.open_main_tab()
        provider_main_page.wait_page_is_opened()
        provider_main_page.check_all_elements()

    @pytest.mark.smoke()
    def test_run_upgrade_on_provider_page_by_toolbar(self, app_fs, sdk_client_fs, upload_and_create_test_provider):
        """Test provider upgrade from toolbar"""
        params = {"state": "upgradated"}
        with allure.step("Create provider to export"):
            provider_export = sdk_client_fs.upload_from_fs(
                os.path.join(utils.get_data_dir(__file__), "upgradable_provider")
            )
            provider_export.provider_create("upgradable_provider")
        main_page = ProviderMainPage(app_fs.driver, app_fs.adcm.url, upload_and_create_test_provider.id).open()
        main_page.toolbar.run_upgrade(PROVIDER_NAME, PROVIDER_NAME)
        with allure.step("Check that provider has been upgraded"):
            provider_page = ProviderListPage(app_fs.driver, app_fs.adcm.url).open()
            row = provider_page.table.get_all_rows()[0]
            assert (
                provider_page.get_provider_info_from_row(row).state == params["state"]
            ), f"Provider state should be {params['state']}"


class TestProviderConfigPage:
    """Tests for provider config page"""

    @pytest.mark.smoke()
    def test_open_by_tab_provider_config_page(self, app_fs, upload_and_create_test_provider):
        """Test provider config page from left menu"""
        provider_main_page = ProviderMainPage(app_fs.driver, app_fs.adcm.url, upload_and_create_test_provider.id).open()
        provider_config_page = provider_main_page.open_config_tab()
        provider_config_page.wait_page_is_opened()
        provider_config_page.check_all_elements()

    @pytest.mark.smoke()
    def test_filter_config_on_provider_config_page(self, app_fs, upload_and_create_test_provider):
        """Test config filter on provider config page"""
        params = {"search_param": "str_param", "group_name": "core-site"}
        provider_config_page = ProviderConfigPage(
            app_fs.driver, app_fs.adcm.url, upload_and_create_test_provider.id
        ).open()
        with provider_config_page.config.wait_rows_change(expected_rows_amount=1):
            provider_config_page.config.search(params["search_param"])
        with allure.step(f"Check that rows are filtered by {params['search_param']}"):
            config_rows = provider_config_page.config.get_all_config_rows()
            assert (
                provider_config_page.config.get_config_row_info(config_rows[0]).name == f"{params['search_param']}:"
            ), f"Name should be {params['search_param']}"
        with provider_config_page.config.wait_rows_change():
            provider_config_page.config.clear_search_input()
        with allure.step("Check that rows are not filtered"):
            config_rows = provider_config_page.config.get_all_config_rows()
            assert len(config_rows) == 4, "Rows are filtered: there should be 4 row"
        with provider_config_page.config.wait_rows_change(expected_rows_amount=2):
            provider_config_page.config.click_on_group(params["group_name"])

    @pytest.mark.smoke()
    def test_save_custom_config_on_provider_config_page(self, app_fs, upload_and_create_test_provider):
        """Test save config on provider config page"""
        params = {
            "row_value_new": "test",
            "row_value_old": "0000",
            "config_name_new": "test_name",
            "config_name_old": "init",
        }
        provider_config_page = ProviderConfigPage(
            app_fs.driver, app_fs.adcm.url, upload_and_create_test_provider.id
        ).open()
        config_row = provider_config_page.config.get_all_config_rows()[0]
        provider_config_page.config.type_in_config_field(row=config_row, value=params["row_value_new"], clear=True)

        provider_config_page.config.set_description(params["config_name_new"])
        provider_config_page.config.save_config()
        provider_config_page.config.compare_versions(params["config_name_old"])
        with allure.step("Check row history"):
            row_with_history = provider_config_page.config.get_all_config_rows()[0]
            provider_config_page.config.wait_history_row_with_value(row_with_history, params["row_value_old"])

    def test_reset_config_in_row_on_provider_config_page(self, app_fs, upload_and_create_test_provider):
        """Test config reset on provider config page"""
        params = {
            "row_name": "str_param",
            "row_value_new": "test",
            "row_value_old": "0000",
            "config_name": "test_name",
        }
        provider_config_page = ProviderConfigPage(
            app_fs.driver, app_fs.adcm.url, upload_and_create_test_provider.id
        ).open()
        config_row = provider_config_page.config.get_all_config_rows()[0]
        provider_config_page.config.type_in_config_field(row=config_row, value=params["row_value_new"], clear=True)
        provider_config_page.config.set_description(params["config_name"])
        provider_config_page.config.save_config()

        provider_config_page.config.reset_to_default(row=config_row)
        provider_config_page.config.assert_input_value_is(
            expected_value=params["row_value_old"], display_name=params["row_name"]
        )

    @pytest.mark.parametrize("bundle", ["provider_required_fields"], indirect=True)
    def test_field_validation_on_provider_config_page(self, app_fs, bundle, upload_and_create_test_provider):
        """Test config field validation on provider config page"""
        params = {
            'pass_name': 'Test password',
            'req_name': 'Test Required item',
            'not_req_name': 'Test item',
            'wrong_value': 'test',
        }
        provider_config_page = ProviderConfigPage(
            app_fs.driver, app_fs.adcm.url, upload_and_create_test_provider.id
        ).open()
        provider_config_page.config.check_password_confirm_required(params['pass_name'])
        provider_config_page.config.check_field_is_required(params['req_name'])
        config_row = provider_config_page.config.get_all_config_rows()[0]
        provider_config_page.config.type_in_config_field(params['wrong_value'], row=config_row)
        provider_config_page.config.check_field_is_invalid(params['not_req_name'])
<<<<<<< HEAD


class TestProviderGroupConfigPage:
    """Tests for the /provider/{}/group_config page"""

    def test_open_by_tab_group_config_provider_page(self, app_fs, upload_and_create_test_provider):
        """Test open provider group_config from left menu"""

        provider_main_page = ProviderMainPage(app_fs.driver, app_fs.adcm.url, upload_and_create_test_provider.id).open()
        group_conf_page = provider_main_page.open_group_config_tab()
        group_conf_page.check_all_elements()

    def test_create_group_config_provider(self, app_fs, upload_and_create_test_provider):
        """Test create group config on /provider/{}/group_config page"""

        params = {
            'name': 'Test name',
            'description': 'Test description',
        }

        group_conf_page = ProviderGroupConfigPage(
            app_fs.driver, app_fs.adcm.url, upload_and_create_test_provider.id
        ).open()
        with group_conf_page.group_config.wait_rows_change(expected_rows_amount=1):
            group_conf_page.group_config.create_group(name=params['name'], description=params['description'])
        group_row = group_conf_page.group_config.get_all_config_rows()[0]
        with allure.step("Check created row"):
            group_info = group_conf_page.group_config.get_config_row_info(group_row)
            assert group_info == GroupConfigRowInfo(
                name=params['name'], description=params['description']
            ), "Row value differs"
        with group_conf_page.group_config.wait_rows_change(expected_rows_amount=0):
            group_conf_page.group_config.delete_row(group_row)

    def test_check_pagination_on_group_config_provider_page(self, app_fs, upload_and_create_test_provider):
        """Test pagination on /cluster/{}/service/{}/component/{}/group_config page"""

        params = {
            'name': 'Test name',
            'description': 'Test description',
        }

        group_conf_page = ProviderGroupConfigPage(
            app_fs.driver, app_fs.adcm.url, upload_and_create_test_provider.id
        ).open()
        with allure.step("Create 11 groups"):
            for i in range(11):
                with group_conf_page.group_config.wait_rows_change():
                    group_conf_page.group_config.create_group(
                        name=f"{params['name']}_{i}", description=params['description']
                    )

        group_conf_page.table.check_pagination(second_page_item_amount=1)
=======
        provider_config_page.config.check_config_warn_icon_on_left_menu()
        provider_config_page.toolbar.check_warn_button(
            tab_name="test_provider", expected_warn_text=['test_provider has an issue with its config']
        )
>>>>>>> deb84526
<|MERGE_RESOLUTION|>--- conflicted
+++ resolved
@@ -310,7 +310,10 @@
         config_row = provider_config_page.config.get_all_config_rows()[0]
         provider_config_page.config.type_in_config_field(params['wrong_value'], row=config_row)
         provider_config_page.config.check_field_is_invalid(params['not_req_name'])
-<<<<<<< HEAD
+        provider_config_page.config.check_config_warn_icon_on_left_menu()
+        provider_config_page.toolbar.check_warn_button(
+            tab_name="test_provider", expected_warn_text=['test_provider has an issue with its config']
+        )
 
 
 class TestProviderGroupConfigPage:
@@ -363,10 +366,4 @@
                         name=f"{params['name']}_{i}", description=params['description']
                     )
 
-        group_conf_page.table.check_pagination(second_page_item_amount=1)
-=======
-        provider_config_page.config.check_config_warn_icon_on_left_menu()
-        provider_config_page.toolbar.check_warn_button(
-            tab_name="test_provider", expected_warn_text=['test_provider has an issue with its config']
-        )
->>>>>>> deb84526
+        group_conf_page.table.check_pagination(second_page_item_amount=1)