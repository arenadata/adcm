--- conflicted
+++ resolved
@@ -148,14 +148,6 @@
 @pytest.mark.parametrize(
     "create_bundle_archives", [([CLUSTER_CE_CONFIG, CLUSTER_EE_CONFIG], LICENSE_FP)], indirect=True
 )
-<<<<<<< HEAD
-def test_delete_bundle(bundle_archive: str, page: BundleListPage):
-    """Upload bundle and delete it"""
-    page.upload_bundle(bundle_archive)
-    assert page.table.popup_jobs_row_count == 1, 'One bundle should be uploaded'
-    page.delete_bundle()
-    assert page.table.popup_jobs_row_count == 0, 'No bundle should be listed in the table'
-=======
 def test_two_bundles(create_bundle_archives: List[str], page: BundleListPage):
     """Upload two bundles"""
     with page.table.wait_rows_change():
@@ -191,7 +183,6 @@
     """Open main menu by clicking on the menu icon in toolbar"""
     page.click_on_home_button_on_tooltip()
     AdminIntroPage(page.driver, page.base_url).wait_page_is_opened()
->>>>>>> 1275b713
 
 
 @pytest.mark.full()
@@ -256,20 +247,9 @@
     ],
     indirect=True,
 )
-<<<<<<< HEAD
-def test_two_bundles(bundle_archives: List[str], page: BundleListPage):
-    """Upload two bundles"""
-    with page.table.wait_rows_change():
-        page.upload_bundle(bundle_archives[0])
-    with page.table.wait_rows_change():
-        page.upload_bundle(bundle_archives[1])
-    rows = page.table.popup_jobs_row_count
-    assert rows == 2, f'Row amount should be 2, but only {rows} is presented'
-=======
 @pytest.mark.usefixtures("upload_bundles")
 def test_bundle_list_pagination(page: BundleListPage):
     """Upload 12 bundles and check pagination"""
     params = {'on_first_page': 10, 'on_second_page': 2}
     page.close_info_popup()
-    page.table.check_pagination(params['on_second_page'])
->>>>>>> 1275b713
+    page.table.check_pagination(params['on_second_page'])