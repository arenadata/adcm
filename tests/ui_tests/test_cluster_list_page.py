--- conflicted
+++ resolved
@@ -207,14 +207,9 @@
                 cluster_page.header.get_success_job_amount_from_header() == "1"
             ), "There should be 1 success cluster job in header"
 
-<<<<<<< HEAD
+    @pytest.mark.smoke()
     def test_check_cluster_list_page_import_run(self, create_import_cluster_with_service, app_fs):
         cluster, _, _, _ = create_import_cluster_with_service
-=======
-    @pytest.mark.smoke()
-    @pytest.mark.usefixtures("_create_import_cluster_with_service")
-    def test_check_cluster_list_page_import_run(self, app_fs):
->>>>>>> ade133be
         cluster_page = ClusterListPage(app_fs.driver, app_fs.adcm.url).open()
         row = cluster_page.get_row_by_cluster_name(CLUSTER_NAME)
         cluster_page.click_import_btn_in_row(row)
@@ -223,25 +218,15 @@
         with allure.step("Check import on import page"):
             assert len(import_page.get_import_items()) == 1, "Cluster import page should contain 1 import"
 
-<<<<<<< HEAD
+    @pytest.mark.smoke()
     def test_check_cluster_list_page_open_cluster_config(self, app_fs, create_community_cluster):
-=======
-    @pytest.mark.smoke()
-    @pytest.mark.usefixtures("create_community_cluster")
-    def test_check_cluster_list_page_open_cluster_config(self, app_fs):
->>>>>>> ade133be
         cluster_page = ClusterListPage(app_fs.driver, app_fs.adcm.url).open()
         row = cluster_page.table.get_all_rows()[0]
         cluster_page.click_config_button_in_row(row)
         ClusterConfigPage(app_fs.driver, app_fs.adcm.url, create_community_cluster.id).wait_page_is_opened()
 
-<<<<<<< HEAD
+    @pytest.mark.smoke()
     def test_check_cluster_list_page_open_cluster_main(self, app_fs, create_community_cluster):
-=======
-    @pytest.mark.smoke()
-    @pytest.mark.usefixtures("create_community_cluster")
-    def test_check_cluster_list_page_open_cluster_main(self, app_fs):
->>>>>>> ade133be
         cluster_page = ClusterListPage(app_fs.driver, app_fs.adcm.url).open()
         row = cluster_page.table.get_all_rows()[0]
         cluster_page.click_cluster_name_in_row(row)
@@ -259,15 +244,9 @@
 
 
 class TestClusterMainPage:
-<<<<<<< HEAD
+    @pytest.mark.smoke()
     def test_check_cluster_main_page_open_by_tab(self, app_fs, create_community_cluster):
         cluster_config_page = ClusterConfigPage(app_fs.driver, app_fs.adcm.url, create_community_cluster.id).open()
-=======
-    @pytest.mark.smoke()
-    @pytest.mark.usefixtures("create_community_cluster")
-    def test_check_cluster_main_page_open_by_tab(self, app_fs):
-        cluster_config_page = ClusterConfigPage(app_fs.driver, app_fs.adcm.url, 1).open()
->>>>>>> ade133be
         cluster_config_page.open_main_tab()
         cluster_main_page = ClusterMainPage(app_fs.driver, app_fs.adcm.url, create_community_cluster.id)
         cluster_main_page.wait_page_is_opened()
@@ -319,27 +298,16 @@
 
 
 class TestClusterServicePage:
-<<<<<<< HEAD
+    @pytest.mark.smoke()
     def test_check_cluster_service_page_open_by_tab(self, app_fs, create_community_cluster):
         cluster_config_page = ClusterConfigPage(app_fs.driver, app_fs.adcm.url, create_community_cluster.id).open()
-=======
-    @pytest.mark.smoke()
-    @pytest.mark.usefixtures("create_community_cluster")
-    def test_check_cluster_service_page_open_by_tab(self, app_fs):
-        cluster_config_page = ClusterConfigPage(app_fs.driver, app_fs.adcm.url, 1).open()
->>>>>>> ade133be
         cluster_config_page.open_services_tab()
         cluster_service_page = ClusterServicesPage(app_fs.driver, app_fs.adcm.url, create_community_cluster.id)
         cluster_service_page.wait_page_is_opened()
         cluster_service_page.check_all_elements()
 
-<<<<<<< HEAD
+    @pytest.mark.smoke()
     def test_check_create_and_open_service_page_from_cluster_page(self, app_fs, create_community_cluster):
-=======
-    @pytest.mark.smoke()
-    @pytest.mark.usefixtures("create_community_cluster")
-    def test_check_create_and_open_service_page_from_cluster_page(self, app_fs):
->>>>>>> ade133be
         params = {"service_name": "test_service - 1.2"}
         cluster_service_page = ClusterServicesPage(app_fs.driver, app_fs.adcm.url, create_community_cluster.id).open()
         cluster_service_page.add_service_by_name(params["service_name"])
@@ -365,13 +333,8 @@
         cluster_service_page.click_on_issue_by_name(row, params["issue_name"])
         ServiceConfigPage(app_fs.driver, app_fs.adcm.url, cluster.id, 1).wait_page_is_opened()
 
-<<<<<<< HEAD
+    @pytest.mark.smoke()
     def test_check_actions_from_service_list_page(self, app_fs, create_community_cluster_with_service):
-=======
-    @pytest.mark.smoke()
-    @pytest.mark.usefixtures("_create_community_cluster_with_service")
-    def test_check_actions_from_service_list_page(self, app_fs):
->>>>>>> ade133be
         params = {"action_name": "test_action", "expected_state": "installed"}
 
         cluster, _ = create_community_cluster_with_service
@@ -414,16 +377,10 @@
 
 
 class TestClusterHostPage:
-<<<<<<< HEAD
+    @pytest.mark.smoke()
     def test_check_required_fields_from_cluster_host_page(self, app_fs, create_community_cluster_with_service):
         cluster, _ = create_community_cluster_with_service
         cluster_main_page = ClusterMainPage(app_fs.driver, app_fs.adcm.url, cluster.id).open()
-=======
-    @pytest.mark.smoke()
-    @pytest.mark.usefixtures("_create_community_cluster_with_service")
-    def test_check_required_fields_from_cluster_host_page(self, app_fs):
-        cluster_main_page = ClusterMainPage(app_fs.driver, app_fs.adcm.url, 1).open()
->>>>>>> ade133be
         cluster_main_page.open_hosts_tab()
         cluster_host_page = ClusterHostPage(app_fs.driver, app_fs.adcm.url, cluster.id)
         cluster_host_page.wait_page_is_opened()
@@ -451,13 +408,9 @@
             get_info_kwargs={'table_has_cluster_column': False},
         )
 
-<<<<<<< HEAD
+    @pytest.mark.smoke()
     @pytest.mark.usefixtures("upload_and_create_provider")
     def test_check_create_host_from_cluster_host_page(self, app_fs, create_community_cluster_with_service):
-=======
-    @pytest.mark.usefixtures("upload_and_create_provider", "_create_community_cluster_with_service")
-    def test_check_create_host_from_cluster_host_page(self, app_fs):
->>>>>>> ade133be
         expected_values = {
             'fqdn': HOST_NAME,
             'provider': PROVIDER_NAME,
@@ -478,16 +431,10 @@
         cluster_host_page.click_on_host_name_in_host_row(host_row)
         HostMainPage(app_fs.driver, app_fs.adcm.url, cluster.id, 1).wait_page_is_opened()
 
-<<<<<<< HEAD
     @pytest.mark.usefixtures('create_host')
     def test_check_create_host_error_from_cluster_host_page(self, app_fs, create_community_cluster_with_service):
         cluster, _ = create_community_cluster_with_service
         cluster_host_page = ClusterHostPage(app_fs.driver, app_fs.adcm.url, cluster.id).open()
-=======
-    @pytest.mark.usefixtures("create_host", "_create_community_cluster_with_service")
-    def test_check_create_host_error_from_cluster_host_page(self, app_fs):
-        cluster_host_page = ClusterHostPage(app_fs.driver, app_fs.adcm.url, 1).open()
->>>>>>> ade133be
         cluster_host_page.wait_page_is_opened()
         cluster_host_page.close_info_popup()
         cluster_host_page.click_add_host_btn()
@@ -562,15 +509,9 @@
 
 
 class TestClusterComponentsPage:
-<<<<<<< HEAD
+    @pytest.mark.smoke()
     def test_check_cluster_components_page_open_by_tab(self, app_fs, create_community_cluster):
         cluster_config_page = ClusterConfigPage(app_fs.driver, app_fs.adcm.url, create_community_cluster.id).open()
-=======
-    @pytest.mark.smoke()
-    @pytest.mark.usefixtures("create_community_cluster")
-    def test_check_cluster_components_page_open_by_tab(self, app_fs):
-        cluster_config_page = ClusterConfigPage(app_fs.driver, app_fs.adcm.url, 1).open()
->>>>>>> ade133be
         cluster_config_page.open_components_tab()
         cluster_components_page = ClusterComponentsPage(app_fs.driver, app_fs.adcm.url, create_community_cluster.id)
         cluster_components_page.wait_page_is_opened()
@@ -600,15 +541,10 @@
         host_row = cluster_components_page.get_host_rows()[0]
         check_components_host_info(cluster_components_page.get_row_info(host_row), HOST_NAME, "0")
 
-<<<<<<< HEAD
+    @pytest.mark.smoke()
     def test_check_cluster_components_page_create_components(
         self, app_fs, create_community_cluster_with_host_and_service
     ):
-=======
-    @pytest.mark.smoke()
-    @pytest.mark.usefixtures("create_community_cluster_with_host_and_service")
-    def test_check_cluster_components_page_create_components(self, app_fs):
->>>>>>> ade133be
         params = {"message": "Successfully saved."}
         cluster, _ = create_community_cluster_with_host_and_service
         cluster_components_page = ClusterComponentsPage(app_fs.driver, app_fs.adcm.url, cluster.id).open()
