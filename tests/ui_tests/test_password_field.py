# pylint: disable=W0611, W0621
import allure
from adcm_client.objects import ADCMClient
from adcm_pytest_plugin.utils import get_data_dir

from tests.ui_tests.app.locators import Common
from .utils import prepare_cluster_and_get_config


def test_password_noconfirm_false_required_false(sdk_client_fs: ADCMClient, app_fs,
                                                 login_to_adcm):
    path = get_data_dir(__file__) + "/password_no_confirm_false_required_false"
    _, config = prepare_cluster_and_get_config(sdk_client_fs, path, app_fs)
    with allure.step('Check save button status for no password confirmation is false '
                     'and required is false'):
        assert config.save_button_status()


def test_password_noconfirm_false_required_true(sdk_client_fs: ADCMClient, app_fs,
                                                login_to_adcm):
    path = get_data_dir(__file__) + "/password_no_confirm_false_required_true"
    _, config = prepare_cluster_and_get_config(sdk_client_fs, path, app_fs)
<<<<<<< HEAD

    assert not config.save_button_status()
    password_field = config.get_password_elements()[0]
    errors = [error.text for error in password_field.find_elements(*Common.mat_error)]
    assert len(errors) == 2, errors
    assert 'Field [password] is required!' in errors, errors
    assert 'Confirm [password] is required!' in errors, errors
=======
    with allure.step('Check save button status for no password confirmation '
                     'is true and required is false'):
        assert not config.save_button_status()
    with allure.step('Check that we have two frontend errors for password '
                     'and confirmation password field'):
        password_field = config.get_password_elements()[0]
        forms = [form.text for form in password_field.find_elements(*Common.mat_form_field)]
        assert len(forms) == 2, forms
        assert 'Field [password] is required!' in forms, forms
        assert 'Confirm [password] is required!' in forms, forms
>>>>>>> 84b6d1c5


def test_password_noconfirm_true_required_false(sdk_client_fs: ADCMClient, app_fs,
                                                login_to_adcm):
    path = get_data_dir(__file__) + "/password_no_confirm_true_required_false"
    _, config = prepare_cluster_and_get_config(sdk_client_fs, path, app_fs)
<<<<<<< HEAD

    assert config.save_button_status()
    password_field = config.get_password_elements()[0]
    forms = [
        form.text for form in password_field.find_elements(*Common.mat_form_field)
        if form.is_displayed()
    ]
    assert len(forms) == 1, forms
=======
    with allure.step('Check save button status for no password confirmation '
                     'is false and required is false'):
        assert config.save_button_status()
        password_field = config.get_password_elements()[0]
        forms = [form.text for form in password_field.find_elements(*Common.mat_form_field)]
        assert len(forms) == 1, forms
>>>>>>> 84b6d1c5


def test_password_noconfirm_true_required_true(sdk_client_fs: ADCMClient, app_fs,
                                               login_to_adcm):
    path = get_data_dir(__file__) + "/password_no_confirm_true_required_true"
    _, config = prepare_cluster_and_get_config(sdk_client_fs, path, app_fs)
<<<<<<< HEAD

    assert not config.save_button_status()
    password_field = config.get_password_elements()[0]
    errors = [error.text for error in password_field.find_elements(*Common.mat_error)]
    assert len(errors) == 1, errors
    assert 'Field [password] is required!' in errors, errors
=======
    with allure.step('Check save button status for no password confirmation is '
                     'false and required is false'):
        assert not config.save_button_status()
        password_field = config.get_password_elements()[0]
        forms = [form.text for form in password_field.find_elements(*Common.mat_form_field)]
        assert len(forms) == 1, forms
        assert forms[0] == 'Field [password] is required!', forms
>>>>>>> 84b6d1c5
<|MERGE_RESOLUTION|>--- conflicted
+++ resolved
@@ -20,15 +20,6 @@
                                                 login_to_adcm):
     path = get_data_dir(__file__) + "/password_no_confirm_false_required_true"
     _, config = prepare_cluster_and_get_config(sdk_client_fs, path, app_fs)
-<<<<<<< HEAD
-
-    assert not config.save_button_status()
-    password_field = config.get_password_elements()[0]
-    errors = [error.text for error in password_field.find_elements(*Common.mat_error)]
-    assert len(errors) == 2, errors
-    assert 'Field [password] is required!' in errors, errors
-    assert 'Confirm [password] is required!' in errors, errors
-=======
     with allure.step('Check save button status for no password confirmation '
                      'is true and required is false'):
         assert not config.save_button_status()
@@ -39,49 +30,28 @@
         assert len(forms) == 2, forms
         assert 'Field [password] is required!' in forms, forms
         assert 'Confirm [password] is required!' in forms, forms
->>>>>>> 84b6d1c5
 
 
 def test_password_noconfirm_true_required_false(sdk_client_fs: ADCMClient, app_fs,
                                                 login_to_adcm):
     path = get_data_dir(__file__) + "/password_no_confirm_true_required_false"
     _, config = prepare_cluster_and_get_config(sdk_client_fs, path, app_fs)
-<<<<<<< HEAD
-
-    assert config.save_button_status()
-    password_field = config.get_password_elements()[0]
-    forms = [
-        form.text for form in password_field.find_elements(*Common.mat_form_field)
-        if form.is_displayed()
-    ]
-    assert len(forms) == 1, forms
-=======
     with allure.step('Check save button status for no password confirmation '
                      'is false and required is false'):
         assert config.save_button_status()
         password_field = config.get_password_elements()[0]
         forms = [form.text for form in password_field.find_elements(*Common.mat_form_field)]
         assert len(forms) == 1, forms
->>>>>>> 84b6d1c5
 
 
 def test_password_noconfirm_true_required_true(sdk_client_fs: ADCMClient, app_fs,
                                                login_to_adcm):
     path = get_data_dir(__file__) + "/password_no_confirm_true_required_true"
     _, config = prepare_cluster_and_get_config(sdk_client_fs, path, app_fs)
-<<<<<<< HEAD
-
-    assert not config.save_button_status()
-    password_field = config.get_password_elements()[0]
-    errors = [error.text for error in password_field.find_elements(*Common.mat_error)]
-    assert len(errors) == 1, errors
-    assert 'Field [password] is required!' in errors, errors
-=======
     with allure.step('Check save button status for no password confirmation is '
                      'false and required is false'):
         assert not config.save_button_status()
         password_field = config.get_password_elements()[0]
         forms = [form.text for form in password_field.find_elements(*Common.mat_form_field)]
         assert len(forms) == 1, forms
-        assert forms[0] == 'Field [password] is required!', forms
->>>>>>> 84b6d1c5
+        assert forms[0] == 'Field [password] is required!', forms