--- conflicted
+++ resolved
@@ -33,7 +33,6 @@
 DATA_DIR = os.path.join(os.path.dirname(__file__), "test_business_permissions_data")
 
 
-<<<<<<< HEAD
 class RoleType(Enum):
     """
     Possible values of "type" field in Role object
@@ -52,11 +51,8 @@
     ADCMUser = "ADCM User"
     ServiceAdministrator = "Service Administrator"
     ClusterAdministrator = "Cluster Administrator"
-    ADCMAdministrator = "ADCM Administrator"
-
-
-=======
->>>>>>> 55e75115
+
+
 class BusinessRole(NamedTuple):
     """Mapping for business role and func to check role permissions"""
 
