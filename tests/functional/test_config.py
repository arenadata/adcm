# Licensed under the Apache License, Version 2.0 (the "License");
# you may not use this file except in compliance with the License.
# You may obtain a copy of the License at
#
#      http://www.apache.org/licenses/LICENSE-2.0
#
# Unless required by applicable law or agreed to in writing, software
# distributed under the License is distributed on an "AS IS" BASIS,
# WITHOUT WARRANTIES OR CONDITIONS OF ANY KIND, either express or implied.
# See the License for the specific language governing permissions and
# limitations under the License.

# pylint:disable=redefined-outer-name
import os
<<<<<<< HEAD
import allure
=======

import allure
import coreapi
import pytest
>>>>>>> 03d08e2b
import yaml
import pytest
import coreapi


from _pytest.fixtures import SubRequest
from coreapi.exceptions import ErrorMessage
from adcm_client.base import ActionHasIssues
from adcm_client.objects import ADCMClient, Cluster, Service, Provider, Host
from adcm_pytest_plugin.utils import fixture_parametrized_by_data_subdirs, get_data_dir

from tests.library.errorcodes import CONFIG_KEY_ERROR, ADCMError, CONFIG_NOT_FOUND


def get_value(path, entity, value_type):
    if isinstance(entity, Cluster):
        file_name = os.path.join(path, 'cluster', 'cluster_action.yaml')
    elif isinstance(entity, Service):
        file_name = os.path.join(path, 'cluster', 'service_action.yaml')
    elif isinstance(entity, Provider):
        file_name = os.path.join(path, 'provider', 'provider_action.yaml')
    elif isinstance(entity, Host):
        file_name = os.path.join(path, 'provider', 'host_action.yaml')
    else:
        raise ValueError(f"Incorrect type of entity {entity}")

    with open(file_name, 'r', encoding='utf_8') as file:
        data = yaml.full_load(file)
        playbook_vars = data[0]['vars']
        return playbook_vars[value_type]


def processing_data(sdk_client_fs, request, variant):
    path = request.param
    config_type = os.path.split(path)[1]
    cluster_bundle = sdk_client_fs.upload_from_fs(os.path.join(path, 'cluster'))
    provider_bundle = sdk_client_fs.upload_from_fs(os.path.join(path, 'provider'))

    cluster = cluster_bundle.cluster_create(f'cluster_{config_type}_{variant}')
    service = cluster.service_add(name=f'service_{config_type}_{variant}')

    provider = provider_bundle.provider_create(f'provider_{config_type}_{variant}')
    host = provider.host_create(f'host_{config_type}_{variant}')
    cluster.host_add(host)
    return path, config_type, [cluster, provider, service, host]


def assert_config_value_error(entity, sent_data):
    with pytest.raises(coreapi.exceptions.ErrorMessage) as error:
        entity.config_set(sent_data)
    assert error.value.error['code'] == 'CONFIG_VALUE_ERROR'


def assert_action_has_issues(entity):
    with pytest.raises(ActionHasIssues):
        entity.action(name='job').run().wait()


def assert_list_type(*args):
    """
    Type check "list"
    """
    path, config_type, entity, is_required, is_default, sent_value_type = args
    sent_data = {config_type: get_value(path, entity, 'sent_value')}

    if is_required:
        if sent_value_type == 'null_value':
            assert_config_value_error(entity, sent_data)
        else:
            assert entity.config_set(sent_data) == sent_data

        if not is_default and isinstance(entity, Cluster):
            assert_action_has_issues(entity)
        else:
            if sent_value_type == 'null_value' and not is_default:
                assert_action_has_issues(entity)
            else:
                action_status = entity.action(name='job').run().wait()
                assert action_status == 'success'
    else:
        assert entity.config_set(sent_data) == sent_data
        action_status = entity.action(name='job').run().wait()
        assert action_status == 'success'


def assert_map_type(*args):
    """
    Type check "map"
    """
    path, config_type, entity, is_required, is_default, sent_value_type = args
    sent_data = {config_type: get_value(path, entity, 'sent_value')}

    if is_required:
        if sent_value_type == 'null_value':
            assert_config_value_error(entity, sent_data)
        else:
            assert entity.config_set(sent_data) == sent_data
        if not is_default and isinstance(entity, Cluster):
            assert_action_has_issues(entity)
        else:
            if sent_value_type == 'null_value' and not is_default:
                assert_action_has_issues(entity)
            else:
                action_status = entity.action(name='job').run().wait()
                assert action_status == 'success'
    else:
        assert entity.config_set(sent_data) == sent_data
        action_status = entity.action(name='job').run().wait()
        assert action_status == 'success'


def assert_string_type(*args):
    """
    Type check "string"
    """
    path, config_type, entity, is_required, is_default, sent_value_type = args
    sent_data = {config_type: get_value(path, entity, 'sent_value')}

    if is_required:
        if is_default:
            if sent_value_type in ['empty_value', 'null_value']:
                assert_config_value_error(entity, sent_data)
            else:
                assert entity.config_set(sent_data) == sent_data

            action_status = entity.action(name='job').run().wait()
            assert action_status == 'success'
        else:
            if sent_value_type in ['empty_value', 'null_value']:
                assert_config_value_error(entity, sent_data)
            else:
                assert entity.config_set(sent_data) == sent_data

            if isinstance(entity, Cluster):
                assert_action_has_issues(entity)
            else:
                if sent_value_type in ['empty_value', 'null_value']:
                    assert_action_has_issues(entity)
                else:
                    action_status = entity.action(name='job').run().wait()
                    assert action_status == 'success'
    else:
        assert entity.config_set(sent_data) == sent_data

        action_status = entity.action(name='job').run().wait()
        assert action_status == 'success'


def assert_password_type(*args):
    """
    Type check "password"
    """
    path, config_type, entity, is_required, is_default, sent_value_type = args
    sent_data = {config_type: get_value(path, entity, 'sent_value')}

    if is_required:
        if sent_value_type in ['empty_value', 'null_value']:
            assert_config_value_error(entity, sent_data)
        else:
            assert entity.config_set(sent_data)['password'].startswith('$ANSIBLE_VAULT;1.1;AES256')
        if is_default:
            action_status = entity.action(name='job').run().wait()
            assert action_status == 'success'
        else:
            if isinstance(entity, Cluster):
                assert_action_has_issues(entity)
            else:
                if sent_value_type in ['empty_value', 'null_value']:
                    assert_action_has_issues(entity)
                else:
                    action_status = entity.action(name='job').run().wait()
                    assert action_status == 'success'
    else:
        if sent_value_type == 'correct_value':
            assert entity.config_set(sent_data)['password'].startswith('$ANSIBLE_VAULT;1.1;AES256')
        else:
            assert entity.config_set(sent_data) == sent_data

        action_status = entity.action(name='job').run().wait()
        assert action_status == 'success'


def assert_text_type(*args):
    """
    Type check "text"
    """
    path, config_type, entity, is_required, is_default, sent_value_type = args
    sent_data = {config_type: get_value(path, entity, 'sent_value')}

    if is_required:
        if is_default:
            if sent_value_type in ['empty_value', 'null_value']:
                assert_config_value_error(entity, sent_data)
            else:
                assert entity.config_set(sent_data) == sent_data

            action_status = entity.action(name='job').run().wait()
            assert action_status == 'success'
        else:
            if sent_value_type in ['empty_value', 'null_value']:
                assert_config_value_error(entity, sent_data)
            else:
                assert entity.config_set(sent_data) == sent_data

            if isinstance(entity, Cluster):
                assert_action_has_issues(entity)
            else:
                if sent_value_type in ['empty_value', 'null_value']:
                    assert_action_has_issues(entity)
                else:
                    action_status = entity.action(name='job').run().wait()
                    assert action_status == 'success'
    else:
        assert entity.config_set(sent_data) == sent_data

        action_status = entity.action(name='job').run().wait()
        assert action_status == 'success'


def assert_file_type(*args):
    """
    Type check "file"
    """
    path, config_type, entity, is_required, is_default, sent_value_type = args
    sent_data = {config_type: get_value(path, entity, 'sent_value')}

    if is_required and sent_value_type == 'null_value':
        assert_config_value_error(entity, sent_data)
    elif sent_value_type == 'empty_value':
        assert_config_value_error(entity, sent_data)
    else:
        assert entity.config_set(sent_data) == sent_data

    if is_default:
        action_status = entity.action(name='job').run().wait()
        assert action_status == 'success'
    else:
        if is_required and isinstance(entity, Cluster):
            assert_action_has_issues(entity)
        else:
            if is_required and sent_value_type in ['empty_value', 'null_value']:
                assert_action_has_issues(entity)
            else:
                action_status = entity.action(name='job').run().wait()
                assert action_status == 'success'


def assert_structure_type(*args):
    """
    Type check "structure"
    """
    path, config_type, entity, is_required, is_default, sent_value_type = args
    sent_data = {config_type: get_value(path, entity, 'sent_value')}

    if sent_value_type == 'null_value':
        if is_required:
            if is_default:
                assert_config_value_error(entity, sent_data)
                action_status = entity.action(name='job').run().wait()
                assert action_status == 'success'
            else:
                assert_config_value_error(entity, sent_data)
                assert_action_has_issues(entity)

    elif is_required and not is_default and isinstance(entity, Cluster):
        assert entity.config_set(sent_data) == sent_data
        assert_action_has_issues(entity)
    else:
        assert entity.config_set(sent_data) == sent_data
        action_status = entity.action(name='job').run().wait()
        assert action_status == 'success'


def assert_boolean_type(*args):
    """
    Type check "boolean"
    """
    path, config_type, entity, is_required, is_default, sent_value_type = args
    sent_data = {config_type: get_value(path, entity, 'sent_value')}

    if is_required and sent_value_type == 'null_value':
        assert_config_value_error(entity, sent_data)
    else:
        assert entity.config_set(sent_data) == sent_data

    if is_required and not is_default:
        if sent_value_type == 'correct_value' and isinstance(entity, Cluster):
            assert_action_has_issues(entity)
        if sent_value_type == 'null_value':
            assert_action_has_issues(entity)
    else:
        action_status = entity.action(name='job').run().wait()
        assert action_status == 'success'


def assert_integer_type(*args):
    """
    Type check "integer"
    """
    path, config_type, entity, is_required, is_default, sent_value_type = args
    sent_data = {config_type: get_value(path, entity, 'sent_value')}

    if is_required and sent_value_type == 'null_value':
        assert_config_value_error(entity, sent_data)
    else:
        assert entity.config_set(sent_data) == sent_data

    if is_required and not is_default:
        if sent_value_type == 'correct_value' and isinstance(entity, Cluster):
            assert_action_has_issues(entity)
        if sent_value_type == 'null_value':
            assert_action_has_issues(entity)
    else:
        action_status = entity.action(name='job').run().wait()
        assert action_status == 'success'


def assert_float_type(*args):
    """
    Type check "float"
    """
    path, config_type, entity, is_required, is_default, sent_value_type = args
    sent_data = {config_type: get_value(path, entity, 'sent_value')}

    if is_required and sent_value_type == 'null_value':
        assert_config_value_error(entity, sent_data)
    else:
        assert entity.config_set(sent_data) == sent_data

    if is_required and not is_default:
        if sent_value_type == 'correct_value' and isinstance(entity, Cluster):
            assert_action_has_issues(entity)
        if sent_value_type == 'null_value':
            assert_action_has_issues(entity)
    else:
        action_status = entity.action(name='job').run().wait()
        assert action_status == 'success'


def assert_option_type(*args):
    """
    Type check "option"
    """
    path, config_type, entity, is_required, is_default, sent_value_type = args
    sent_data = {config_type: get_value(path, entity, 'sent_value')}

    if is_required and sent_value_type == 'null_value':
        assert_config_value_error(entity, sent_data)
    else:
        assert entity.config_set(sent_data) == sent_data

    if is_required and not is_default:
        if sent_value_type == 'correct_value' and isinstance(entity, Cluster):
            assert_action_has_issues(entity)
        if sent_value_type == 'null_value':
            assert_action_has_issues(entity)
    else:
        action_status = entity.action(name='job').run().wait()
        assert action_status == 'success'


ASSERT_TYPE = {
    'list': assert_list_type,
    'map': assert_map_type,
    'string': assert_string_type,
    'password': assert_password_type,
    'text': assert_text_type,
    'file': assert_file_type,
    'structure': assert_structure_type,
    'boolean': assert_boolean_type,
    'integer': assert_integer_type,
    'float': assert_float_type,
    'option': assert_option_type,
}


# pylint: disable=too-many-arguments
def assert_config_type(path, config_type, entities, is_required, is_default, sent_value_type):
    """
    Running test scenario for cluster, service, provider and host
    """
    for entity in entities:
        with allure.step(f"Assert that {entity} config works expected"):
            ASSERT_TYPE[config_type](path, config_type, entity, is_required, is_default, sent_value_type)


@fixture_parametrized_by_data_subdirs(__file__, 'not_required', 'with_default', 'sent_correct_value')
def nr_wd_cv(sdk_client_fs: ADCMClient, request):
    return processing_data(sdk_client_fs, request, 'not_required_with_default_sent_correct_value')


@fixture_parametrized_by_data_subdirs(__file__, 'not_required', 'with_default', 'sent_empty_value')
def nr_wd_ev(sdk_client_fs: ADCMClient, request):
    return processing_data(sdk_client_fs, request, 'not_required_with_default_sent_empty_value')


@fixture_parametrized_by_data_subdirs(__file__, 'not_required', 'with_default', 'sent_null_value')
def nr_wd_nv(sdk_client_fs: ADCMClient, request):
    return processing_data(sdk_client_fs, request, 'not_required_with_default_sent_null_value')


def test_not_required_with_default_sent_correct_value(nr_wd_cv):
    """
    A test for each type, provided that the parameter is not required, and contains a
    default value. Trying to send the correct value. Each action playbook contains the value
    to be sent, and the value that we expect in the config, after sending.
    Scenario:
    1. Uploading bundle for cluster and provider from
       not_required/with_default/sent_correct_value for each type
    2. Creating cluster, provider and host. Adding service and host in cluster
    3. Updating config for cluster, service, provider and host. Sending correct value for
       each type
    4. Running action for cluster, service, provider and host. Checking current config
       in action.
    """
    assert_config_type(*nr_wd_cv, False, True, 'correct_value')


def test_not_required_with_default_sent_empty_value(nr_wd_ev):
    """
    A test for each type, provided that the parameter is not required, and contains a
    default value. Trying to send the empty value. Each action playbook contains the value
    to be sent, and the value that we expect in the config, after sending.
    Scenario:
    1. Uploading bundle for cluster and provider from
       not_required/with_default/sent_empty_value for each type
    2. Creating cluster, provider and host. Adding service and host in cluster
    3. Updating config for cluster, service, provider and host. Sending empty value for
       each type
    4. Running action for cluster, service, provider and host. Checking current config
       in action.
    """
    assert_config_type(*nr_wd_ev, False, True, 'empty_value')


def test_not_required_with_default_sent_null_value(nr_wd_nv):
    """
    A test for each type, provided that the parameter is not required, and contains a
    default value. Trying to send the null value. Each action playbook contains the value
    to be sent, and the value that we expect in the config, after sending.
    Scenario:
    1. Uploading bundle for cluster and provider from
       not_required/with_default/sent_null_value for each type
    2. Creating cluster, provider and host. Adding service and host in cluster
    3. Updating config for cluster, service, provider and host. Sending null value for
       each type
    4. Running action for cluster, service, provider and host. Checking current config
       in action.
    """
    assert_config_type(*nr_wd_nv, False, True, 'null_value')


@fixture_parametrized_by_data_subdirs(__file__, 'not_required', 'without_default', 'sent_correct_value')
def nr_wod_cv(sdk_client_fs: ADCMClient, request):
    return processing_data(sdk_client_fs, request, 'not_required_without_default_sent_correct_value')


@fixture_parametrized_by_data_subdirs(__file__, 'not_required', 'without_default', 'sent_empty_value')
def nr_wod_ev(sdk_client_fs: ADCMClient, request):
    return processing_data(sdk_client_fs, request, 'not_required_without_default_sent_empty_value')


@fixture_parametrized_by_data_subdirs(__file__, 'not_required', 'without_default', 'sent_null_value')
def nr_wod_nv(sdk_client_fs: ADCMClient, request):
    return processing_data(sdk_client_fs, request, 'not_required_without_default_sent_null_value')


def test_not_required_without_default_sent_correct_value(nr_wod_cv):
    """
    A test for each type, provided that the parameter is not required, and not contains a
    default value. Trying to send the correct value. Each action playbook contains the value
    to be sent, and the value that we expect in the config, after sending.
    Scenario:
    1. Uploading bundle for cluster and provider from
       not_required/without_default/sent_correct_value for each type
    2. Creating cluster, provider and host. Adding service and host in cluster
    3. Updating config for cluster, service, provider and host. Sending correct value for
       each type
    4. Running action for cluster, service, provider and host. Checking current config
       in action.
    """
    assert_config_type(*nr_wod_cv, False, False, 'correct_value')


def test_not_required_without_default_sent_empty_value(nr_wod_ev):
    """
    A test for each type, provided that the parameter is not required, and not contains a
    default value. Trying to send the empty value. Each action playbook contains the value
    to be sent, and the value that we expect in the config, after sending.
    Scenario:
    1. Uploading bundle for cluster and provider from
       not_required/without_default/sent_empty_value for each type
    2. Creating cluster, provider and host. Adding service and host in cluster
    3. Updating config for cluster, service, provider and host. Sending empty value for
       each type
    4. Running action for cluster, service, provider and host. Checking current config
       in action.
    """
    assert_config_type(*nr_wod_ev, False, False, 'empty_value')


def test_not_required_without_default_sent_null_value(nr_wod_nv):
    """
    A test for each type, provided that the parameter is not required, and not contains a
    default value. Trying to send the null value. Each action playbook contains the value
    to be sent, and the value that we expect in the config, after sending.
    Scenario:
    1. Uploading bundle for cluster and provider from
       not_required/without_default/sent_null_value for each type
    2. Creating cluster, provider and host. Adding service and host in cluster
    3. Updating config for cluster, service, provider and host. Sending null value for
       each type
    4. Running action for cluster, service, provider and host. Checking current config
       in action.
    """
    assert_config_type(*nr_wod_nv, False, False, 'null_value')


@fixture_parametrized_by_data_subdirs(__file__, 'required', 'with_default', 'sent_correct_value')
def r_wd_cv(sdk_client_fs: ADCMClient, request):
    return processing_data(sdk_client_fs, request, 'required_with_default_sent_correct_value')


@fixture_parametrized_by_data_subdirs(__file__, 'required', 'with_default', 'sent_empty_value')
def r_wd_ev(sdk_client_fs: ADCMClient, request):
    return processing_data(sdk_client_fs, request, 'required_with_default_sent_empty_value')


@fixture_parametrized_by_data_subdirs(__file__, 'required', 'with_default', 'sent_null_value')
def r_wd_nv(sdk_client_fs: ADCMClient, request):
    return processing_data(sdk_client_fs, request, 'required_with_default_sent_null_value')


def test_required_with_default_sent_correct_value(r_wd_cv):
    """
    A test for each type, provided that the parameter is required, and contains a
    default value. Trying to send the correct value. Each action playbook contains the value
    to be sent, and the value that we expect in the config, after sending.
    Scenario:
    1. Uploading bundle for cluster and provider from
       required/with_default/sent_correct_value for each type
    2. Creating cluster, provider and host. Adding service and host in cluster
    3. Updating config for cluster, service, provider and host. Sending correct value for
       each type
    4. Running action for cluster, service, provider and host. Checking current config
       in action.
    """
    assert_config_type(*r_wd_cv, True, True, 'correct_value')


def test_required_with_default_sent_empty_value(r_wd_ev):
    """
    A test for each type, provided that the parameter is required, and contains a
    default value. Trying to send the empty value. Each action playbook contains the value
    to be sent, and the value that we expect in the config, after sending.
    Scenario:
    1. Uploading bundle for cluster and provider from
       required/with_default/sent_empty_value for each type
    2. Creating cluster, provider and host. Adding service and host in cluster
    3. Updating config for cluster, service, provider and host. Sending empty value for
       each type
    4. Running action for cluster, service, provider and host. Checking current config
       in action.
    """
    assert_config_type(*r_wd_ev, True, True, 'empty_value')


def test_required_with_default_sent_null_value(r_wd_nv):
    """
    A test for each type, provided that the parameter is required, and contains a
    default value. Trying to send the null value. Each action playbook contains the value
    to be sent, and the value that we expect in the config, after sending.
    Scenario:
    1. Uploading bundle for cluster and provider from
       required/with_default/sent_null_value for each type
    2. Creating cluster, provider and host. Adding service and host in cluster
    3. Updating config for cluster, service, provider and host. Sending null value for
       each type
    4. Running action for cluster, service, provider and host. Checking current config
       in action.
    """
    assert_config_type(*r_wd_nv, True, True, 'null_value')


@fixture_parametrized_by_data_subdirs(__file__, 'required', 'without_default', 'sent_correct_value')
def r_wod_cv(sdk_client_fs: ADCMClient, request):
    return processing_data(sdk_client_fs, request, 'required_without_default_sent_correct_value')


@fixture_parametrized_by_data_subdirs(__file__, 'required', 'without_default', 'sent_empty_value')
def r_wod_ev(sdk_client_fs: ADCMClient, request):
    return processing_data(sdk_client_fs, request, 'required_without_default_sent_empty_value')


@fixture_parametrized_by_data_subdirs(__file__, 'required', 'without_default', 'sent_null_value')
def r_wod_nv(sdk_client_fs: ADCMClient, request):
    return processing_data(sdk_client_fs, request, 'required_without_default_sent_null_value')


def test_required_without_default_sent_correct_value(r_wod_cv):
    """
    A test for each type, provided that the parameter is required, and not contains a
    default value. Trying to send the correct value. Each action playbook contains the value
    to be sent, and the value that we expect in the config, after sending.
    Scenario:
    1. Uploading bundle for cluster and provider from
       required/without_default/sent_correct_value for each type
    2. Creating cluster, provider and host. Adding service and host in cluster
    3. Updating config for cluster, service, provider and host. Sending correct value for
       each type
    4. Running action for cluster, service, provider and host. Checking current config
       in action.
    """
    assert_config_type(*r_wod_cv, True, False, 'correct_value')


def test_required_without_default_sent_empty_value(r_wod_ev):
    """
    A test for each type, provided that the parameter is required, and not contains a
    default value. Trying to send the empty value. Each action playbook contains the value
    to be sent, and the value that we expect in the config, after sending.
    Scenario:
    1. Uploading bundle for cluster and provider from
       required/without_default/sent_empty_value for each type
    2. Creating cluster, provider and host. Adding service and host in cluster
    3. Updating config for cluster, service, provider and host. Sending empty value for
       each type
    4. Running action for cluster, service, provider and host. Checking current config
       in action.
    """
    assert_config_type(*r_wod_ev, True, False, 'empty_value')


def test_required_without_default_sent_null_value(r_wod_nv):
    """
    A test for each type, provided that the parameter is required, and not contains a
    default value. Trying to send the null value. Each action playbook contains the value
    to be sent, and the value that we expect in the config, after sending.
    Scenario:
    1. Uploading bundle for cluster and provider from
       required/without_default/sent_null_value for each type
    2. Creating cluster, provider and host. Adding service and host in cluster
    3. Updating config for cluster, service, provider and host. Sending null value for
       each type
    4. Running action for cluster, service, provider and host. Checking current config
       in action.
    """
    assert_config_type(*r_wod_nv, True, False, 'null_value')


# !===== Negative scenarious =====!


@pytest.fixture()
def cluster(request: SubRequest, sdk_client_fs: ADCMClient) -> Cluster:
    """Upload cluster bundle, create cluster, add service"""
    bundle_subdir = request.param if hasattr(request, 'param') else "simple_config"
    bundle = sdk_client_fs.upload_from_fs(os.path.join(get_data_dir(__file__), bundle_subdir, "cluster"))
    cluster = bundle.cluster_create(name='test_cluster')
    cluster.service_add(name='test_service')
    return cluster


@pytest.fixture()
def provider(request: SubRequest, sdk_client_fs: ADCMClient) -> Provider:
    """Upload provider bundle, create provider, add host"""
    bundle_subdir = request.param if hasattr(request, 'param') else "simple_config"
    bundle = sdk_client_fs.upload_from_fs(os.path.join(get_data_dir(__file__), bundle_subdir, "provider"))
    provider = bundle.provider_create(name='test_provider')
    provider.host_create(fqdn='test_service')
    return provider


@pytest.mark.parametrize("cluster", ["no_config"], indirect=True)
@pytest.mark.parametrize("provider", ["no_config"], indirect=True)
def test_config_absence(cluster: Cluster, provider: Provider):
    """Check that ADCM reacts adequate on passing config to bundle with no config"""
    _expect_correct_fail_on_config(cluster, provider, {'oh_no': 'config is absent'}, CONFIG_NOT_FOUND)


def test_pass_wrong_config_keys(cluster: Cluster, provider: Provider):
    """Check that ADCM reacts adequate on passing incorrect keys in config_set"""
    _expect_correct_fail_on_config(cluster, provider, {'no_such_key': 'okay'}, CONFIG_KEY_ERROR)


def _expect_correct_fail_on_config(cluster: Cluster, provider: Provider, config: dict, error: ADCMError):
    """Check that config_set fails with CONFIG_VALUE_ERROR"""
    component = (service := cluster.service()).component()
    host = provider.host()
    for obj in (cluster, service, component, provider, host):
        with allure.step(f'Try to change config of {obj.__class__.__name__} and expect {error}'):
            try:
                obj.config_set(config)
            except ErrorMessage as e:
                error.equal(e)
            else:
                raise AssertionError("Config set should've failed")<|MERGE_RESOLUTION|>--- conflicted
+++ resolved
@@ -12,14 +12,7 @@
 
 # pylint:disable=redefined-outer-name
 import os
-<<<<<<< HEAD
 import allure
-=======
-
-import allure
-import coreapi
-import pytest
->>>>>>> 03d08e2b
 import yaml
 import pytest
 import coreapi
