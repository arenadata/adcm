# Licensed under the Apache License, Version 2.0 (the "License");
# you may not use this file except in compliance with the License.
# You may obtain a copy of the License at
#
#      http://www.apache.org/licenses/LICENSE-2.0
#
# Unless required by applicable law or agreed to in writing, software
# distributed under the License is distributed on an "AS IS" BASIS,
# WITHOUT WARRANTIES OR CONDITIONS OF ANY KIND, either express or implied.
# See the License for the specific language governing permissions and
# limitations under the License.

"""conftest for audit tests"""
<<<<<<< HEAD
from collections import OrderedDict
=======

from datetime import datetime
>>>>>>> a5796b1d
from pathlib import Path
from typing import Callable, Dict, List, Literal, NamedTuple, Optional, Union

import allure
import pytest
import requests
from adcm_client.audit import AuditLogin, AuditLoginList, AuditOperation, AuditOperationList
from adcm_client.base import ObjectNotFound
from adcm_client.objects import ADCMClient

from tests.functional.conftest import only_clean_adcm
from tests.functional.rbac.conftest import BusinessRoles
from tests.library.audit.checkers import AuditLogChecker
from tests.library.audit.readers import ParsedAuditLog, YAMLReader
from tests.library.db import Query, QueryExecutioner

# pylint: disable=redefined-outer-name

pytestmark = [only_clean_adcm]

AUDIT_LOG_SCENARIOS_DIR = Path(__file__).parent / 'scenarios'

BUNDLES_DIR = Path(__file__).parent / 'bundles'


class ScenarioArg(NamedTuple):
    """Wrapper for argument for audit log parser"""

    filename: str
    context: dict


@pytest.fixture(scope="session")
def audit_log_scenarios_reader() -> YAMLReader:
    """Create YAML reader aimed to scenarios dir"""
    return YAMLReader(AUDIT_LOG_SCENARIOS_DIR)


@pytest.fixture()
def parse_with_context(request, audit_log_scenarios_reader) -> Callable:
    """Returns the function prepared to parse file from request.param with given context"""
    return audit_log_scenarios_reader.prepare_parser_of(request.param)


@pytest.fixture()
def parsed_audit_log(request, audit_log_scenarios_reader) -> ParsedAuditLog:
    """Parse given file with given context"""
    if not request.param or not isinstance(request.param, ScenarioArg):
        raise ValueError(f'Param is required and it has to be {ScenarioArg.__class__.__name__}')
    return audit_log_scenarios_reader.parse(request.param.filename, request.param.context)


def parametrize_audit_scenario_parsing(scenario_name: str, context: Optional[dict] = None):
    """
    Helper to use as decorator to provide scenario name and context for parametrizing "parsed_audit_log"
    """
    context = {} if context is None else context
    return pytest.mark.parametrize('parsed_audit_log', [ScenarioArg(scenario_name, context)], indirect=True)


@pytest.fixture()
def audit_log_checker(parsed_audit_log) -> AuditLogChecker:
    """Create audit log checker based on parsed audit log"""
    return AuditLogChecker(parsed_audit_log)


# CREATE/DELETE utilities

NEW_USER = {
    'username': 'newuser',
    'password': 'fnwqoevj',
    'first_name': 'young',
    'last_name': 'manager',
    'email': 'does@notexi.st',
}


class CreateDeleteOperation:
    """List of endpoints for convenience"""

    # UPLOAD (create only)
    LOAD = 'stack/load'
    UPLOAD = 'stack/upload'
    # BUNDLE (delete only)
    BUNDLE = 'stack/bundle'
    # CREATE CLUSTER/PROVIDER objects
    CLUSTER = 'cluster'
    PROVIDER = 'provider'
    HOST = 'host'
    HOST_FROM_PROVIDER = 'provider/{provider_id}/host'
    # GROUP CONFIG
    GROUP_CONFIG = 'group-config'
    # RBAC
    USER = 'rbac/user'
    ROLE = 'rbac/role'
    GROUP = 'rbac/group'
    POLICY = 'rbac/policy'


@pytest.fixture()
def rbac_create_data(sdk_client_fs) -> OrderedDict[str, dict]:
    """Prepare data to create RBAC objects"""
    business_role = sdk_client_fs.role(name=BusinessRoles.ViewADCMSettings.value.role_name)
    adcm_user_role = sdk_client_fs.role(name='ADCM User')
    return OrderedDict(
        {
            'user': {**NEW_USER},
            'group': {'name': 'groupforU'},
            'role': {
                'name': 'newrole',
                'description': 'Awesome role',
                'display_name': 'New Role',
                'child': [{'id': business_role.id}],
            },
            'policy': {
                'name': 'newpolicy',
                'description': 'Best policy ever',
                'role': {'id': adcm_user_role.id},
                'user': [{'id': sdk_client_fs.me().id}],
                'group': [],
                'object': [],
            },
        }
    )


# requesting utilities


@pytest.fixture()
def post(sdk_client_fs) -> Callable:
    """
    Prepare POST caller with all required credentials, so you only need to give path.
    Body and stuff are optional.
    """
    base_url = sdk_client_fs.url
    auth_header = make_auth_header(sdk_client_fs)

    def _post(
        path: str,
        body: Optional[dict] = None,
        headers: Optional[dict] = None,
        path_fmt: Optional[dict] = None,
        **kwargs,
    ):
        body = {} if body is None else body
        headers = {**auth_header, **({} if headers is None else headers)}
        path_fmt = {} if path_fmt is None else path_fmt
        url = f'{base_url}/api/v1/{path.format(**path_fmt)}/'
        with allure.step(f'Sending DELETE request to {url}'):
            return requests.post(url, headers=headers, json=body, **kwargs)

    return _post


@pytest.fixture()
def delete(sdk_client_fs) -> Callable:
    """
    Prepare DELETE caller with all required credentials.
    Object ID can be passed via `suffixes`.
    """
    base_url = sdk_client_fs.url
    auth_header = make_auth_header(sdk_client_fs)

    def _delete(path: str, *suffixes, headers: Optional[dict] = None, path_fmt: Optional[dict] = None, **kwargs):
        headers = {**auth_header, **({} if headers is None else headers)}
        path_fmt = {} if path_fmt is None else path_fmt
        url = f'{base_url}/api/v1/{path.format(**path_fmt)}/{"/".join(map(str,suffixes))}/'
        with allure.step(f'Sending DELETE request to {url}'):
            return requests.delete(url, headers=headers, **kwargs)

    return _delete


@pytest.fixture()
def new_user_client(sdk_client_fs) -> ADCMClient:
    """Get or create new user"""
    try:
        user = sdk_client_fs.user(username=NEW_USER['username'])
    except ObjectNotFound:
        user = sdk_client_fs.user_create(**NEW_USER)
    return ADCMClient(url=sdk_client_fs.url, user=user.username, password=NEW_USER['password'])


@pytest.fixture()
def unauthorized_creds(new_user_client) -> Dict[Literal['Authorization'], str]:
    """Prepare authorization header for the new user (by default, no policies assigned)"""
    return make_auth_header(new_user_client)


@allure.step('Expecting request to succeed')
def check_succeed(response: requests.Response):
    """Check that request has succeeded"""
    allowed_codes = (200, 201, 204)
    assert (
        code := response.status_code
    ) in allowed_codes, (
        f'Request failed with code: {code}\nBody: {response.json() if not code >= 500 else response.text}'
    )


def check_failed(response: requests.Response, exact_code: Optional[int] = None):
    """Check that request has failed"""
    with allure.step(f'Expecting request to fail with code {exact_code if exact_code else ">=400 and < 500"}'):
        assert response.status_code < 500, 'Request should not failed with 500'
        if exact_code:
            assert (
                response.status_code == exact_code
            ), f'Request was expected to be failed with {exact_code}, not {response.status_code}'
        else:
            assert response.status_code >= 400, (
                'Request was expected to be failed, '
                f'but status code was {response.status_code}.\nBody: {response.json()}'
            )


def make_auth_header(client: ADCMClient) -> dict:
    """Make authorization header based on API token from ADCM client"""
    return {'Authorization': f'Token {client.api_token()}'}


# !===== DB manipulations =====!


def format_date_for_db(date: datetime) -> str:
    """Format date to the SQLite datetime format"""
    return date.strftime("%Y-%m-%d %H:%M:%S.%f")


def set_operations_date(
    adcm_db: QueryExecutioner, new_date: datetime, operation_records: Union[AuditOperationList, List[AuditOperation]]
):
    """Set date for given operation audit records directly in ADCM database"""
    adcm_db.exec(
        Query('audit_auditlog')
        .update([('operation_time', format_date_for_db(new_date))])
        .where(id=tuple(map(lambda o: o.id, operation_records)))
    )


def set_logins_date(
    adcm_db: QueryExecutioner, new_date: datetime, login_records: Union[AuditLoginList, List[AuditLogin]]
):
    """Set date for given login audit records directly in ADCM database"""
    adcm_db.exec(
        Query('audit_auditsession')
        .update([('login_time', format_date_for_db(new_date))])
        .where(id=tuple(map(lambda o: o.id, login_records)))
    )<|MERGE_RESOLUTION|>--- conflicted
+++ resolved
@@ -11,12 +11,9 @@
 # limitations under the License.
 
 """conftest for audit tests"""
-<<<<<<< HEAD
+
 from collections import OrderedDict
-=======
-
 from datetime import datetime
->>>>>>> a5796b1d
 from pathlib import Path
 from typing import Callable, Dict, List, Literal, NamedTuple, Optional, Union
 
