# Licensed under the Apache License, Version 2.0 (the "License");
# you may not use this file except in compliance with the License.
# You may obtain a copy of the License at
#
#      http://www.apache.org/licenses/LICENSE-2.0
#
# Unless required by applicable law or agreed to in writing, software
# distributed under the License is distributed on an "AS IS" BASIS,
# WITHOUT WARRANTIES OR CONDITIONS OF ANY KIND, either express or implied.
# See the License for the specific language governing permissions and
# limitations under the License.
---
- type: provider
  name: provider_sample
  version: "0.3"
  config_group_customization: true
  actions:
    test_action:
      type: job
      script: ./dummy_action_provider.yaml
      script_type: ansible
      states:
        available: any
      config:
        - name: map
          type: json
        - name: hosts
          type: string
  config:
    - name: float
      type: float
      required: false
      default: 0.1
    - name: boolean
      type: boolean
      required: true
      default: true
    - name: integer
      type: integer
      required: false
      default: 16
    - name: password
      type: password
      required: false
      default: password
    - name: string
      type: string
      required: true
      default: string
    - name: list
      type: list
      required: false
      default:
        - /dev/rdisk0s1
        - /dev/rdisk0s2
        - /dev/rdisk0s3
    - name: file
      type: file
      required: false
      default: ./provider_file
    - name: option
      type: option
      required: false
      option:
        DAILY: DAILY
        WEEKLY: WEEKLY
      default: DAILY
    - name: text
      type: text
      required: false
      default: text
    - name: group
      type: group
      activatable: True
      active: True
      subs:
        - name: port
          display_name: HTTP port
          description: Exposes the JSON-over-HTTP interface used by all clients.
          type: integer
          min: 1024
          max: 65536
          default: 9200
          required: yes
        - name: transport_port
          display_name: Transport port
          description: Used for communication between nodes in the cluster, by the Java Transport client.
          type: integer
          min: 1024
          max: 65536
          default: 9300
          required: yes
    - name: structure
      type: structure
      required: false
      yspec: ./schema.yaml
      default:
        - code: 1
          country: Test1
        - code: 2
          country: Test2
    - name: map
      type: map
      required: false
      default:
        age: '24'
        name: Joe
        sex: m
<<<<<<< HEAD
    - name: secrettext
      type: secrettext
      required: false
      default: "secret\npass\nword"
=======
    - name: json
      type: json
      required: false
      default:
        age: '24'
        name: Joe
        sex: m
>>>>>>> da902a43

- type: host
  name: host_from_provider
  version: "1.01"<|MERGE_RESOLUTION|>--- conflicted
+++ resolved
@@ -106,12 +106,10 @@
         age: '24'
         name: Joe
         sex: m
-<<<<<<< HEAD
     - name: secrettext
       type: secrettext
       required: false
       default: "secret\npass\nword"
-=======
     - name: json
       type: json
       required: false
@@ -119,7 +117,6 @@
         age: '24'
         name: Joe
         sex: m
->>>>>>> da902a43
 
 - type: host
   name: host_from_provider
