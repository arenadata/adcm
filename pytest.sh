--- conflicted
+++ resolved
@@ -18,11 +18,7 @@
 find . -name "*.pyc" -type f -delete
 find . -name "__pycache__" -type d -delete
 { # try
-<<<<<<< HEAD
-    pytest tests/functional tests/ui_tests -s -v -n auto --maxfail 30 \
-=======
     pytest tests/api tests/functional tests/ui_tests -s -v -n auto --maxfail 30 \
->>>>>>> cf45bbd0
     --showlocals --alluredir ./allure-results/ --durations=20 -p allure_pytest \
     --reruns 2 --remote-executor-host "$SELENOID_HOST" --timeout=1080 "$@" &&
     chmod -R o+xw allure-results
